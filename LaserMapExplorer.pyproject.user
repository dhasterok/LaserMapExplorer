<?xml version="1.0" encoding="UTF-8"?>
<!DOCTYPE QtCreatorProject>
<<<<<<< HEAD
<!-- Written by QtCreator 13.0.2, 2024-09-18T20:23:20. -->
=======
<!-- Written by QtCreator 12.0.1, 2024-10-08T14:53:42. -->
>>>>>>> a118d342
<qtcreator>
 <data>
  <variable>EnvironmentId</variable>
  <value type="QByteArray">{40c6b79a-cff9-404f-bd1b-76b96a25d438}</value>
 </data>
 <data>
  <variable>ProjectExplorer.Project.ActiveTarget</variable>
  <value type="qlonglong">0</value>
 </data>
 <data>
  <variable>ProjectExplorer.Project.EditorSettings</variable>
  <valuemap type="QVariantMap">
   <value type="bool" key="EditorConfiguration.AutoIndent">true</value>
   <value type="bool" key="EditorConfiguration.AutoSpacesForTabs">false</value>
   <value type="bool" key="EditorConfiguration.CamelCaseNavigation">true</value>
   <valuemap type="QVariantMap" key="EditorConfiguration.CodeStyle.0">
    <value type="QString" key="language">Cpp</value>
    <valuemap type="QVariantMap" key="value">
     <value type="QByteArray" key="CurrentPreferences">CppGlobal</value>
    </valuemap>
   </valuemap>
   <valuemap type="QVariantMap" key="EditorConfiguration.CodeStyle.1">
    <value type="QString" key="language">QmlJS</value>
    <valuemap type="QVariantMap" key="value">
     <value type="QByteArray" key="CurrentPreferences">QmlJSGlobal</value>
    </valuemap>
   </valuemap>
   <value type="qlonglong" key="EditorConfiguration.CodeStyle.Count">2</value>
   <value type="QByteArray" key="EditorConfiguration.Codec">UTF-8</value>
   <value type="bool" key="EditorConfiguration.ConstrainTooltips">false</value>
   <value type="int" key="EditorConfiguration.IndentSize">4</value>
   <value type="bool" key="EditorConfiguration.KeyboardTooltips">false</value>
   <value type="int" key="EditorConfiguration.MarginColumn">80</value>
   <value type="bool" key="EditorConfiguration.MouseHiding">true</value>
   <value type="bool" key="EditorConfiguration.MouseNavigation">true</value>
   <value type="int" key="EditorConfiguration.PaddingMode">1</value>
   <value type="int" key="EditorConfiguration.PreferAfterWhitespaceComments">0</value>
   <value type="bool" key="EditorConfiguration.PreferSingleLineComments">false</value>
   <value type="bool" key="EditorConfiguration.ScrollWheelZooming">true</value>
   <value type="bool" key="EditorConfiguration.ShowMargin">false</value>
   <value type="int" key="EditorConfiguration.SmartBackspaceBehavior">0</value>
   <value type="bool" key="EditorConfiguration.SmartSelectionChanging">true</value>
   <value type="bool" key="EditorConfiguration.SpacesForTabs">true</value>
   <value type="int" key="EditorConfiguration.TabKeyBehavior">0</value>
   <value type="int" key="EditorConfiguration.TabSize">8</value>
   <value type="bool" key="EditorConfiguration.UseGlobal">true</value>
   <value type="bool" key="EditorConfiguration.UseIndenter">false</value>
   <value type="int" key="EditorConfiguration.Utf8BomBehavior">1</value>
   <value type="bool" key="EditorConfiguration.addFinalNewLine">true</value>
   <value type="bool" key="EditorConfiguration.cleanIndentation">true</value>
   <value type="bool" key="EditorConfiguration.cleanWhitespace">true</value>
   <value type="QString" key="EditorConfiguration.ignoreFileTypes">*.md, *.MD, Makefile</value>
   <value type="bool" key="EditorConfiguration.inEntireDocument">false</value>
   <value type="bool" key="EditorConfiguration.skipTrailingWhitespace">true</value>
   <value type="bool" key="EditorConfiguration.tintMarginArea">true</value>
  </valuemap>
 </data>
 <data>
  <variable>ProjectExplorer.Project.PluginSettings</variable>
  <valuemap type="QVariantMap">
   <valuemap type="QVariantMap" key="AutoTest.ActiveFrameworks">
    <value type="bool" key="AutoTest.Framework.Boost">true</value>
    <value type="bool" key="AutoTest.Framework.CTest">false</value>
    <value type="bool" key="AutoTest.Framework.Catch">true</value>
    <value type="bool" key="AutoTest.Framework.GTest">true</value>
    <value type="bool" key="AutoTest.Framework.QtQuickTest">true</value>
    <value type="bool" key="AutoTest.Framework.QtTest">true</value>
   </valuemap>
   <valuemap type="QVariantMap" key="AutoTest.CheckStates"/>
   <value type="int" key="AutoTest.RunAfterBuild">0</value>
   <value type="bool" key="AutoTest.UseGlobal">true</value>
   <valuemap type="QVariantMap" key="ClangTools">
    <value type="bool" key="ClangTools.AnalyzeOpenFiles">true</value>
    <value type="bool" key="ClangTools.BuildBeforeAnalysis">true</value>
    <value type="QString" key="ClangTools.DiagnosticConfig">Builtin.DefaultTidyAndClazy</value>
    <value type="int" key="ClangTools.ParallelJobs">4</value>
    <value type="bool" key="ClangTools.PreferConfigFile">true</value>
    <valuelist type="QVariantList" key="ClangTools.SelectedDirs"/>
    <valuelist type="QVariantList" key="ClangTools.SelectedFiles"/>
    <valuelist type="QVariantList" key="ClangTools.SuppressedDiagnostics"/>
    <value type="bool" key="ClangTools.UseGlobalSettings">true</value>
   </valuemap>
  </valuemap>
 </data>
 <data>
  <variable>ProjectExplorer.Project.Target.0</variable>
  <valuemap type="QVariantMap">
   <value type="QString" key="DeviceType">Desktop</value>
   <value type="QString" key="ProjectExplorer.ProjectConfiguration.DefaultDisplayName">Desktop (arm-darwin-generic-mach_o-64bit)</value>
   <value type="QString" key="ProjectExplorer.ProjectConfiguration.DisplayName">Desktop (arm-darwin-generic-mach_o-64bit)</value>
   <value type="QString" key="ProjectExplorer.ProjectConfiguration.Id">{1959ce0b-5364-4f6a-87dc-8263d8019ea4}</value>
   <value type="qlonglong" key="ProjectExplorer.Target.ActiveBuildConfiguration">0</value>
   <value type="qlonglong" key="ProjectExplorer.Target.ActiveDeployConfiguration">0</value>
   <value type="qlonglong" key="ProjectExplorer.Target.ActiveRunConfiguration">0</value>
   <valuemap type="QVariantMap" key="ProjectExplorer.Target.BuildConfiguration.0">
    <value type="QString" key="ProjectExplorer.BuildConfiguration.BuildDirectory">/Users/shavinkalu/Adelaide Uni/Derrick/Work/LaserMapExplorer</value>
    <valuemap type="QVariantMap" key="ProjectExplorer.BuildConfiguration.BuildStepList.0">
     <valuemap type="QVariantMap" key="ProjectExplorer.BuildStepList.Step.0">
      <value type="bool" key="ProjectExplorer.BuildStep.Enabled">true</value>
      <value type="QString" key="ProjectExplorer.ProjectConfiguration.Id">Python.PysideBuildStep</value>
     </valuemap>
     <value type="qlonglong" key="ProjectExplorer.BuildStepList.StepsCount">1</value>
     <value type="QString" key="ProjectExplorer.ProjectConfiguration.DefaultDisplayName">Build</value>
     <value type="QString" key="ProjectExplorer.ProjectConfiguration.DisplayName">Build</value>
     <value type="QString" key="ProjectExplorer.ProjectConfiguration.Id">ProjectExplorer.BuildSteps.Build</value>
    </valuemap>
    <valuemap type="QVariantMap" key="ProjectExplorer.BuildConfiguration.BuildStepList.1">
     <value type="qlonglong" key="ProjectExplorer.BuildStepList.StepsCount">0</value>
     <value type="QString" key="ProjectExplorer.ProjectConfiguration.DefaultDisplayName">Clean</value>
     <value type="QString" key="ProjectExplorer.ProjectConfiguration.DisplayName">Clean</value>
     <value type="QString" key="ProjectExplorer.ProjectConfiguration.Id">ProjectExplorer.BuildSteps.Clean</value>
    </valuemap>
    <value type="int" key="ProjectExplorer.BuildConfiguration.BuildStepListCount">2</value>
    <value type="bool" key="ProjectExplorer.BuildConfiguration.ClearSystemEnvironment">false</value>
    <valuelist type="QVariantList" key="ProjectExplorer.BuildConfiguration.CustomParsers"/>
    <value type="bool" key="ProjectExplorer.BuildConfiguration.ParseStandardOutput">false</value>
    <valuelist type="QVariantList" key="ProjectExplorer.BuildConfiguration.UserEnvironmentChanges"/>
    <value type="QString" key="ProjectExplorer.ProjectConfiguration.DisplayName">build</value>
    <value type="QString" key="ProjectExplorer.ProjectConfiguration.Id">Python.PySideBuildConfiguration</value>
   </valuemap>
   <value type="qlonglong" key="ProjectExplorer.Target.BuildConfigurationCount">1</value>
   <valuemap type="QVariantMap" key="ProjectExplorer.Target.DeployConfiguration.0">
    <valuemap type="QVariantMap" key="ProjectExplorer.BuildConfiguration.BuildStepList.0">
     <value type="qlonglong" key="ProjectExplorer.BuildStepList.StepsCount">0</value>
     <value type="QString" key="ProjectExplorer.ProjectConfiguration.DefaultDisplayName">Deploy</value>
     <value type="QString" key="ProjectExplorer.ProjectConfiguration.DisplayName">Deploy</value>
     <value type="QString" key="ProjectExplorer.ProjectConfiguration.Id">ProjectExplorer.BuildSteps.Deploy</value>
    </valuemap>
    <value type="int" key="ProjectExplorer.BuildConfiguration.BuildStepListCount">1</value>
    <valuemap type="QVariantMap" key="ProjectExplorer.DeployConfiguration.CustomData"/>
    <value type="bool" key="ProjectExplorer.DeployConfiguration.CustomDataEnabled">false</value>
    <value type="QString" key="ProjectExplorer.ProjectConfiguration.Id">ProjectExplorer.DefaultDeployConfiguration</value>
   </valuemap>
   <value type="qlonglong" key="ProjectExplorer.Target.DeployConfigurationCount">1</value>
   <valuemap type="QVariantMap" key="ProjectExplorer.Target.RunConfiguration.0">
    <value type="bool" key="Analyzer.Perf.Settings.UseGlobalSettings">true</value>
    <value type="bool" key="Analyzer.QmlProfiler.Settings.UseGlobalSettings">true</value>
    <value type="int" key="Analyzer.Valgrind.Callgrind.CostFormat">0</value>
    <value type="bool" key="Analyzer.Valgrind.Settings.UseGlobalSettings">true</value>
    <valuelist type="QVariantList" key="CustomOutputParsers"/>
    <value type="int" key="PE.EnvironmentAspect.Base">2</value>
    <valuelist type="QVariantList" key="PE.EnvironmentAspect.Changes"/>
    <value type="bool" key="PE.EnvironmentAspect.PrintOnRun">false</value>
    <value type="QString" key="ProjectExplorer.ProjectConfiguration.DisplayName"></value>
    <value type="QString" key="ProjectExplorer.ProjectConfiguration.Id">ProjectExplorer.CustomExecutableRunConfiguration</value>
    <value type="QString" key="ProjectExplorer.RunConfiguration.BuildKey"></value>
    <value type="bool" key="ProjectExplorer.RunConfiguration.Customized">false</value>
    <value type="bool" key="RunConfiguration.UseCppDebuggerAuto">true</value>
    <value type="bool" key="RunConfiguration.UseQmlDebuggerAuto">true</value>
   </valuemap>
   <value type="qlonglong" key="ProjectExplorer.Target.RunConfigurationCount">1</value>
  </valuemap>
 </data>
 <data>
  <variable>ProjectExplorer.Project.TargetCount</variable>
  <value type="qlonglong">1</value>
 </data>
 <data>
  <variable>ProjectExplorer.Project.Updater.FileVersion</variable>
  <value type="int">22</value>
 </data>
 <data>
  <variable>Version</variable>
  <value type="int">22</value>
 </data>
</qtcreator><|MERGE_RESOLUTION|>--- conflicted
+++ resolved
@@ -1,10 +1,6 @@
 <?xml version="1.0" encoding="UTF-8"?>
 <!DOCTYPE QtCreatorProject>
-<<<<<<< HEAD
 <!-- Written by QtCreator 13.0.2, 2024-09-18T20:23:20. -->
-=======
-<!-- Written by QtCreator 12.0.1, 2024-10-08T14:53:42. -->
->>>>>>> a118d342
 <qtcreator>
  <data>
   <variable>EnvironmentId</variable>
