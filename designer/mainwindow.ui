<?xml version="1.0" encoding="UTF-8"?>
<ui version="4.0">
 <class>MainWindow</class>
 <widget class="QMainWindow" name="MainWindow">
  <property name="geometry">
   <rect>
    <x>0</x>
    <y>0</y>
    <width>1123</width>
    <height>1027</height>
   </rect>
  </property>
  <property name="maximumSize">
   <size>
    <width>16777215</width>
    <height>16777215</height>
   </size>
  </property>
  <property name="windowTitle">
   <string>LaME: Laser Map Explorer</string>
  </property>
  <property name="windowIcon">
   <iconset resource="../resources.qrc">
    <normaloff>:/icons/resources/icons/LaME-64.png</normaloff>:/icons/resources/icons/LaME-64.png</iconset>
  </property>
  <property name="unifiedTitleAndToolBarOnMac">
   <bool>false</bool>
  </property>
  <widget class="QWidget" name="centralwidget">
   <property name="font">
    <font>
     <pointsize>13</pointsize>
    </font>
   </property>
   <layout class="QHBoxLayout" name="horizontalLayout_29">
    <item>
     <widget class="QTabWidget" name="canvasWindow">
      <property name="font">
       <font>
        <pointsize>11</pointsize>
       </font>
      </property>
      <property name="accessibleName">
       <string/>
      </property>
      <property name="currentIndex">
       <number>1</number>
      </property>
      <property name="documentMode">
       <bool>false</bool>
      </property>
      <property name="tabsClosable">
       <bool>false</bool>
      </property>
      <property name="tabBarAutoHide">
       <bool>false</bool>
      </property>
      <widget class="QWidget" name="singleViewTab">
       <attribute name="title">
        <string>Single View</string>
       </attribute>
       <layout class="QVBoxLayout" name="verticalLayout_7">
        <item>
         <widget class="QWidget" name="widgetSingleView" native="true">
          <property name="cursor">
           <cursorShape>CrossCursor</cursorShape>
          </property>
         </widget>
        </item>
        <item>
         <widget class="QGroupBox" name="groupBoxInfo">
          <property name="minimumSize">
           <size>
            <width>200</width>
            <height>40</height>
           </size>
          </property>
          <property name="maximumSize">
           <size>
            <width>16777215</width>
            <height>40</height>
           </size>
          </property>
          <property name="title">
           <string/>
          </property>
          <layout class="QGridLayout" name="gridLayout_8">
           <property name="topMargin">
            <number>0</number>
           </property>
           <property name="bottomMargin">
            <number>0</number>
           </property>
           <property name="verticalSpacing">
            <number>-1</number>
           </property>
           <item row="0" column="0">
            <widget class="QToolButton" name="toolButtonHomeSV">
             <property name="minimumSize">
              <size>
               <width>28</width>
               <height>28</height>
              </size>
             </property>
             <property name="maximumSize">
              <size>
               <width>28</width>
               <height>28</height>
              </size>
             </property>
             <property name="toolTip">
              <string>Return to home view</string>
             </property>
             <property name="icon">
              <iconset resource="../resources.qrc">
               <normaloff>:/icons/resources/icons/icon-home-64.png</normaloff>:/icons/resources/icons/icon-home-64.png</iconset>
             </property>
             <property name="iconSize">
              <size>
               <width>20</width>
               <height>20</height>
              </size>
             </property>
            </widget>
           </item>
           <item row="0" column="3">
            <widget class="QToolButton" name="toolButtonPreferencesSV">
             <property name="minimumSize">
              <size>
               <width>28</width>
               <height>28</height>
              </size>
             </property>
             <property name="maximumSize">
              <size>
               <width>28</width>
               <height>28</height>
              </size>
             </property>
             <property name="toolTip">
              <string>Change colormap</string>
             </property>
             <property name="icon">
              <iconset resource="../resources.qrc">
               <normaloff>:/icons/resources/icons/icon-axes-64.png</normaloff>:/icons/resources/icons/icon-axes-64.png</iconset>
             </property>
             <property name="iconSize">
              <size>
               <width>20</width>
               <height>20</height>
              </size>
             </property>
            </widget>
           </item>
           <item row="0" column="6">
            <widget class="QToolButton" name="toolButtonAxesSV">
             <property name="minimumSize">
              <size>
               <width>28</width>
               <height>28</height>
              </size>
             </property>
             <property name="maximumSize">
              <size>
               <width>28</width>
               <height>28</height>
              </size>
             </property>
             <property name="toolTip">
              <string>Axes tool</string>
             </property>
             <property name="icon">
              <iconset resource="../resources.qrc">
               <normaloff>:/icons/resources/icons/icon-rgb-64.png</normaloff>:/icons/resources/icons/icon-rgb-64.png</iconset>
             </property>
             <property name="iconSize">
              <size>
               <width>20</width>
               <height>20</height>
              </size>
             </property>
            </widget>
           </item>
           <item row="0" column="10">
            <layout class="QHBoxLayout" name="horizontalLayout_27">
             <item>
              <widget class="QLabel" name="labelInfoStatsL">
               <property name="maximumSize">
                <size>
                 <width>40</width>
                 <height>16777215</height>
                </size>
               </property>
               <property name="font">
                <font>
                 <pointsize>11</pointsize>
                </font>
               </property>
               <property name="text">
                <string>Stats:</string>
               </property>
              </widget>
             </item>
             <item>
              <layout class="QVBoxLayout" name="verticalLayout_17">
               <item>
                <widget class="QLabel" name="labelInfoY">
                 <property name="font">
                  <font>
                   <family>Avenir</family>
                   <pointsize>9</pointsize>
                  </font>
                 </property>
                 <property name="text">
                  <string>X: 0</string>
                 </property>
                </widget>
               </item>
               <item>
                <widget class="QLabel" name="labelInfoX">
                 <property name="font">
                  <font>
                   <family>Avenir</family>
                   <pointsize>9</pointsize>
                  </font>
                 </property>
                 <property name="text">
                  <string>Y: 0</string>
                 </property>
                </widget>
               </item>
              </layout>
             </item>
             <item>
              <widget class="QLabel" name="labelInfoStats">
               <property name="text">
                <string/>
               </property>
              </widget>
             </item>
             <item>
              <widget class="QLabel" name="labelInfoV">
               <property name="font">
                <font>
                 <family>Avenir</family>
                 <pointsize>9</pointsize>
                </font>
               </property>
               <property name="text">
                <string>V: 0</string>
               </property>
              </widget>
             </item>
            </layout>
           </item>
           <item row="0" column="9">
            <widget class="QToolButton" name="toolButtonSaveSV">
             <property name="minimumSize">
              <size>
               <width>28</width>
               <height>28</height>
              </size>
             </property>
             <property name="maximumSize">
              <size>
               <width>28</width>
               <height>28</height>
              </size>
             </property>
             <property name="toolTip">
              <string>Save plot</string>
             </property>
             <property name="icon">
              <iconset resource="../resources.qrc">
               <normaloff>:/icons/resources/icons/icon-save-file-64.png</normaloff>:/icons/resources/icons/icon-save-file-64.png</iconset>
             </property>
             <property name="iconSize">
              <size>
               <width>20</width>
               <height>20</height>
              </size>
             </property>
            </widget>
           </item>
           <item row="0" column="2">
            <widget class="QToolButton" name="toolButtonZoomSV">
             <property name="minimumSize">
              <size>
               <width>28</width>
               <height>28</height>
              </size>
             </property>
             <property name="maximumSize">
              <size>
               <width>28</width>
               <height>28</height>
              </size>
             </property>
             <property name="toolTip">
              <string>Zoom In/Out</string>
             </property>
             <property name="icon">
              <iconset resource="../resources.qrc">
               <normaloff>:/icons/resources/icons/icon-zoom-64.png</normaloff>:/icons/resources/icons/icon-zoom-64.png</iconset>
             </property>
             <property name="iconSize">
              <size>
               <width>20</width>
               <height>20</height>
              </size>
             </property>
             <property name="checkable">
              <bool>true</bool>
             </property>
            </widget>
           </item>
           <item row="0" column="1">
            <widget class="QToolButton" name="toolButtonPanSV">
             <property name="minimumSize">
              <size>
               <width>28</width>
               <height>28</height>
              </size>
             </property>
             <property name="maximumSize">
              <size>
               <width>28</width>
               <height>28</height>
              </size>
             </property>
             <property name="toolTip">
              <string>Shift plot</string>
             </property>
             <property name="icon">
              <iconset resource="../resources.qrc">
               <normaloff>:/icons/resources/icons/icon-move-64.png</normaloff>:/icons/resources/icons/icon-move-64.png</iconset>
             </property>
             <property name="iconSize">
              <size>
               <width>20</width>
               <height>20</height>
              </size>
             </property>
             <property name="checkable">
              <bool>true</bool>
             </property>
            </widget>
           </item>
           <item row="0" column="7">
            <widget class="QToolButton" name="toolButtonAnnotateSV">
             <property name="minimumSize">
              <size>
               <width>28</width>
               <height>28</height>
              </size>
             </property>
             <property name="maximumSize">
              <size>
               <width>28</width>
               <height>28</height>
              </size>
             </property>
             <property name="toolTip">
              <string>Add annotation</string>
             </property>
             <property name="icon">
              <iconset resource="../resources.qrc">
               <normaloff>:/icons/resources/icons/icon-annotate-64.png</normaloff>:/icons/resources/icons/icon-annotate-64.png</iconset>
             </property>
             <property name="iconSize">
              <size>
               <width>20</width>
               <height>20</height>
              </size>
             </property>
             <property name="checkable">
              <bool>true</bool>
             </property>
            </widget>
           </item>
           <item row="0" column="8">
            <widget class="QToolButton" name="toolButtonDistanceSV">
             <property name="minimumSize">
              <size>
               <width>28</width>
               <height>28</height>
              </size>
             </property>
             <property name="maximumSize">
              <size>
               <width>28</width>
               <height>28</height>
              </size>
             </property>
             <property name="toolTip">
              <string>Measure distance</string>
             </property>
             <property name="icon">
              <iconset resource="../resources.qrc">
               <normaloff>:/icons/resources/icons/icon-distance-64.png</normaloff>:/icons/resources/icons/icon-distance-64.png</iconset>
             </property>
             <property name="iconSize">
              <size>
               <width>20</width>
               <height>20</height>
              </size>
             </property>
             <property name="checkable">
              <bool>true</bool>
             </property>
            </widget>
           </item>
          </layout>
         </widget>
        </item>
       </layout>
      </widget>
      <widget class="QWidget" name="multiViewTab">
       <attribute name="title">
        <string>Multi View</string>
       </attribute>
       <layout class="QVBoxLayout" name="verticalLayout_6">
        <item>
         <widget class="QGroupBox" name="groupBoxMVControls">
          <property name="minimumSize">
           <size>
            <width>0</width>
            <height>40</height>
           </size>
          </property>
          <property name="maximumSize">
           <size>
            <width>16777215</width>
            <height>40</height>
           </size>
          </property>
          <property name="title">
           <string/>
          </property>
          <layout class="QGridLayout" name="gridLayoutInfoM_3">
           <property name="topMargin">
            <number>0</number>
           </property>
           <property name="bottomMargin">
            <number>0</number>
           </property>
           <item row="0" column="1">
            <widget class="QSpinBox" name="spinBoxMaxRows">
             <property name="minimum">
              <number>1</number>
             </property>
             <property name="maximum">
              <number>6</number>
             </property>
             <property name="value">
              <number>2</number>
             </property>
            </widget>
           </item>
           <item row="0" column="4">
            <spacer name="horizontalSpacer_18">
             <property name="orientation">
              <enum>Qt::Horizontal</enum>
             </property>
             <property name="sizeHint" stdset="0">
              <size>
               <width>40</width>
               <height>20</height>
              </size>
             </property>
            </spacer>
           </item>
           <item row="0" column="2">
            <widget class="QLabel" name="labelMaxCols">
             <property name="text">
              <string>Max cols</string>
             </property>
            </widget>
           </item>
           <item row="0" column="5">
            <widget class="QComboBox" name="comboBoxPlots">
             <property name="maximumSize">
              <size>
               <width>200</width>
               <height>16777215</height>
              </size>
             </property>
             <item>
              <property name="text">
               <string>New Item</string>
              </property>
             </item>
            </widget>
           </item>
           <item row="0" column="6">
            <widget class="QToolButton" name="toolButtonRemoveMVPlot">
             <property name="minimumSize">
              <size>
               <width>28</width>
               <height>28</height>
              </size>
             </property>
             <property name="maximumSize">
              <size>
               <width>28</width>
               <height>28</height>
              </size>
             </property>
             <property name="layoutDirection">
              <enum>Qt::LeftToRight</enum>
             </property>
             <property name="text">
              <string>Remove</string>
             </property>
             <property name="icon">
              <iconset resource="../resources.qrc">
               <normaloff>:/icons/resources/icons/icon-delete-64.png</normaloff>:/icons/resources/icons/icon-delete-64.png</iconset>
             </property>
             <property name="iconSize">
              <size>
               <width>18</width>
               <height>18</height>
              </size>
             </property>
            </widget>
           </item>
           <item row="0" column="0">
            <widget class="QLabel" name="labelMaxRows">
             <property name="text">
              <string>Max rows</string>
             </property>
            </widget>
           </item>
           <item row="0" column="3">
            <widget class="QSpinBox" name="spinBoxMaxCols">
             <property name="minimum">
              <number>1</number>
             </property>
             <property name="maximum">
              <number>8</number>
             </property>
             <property name="value">
              <number>3</number>
             </property>
            </widget>
           </item>
           <item row="0" column="7">
            <widget class="QToolButton" name="toolButtonRemoveAllMVPlots">
             <property name="minimumSize">
              <size>
               <width>28</width>
               <height>28</height>
              </size>
             </property>
             <property name="maximumSize">
              <size>
               <width>28</width>
               <height>28</height>
              </size>
             </property>
             <property name="layoutDirection">
              <enum>Qt::LeftToRight</enum>
             </property>
             <property name="text">
              <string>Remove</string>
             </property>
             <property name="icon">
              <iconset resource="../resources.qrc">
               <normaloff>:/icons/resources/icons/icon-eraser-64.svg</normaloff>:/icons/resources/icons/icon-eraser-64.svg</iconset>
             </property>
             <property name="iconSize">
              <size>
               <width>18</width>
               <height>18</height>
              </size>
             </property>
            </widget>
           </item>
          </layout>
         </widget>
        </item>
        <item>
         <widget class="QWidget" name="widgetMultiView" native="true">
          <property name="minimumSize">
           <size>
            <width>0</width>
            <height>0</height>
           </size>
          </property>
          <property name="cursor">
           <cursorShape>CrossCursor</cursorShape>
          </property>
          <property name="toolTip">
           <string>Remove selected plots from tree</string>
          </property>
         </widget>
        </item>
        <item>
         <widget class="QGroupBox" name="groupBoxInfoMV">
          <property name="minimumSize">
           <size>
            <width>0</width>
            <height>40</height>
           </size>
          </property>
          <property name="maximumSize">
           <size>
            <width>16777215</width>
            <height>40</height>
           </size>
          </property>
          <property name="title">
           <string/>
          </property>
          <layout class="QGridLayout" name="gridLayoutInfoM">
           <property name="topMargin">
            <number>0</number>
           </property>
           <property name="bottomMargin">
            <number>0</number>
           </property>
           <item row="0" column="2">
            <widget class="QToolButton" name="toolButtonPanMV">
             <property name="toolTip">
              <string>Pan figure</string>
             </property>
             <property name="icon">
              <iconset resource="../resources.qrc">
               <normaloff>:/icons/resources/icons/icon-move-64.png</normaloff>:/icons/resources/icons/icon-move-64.png</iconset>
             </property>
             <property name="iconSize">
              <size>
               <width>18</width>
               <height>18</height>
              </size>
             </property>
            </widget>
           </item>
           <item row="0" column="5">
            <widget class="QToolButton" name="toolButtonAxesMV">
             <property name="toolTip">
              <string>Axis borders and spacing</string>
             </property>
             <property name="icon">
              <iconset resource="../resources.qrc">
               <normaloff>:/icons/resources/icons/icon-rgb-64.png</normaloff>:/icons/resources/icons/icon-rgb-64.png</iconset>
             </property>
             <property name="iconSize">
              <size>
               <width>18</width>
               <height>18</height>
              </size>
             </property>
            </widget>
           </item>
           <item row="0" column="4">
            <widget class="QToolButton" name="toolButtonPreferencesMV">
             <property name="toolTip">
              <string>Figure options</string>
             </property>
             <property name="icon">
              <iconset resource="../resources.qrc">
               <normaloff>:/icons/resources/icons/icon-axes-64.png</normaloff>:/icons/resources/icons/icon-axes-64.png</iconset>
             </property>
             <property name="iconSize">
              <size>
               <width>18</width>
               <height>18</height>
              </size>
             </property>
            </widget>
           </item>
           <item row="0" column="6">
            <widget class="QToolButton" name="toolButtonSaveMV">
             <property name="toolTip">
              <string>Save image or data</string>
             </property>
             <property name="icon">
              <iconset resource="../resources.qrc">
               <normaloff>:/icons/resources/icons/icon-save-file-64.png</normaloff>:/icons/resources/icons/icon-save-file-64.png</iconset>
             </property>
             <property name="iconSize">
              <size>
               <width>18</width>
               <height>18</height>
              </size>
             </property>
            </widget>
           </item>
           <item row="0" column="3">
            <widget class="QToolButton" name="toolButtonZoomMV">
             <property name="toolTip">
              <string>Zoom in/out</string>
             </property>
             <property name="icon">
              <iconset resource="../resources.qrc">
               <normaloff>:/icons/resources/icons/icon-zoom-64.png</normaloff>:/icons/resources/icons/icon-zoom-64.png</iconset>
             </property>
             <property name="iconSize">
              <size>
               <width>18</width>
               <height>18</height>
              </size>
             </property>
            </widget>
           </item>
           <item row="0" column="0">
            <widget class="QToolButton" name="toolButtonHomeMV">
             <property name="toolTip">
              <string>Original view</string>
             </property>
             <property name="icon">
              <iconset resource="../resources.qrc">
               <normaloff>:/icons/resources/icons/icon-home-64.png</normaloff>:/icons/resources/icons/icon-home-64.png</iconset>
             </property>
             <property name="iconSize">
              <size>
               <width>18</width>
               <height>18</height>
              </size>
             </property>
            </widget>
           </item>
           <item row="0" column="7">
            <layout class="QHBoxLayout" name="horizontalLayout_28">
             <item>
              <widget class="QLabel" name="labelInfoStatsLM">
               <property name="maximumSize">
                <size>
                 <width>40</width>
                 <height>16777215</height>
                </size>
               </property>
               <property name="text">
                <string>Stats:</string>
               </property>
              </widget>
             </item>
             <item>
              <widget class="QLabel" name="labelInfoStatsM">
               <property name="text">
                <string/>
               </property>
              </widget>
             </item>
             <item>
              <layout class="QVBoxLayout" name="verticalLayout_16">
               <item>
                <widget class="QLabel" name="labelInfoYM">
                 <property name="font">
                  <font>
                   <family>Avenir</family>
                   <pointsize>9</pointsize>
                  </font>
                 </property>
                 <property name="text">
                  <string>Y: 0</string>
                 </property>
                </widget>
               </item>
               <item>
                <widget class="QLabel" name="labelInfoXM">
                 <property name="font">
                  <font>
                   <family>Avenir</family>
                   <pointsize>9</pointsize>
                  </font>
                 </property>
                 <property name="text">
                  <string>X: 0</string>
                 </property>
                </widget>
               </item>
              </layout>
             </item>
            </layout>
           </item>
          </layout>
         </widget>
        </item>
       </layout>
      </widget>
      <widget class="QWidget" name="quickViewTab">
       <attribute name="title">
        <string>Quick View</string>
       </attribute>
       <widget class="QWidget" name="widgetQuickView" native="true">
        <property name="geometry">
         <rect>
          <x>20</x>
          <y>15</y>
          <width>531</width>
          <height>416</height>
         </rect>
        </property>
        <property name="minimumSize">
         <size>
          <width>0</width>
          <height>0</height>
         </size>
        </property>
        <property name="cursor">
         <cursorShape>CrossCursor</cursorShape>
        </property>
        <property name="toolTip">
         <string>Remove selected plots from tree</string>
        </property>
       </widget>
       <widget class="QGroupBox" name="groupBoxInfoM_2">
        <property name="geometry">
         <rect>
          <x>20</x>
          <y>460</y>
          <width>500</width>
          <height>40</height>
         </rect>
        </property>
        <property name="minimumSize">
         <size>
          <width>0</width>
          <height>40</height>
         </size>
        </property>
        <property name="maximumSize">
         <size>
          <width>16777215</width>
          <height>40</height>
         </size>
        </property>
        <property name="title">
         <string/>
        </property>
        <layout class="QGridLayout" name="gridLayoutInfoM_2">
         <property name="topMargin">
          <number>0</number>
         </property>
         <property name="bottomMargin">
          <number>0</number>
         </property>
         <item row="0" column="0">
          <widget class="QToolButton" name="toolButtonHomeQV">
           <property name="toolTip">
            <string>Original view</string>
           </property>
           <property name="icon">
            <iconset resource="../resources.qrc">
             <normaloff>:/icons/resources/icons/icon-home-64.png</normaloff>:/icons/resources/icons/icon-home-64.png</iconset>
           </property>
           <property name="iconSize">
            <size>
             <width>18</width>
             <height>18</height>
            </size>
           </property>
          </widget>
         </item>
         <item row="0" column="2">
          <widget class="QToolButton" name="toolButtonPanQV">
           <property name="toolTip">
            <string>Pan figure</string>
           </property>
           <property name="icon">
            <iconset resource="../resources.qrc">
             <normaloff>:/icons/resources/icons/icon-move-64.png</normaloff>:/icons/resources/icons/icon-move-64.png</iconset>
           </property>
           <property name="iconSize">
            <size>
             <width>18</width>
             <height>18</height>
            </size>
           </property>
          </widget>
         </item>
         <item row="0" column="3">
          <widget class="QToolButton" name="toolButtonZoomQV">
           <property name="toolTip">
            <string>Zoom in/out</string>
           </property>
           <property name="icon">
            <iconset resource="../resources.qrc">
             <normaloff>:/icons/resources/icons/icon-zoom-64.png</normaloff>:/icons/resources/icons/icon-zoom-64.png</iconset>
           </property>
           <property name="iconSize">
            <size>
             <width>18</width>
             <height>18</height>
            </size>
           </property>
          </widget>
         </item>
         <item row="0" column="4">
          <widget class="QToolButton" name="toolButtonSaveQV">
           <property name="toolTip">
            <string>Save image or data</string>
           </property>
           <property name="icon">
            <iconset resource="../resources.qrc">
             <normaloff>:/icons/resources/icons/icon-save-file-64.png</normaloff>:/icons/resources/icons/icon-save-file-64.png</iconset>
           </property>
           <property name="iconSize">
            <size>
             <width>18</width>
             <height>18</height>
            </size>
           </property>
          </widget>
         </item>
         <item row="0" column="5">
          <spacer name="horizontalSpacer_6">
           <property name="orientation">
            <enum>Qt::Horizontal</enum>
           </property>
           <property name="sizeHint" stdset="0">
            <size>
             <width>40</width>
             <height>20</height>
            </size>
           </property>
          </spacer>
         </item>
        </layout>
       </widget>
      </widget>
     </widget>
    </item>
   </layout>
  </widget>
  <widget class="QMenuBar" name="menubar">
   <property name="geometry">
    <rect>
     <x>0</x>
     <y>0</y>
     <width>1123</width>
     <height>24</height>
    </rect>
   </property>
   <property name="font">
    <font>
     <pointsize>12</pointsize>
    </font>
   </property>
   <widget class="QMenu" name="menuFile">
    <property name="font">
     <font>
      <pointsize>12</pointsize>
     </font>
    </property>
    <property name="title">
     <string>File</string>
    </property>
    <addaction name="actionOpenSample"/>
    <addaction name="actionOpenDirectory"/>
    <addaction name="actionSpotData"/>
    <addaction name="separator"/>
    <addaction name="actionSave"/>
    <addaction name="separator"/>
    <addaction name="actionReset"/>
    <addaction name="actionImportFiles"/>
   </widget>
   <widget class="QMenu" name="menuPlot">
    <property name="font">
     <font>
      <pointsize>12</pointsize>
     </font>
    </property>
    <property name="title">
     <string>Plot</string>
    </property>
    <addaction name="actionCorrelation"/>
    <addaction name="actionHistograms"/>
    <addaction name="actionBiPlot"/>
    <addaction name="actionTernary"/>
    <addaction name="actionTEC"/>
    <addaction name="actionRadar"/>
    <addaction name="actionCluster"/>
    <addaction name="separator"/>
    <addaction name="actionSavePlotToTree"/>
   </widget>
   <widget class="QMenu" name="menuAnalyze">
    <property name="font">
     <font>
      <pointsize>12</pointsize>
     </font>
    </property>
    <property name="title">
     <string>Analyze</string>
    </property>
    <addaction name="actionFilter_Tools"/>
    <addaction name="actionPolygon"/>
    <addaction name="actionCluster_Mask"/>
    <addaction name="actionNoise_reduction"/>
    <addaction name="separator"/>
    <addaction name="actionCompare_Spot_Map"/>
    <addaction name="actionProfiles"/>
    <addaction name="actionBatch_Process"/>
   </widget>
   <widget class="QMenu" name="menuHelp">
    <property name="font">
     <font>
      <pointsize>12</pointsize>
     </font>
    </property>
    <property name="title">
     <string>Help</string>
    </property>
   </widget>
   <widget class="QMenu" name="menuLaME">
    <property name="font">
     <font>
      <pointsize>12</pointsize>
      <bold>true</bold>
     </font>
    </property>
    <property name="title">
     <string>LaME</string>
    </property>
    <addaction name="actionAbout"/>
    <addaction name="separator"/>
    <addaction name="actionPreferences"/>
    <addaction name="separator"/>
    <addaction name="actionQuit_LaME"/>
   </widget>
   <addaction name="menuLaME"/>
   <addaction name="menuFile"/>
   <addaction name="menuPlot"/>
   <addaction name="menuAnalyze"/>
   <addaction name="menuHelp"/>
  </widget>
  <widget class="QStatusBar" name="statusbar">
   <property name="font">
    <font>
     <pointsize>11</pointsize>
    </font>
   </property>
  </widget>
  <widget class="QToolBar" name="toolBar">
   <property name="font">
    <font>
     <pointsize>12</pointsize>
    </font>
   </property>
   <property name="windowTitle">
    <string>toolBar</string>
   </property>
   <property name="toolTip">
    <string>profile tools</string>
   </property>
   <property name="iconSize">
    <size>
     <width>24</width>
     <height>24</height>
    </size>
   </property>
   <attribute name="toolBarArea">
    <enum>TopToolBarArea</enum>
   </attribute>
   <attribute name="toolBarBreak">
    <bool>false</bool>
   </attribute>
   <addaction name="actionOpenSample"/>
   <addaction name="actionOpenDirectory"/>
   <addaction name="actionSelectAnalytes"/>
   <addaction name="actionBatch_Process"/>
   <addaction name="actionSavePlotToTree"/>
   <addaction name="separator"/>
   <addaction name="actionSpotData"/>
   <addaction name="actionFilter_Tools"/>
   <addaction name="actionPolygon"/>
   <addaction name="actionCluster_Mask"/>
   <addaction name="actionNoise_reduction"/>
   <addaction name="separator"/>
   <addaction name="actionCorrelation"/>
   <addaction name="actionHistograms"/>
   <addaction name="actionBiPlot"/>
   <addaction name="actionTernary"/>
   <addaction name="actionTEC"/>
   <addaction name="actionCluster"/>
   <addaction name="separator"/>
   <addaction name="actionProfiles"/>
   <addaction name="actionCalculator"/>
   <addaction name="separator"/>
   <addaction name="actionReset"/>
  </widget>
  <widget class="QDockWidget" name="dockWidgetLeftToolbox">
   <property name="sizePolicy">
    <sizepolicy hsizetype="Fixed" vsizetype="Preferred">
     <horstretch>0</horstretch>
     <verstretch>0</verstretch>
    </sizepolicy>
   </property>
   <property name="minimumSize">
    <size>
     <width>300</width>
     <height>62</height>
    </size>
   </property>
   <property name="features">
    <set>QDockWidget::DockWidgetFloatable</set>
   </property>
   <property name="allowedAreas">
    <set>Qt::LeftDockWidgetArea|Qt::RightDockWidgetArea</set>
   </property>
   <property name="windowTitle">
    <string>Control Toolbox</string>
   </property>
   <attribute name="dockWidgetArea">
    <number>1</number>
   </attribute>
   <widget class="QWidget" name="dockWidgetContents">
    <widget class="QToolBox" name="toolBox">
     <property name="enabled">
      <bool>true</bool>
     </property>
     <property name="geometry">
      <rect>
       <x>0</x>
       <y>0</y>
       <width>300</width>
       <height>861</height>
      </rect>
     </property>
     <property name="minimumSize">
      <size>
       <width>300</width>
       <height>0</height>
      </size>
     </property>
     <property name="maximumSize">
      <size>
       <width>300</width>
       <height>16777215</height>
      </size>
     </property>
     <property name="font">
      <font>
       <pointsize>12</pointsize>
      </font>
     </property>
     <property name="toolTip">
      <string>Activates the crop tool</string>
     </property>
     <property name="currentIndex">
      <number>3</number>
     </property>
     <widget class="QWidget" name="SelectAnalytePage">
      <property name="enabled">
       <bool>true</bool>
      </property>
      <property name="geometry">
       <rect>
        <x>0</x>
        <y>0</y>
        <width>300</width>
        <height>531</height>
       </rect>
      </property>
      <attribute name="label">
       <string>Samples and Fields</string>
      </attribute>
      <widget class="QGroupBox" name="groupBoxSampleOptions">
       <property name="geometry">
        <rect>
         <x>4</x>
         <y>0</y>
         <width>291</width>
         <height>146</height>
        </rect>
       </property>
       <property name="title">
        <string/>
       </property>
       <widget class="QWidget" name="formLayoutWidget_3">
        <property name="geometry">
         <rect>
          <x>5</x>
          <y>5</y>
          <width>281</width>
          <height>136</height>
         </rect>
        </property>
        <layout class="QFormLayout" name="formLayout_3">
         <item row="0" column="0">
          <widget class="QLabel" name="labelSample">
           <property name="font">
            <font>
             <pointsize>11</pointsize>
            </font>
           </property>
           <property name="text">
            <string>Sample</string>
           </property>
          </widget>
         </item>
         <item row="0" column="1">
          <widget class="QComboBox" name="comboBoxSampleId">
           <property name="maximumSize">
            <size>
             <width>200</width>
             <height>16777215</height>
            </size>
           </property>
           <property name="font">
            <font>
             <pointsize>11</pointsize>
            </font>
           </property>
           <property name="toolTip">
            <string>Select sample to analyze</string>
           </property>
           <item>
            <property name="text">
             <string>Open file/directory to start</string>
            </property>
           </item>
          </widget>
         </item>
         <item row="1" column="0">
          <widget class="QLabel" name="labelReferenceValue">
           <property name="font">
            <font>
             <pointsize>11</pointsize>
            </font>
           </property>
           <property name="text">
            <string>Ref. value</string>
           </property>
           <property name="alignment">
            <set>Qt::AlignCenter</set>
           </property>
          </widget>
         </item>
         <item row="1" column="1">
          <widget class="QComboBox" name="comboBoxRefMaterial">
           <property name="maximumSize">
            <size>
             <width>200</width>
             <height>16777215</height>
            </size>
           </property>
           <property name="font">
            <font>
             <pointsize>11</pointsize>
            </font>
           </property>
           <property name="toolTip">
            <string>Select reference for normalizing chemistry</string>
           </property>
          </widget>
         </item>
         <item row="2" column="0">
          <widget class="QLabel" name="labelDataScaling">
           <property name="font">
            <font>
             <pointsize>11</pointsize>
            </font>
           </property>
           <property name="text">
            <string>Data scaling</string>
           </property>
          </widget>
         </item>
         <item row="2" column="1">
          <widget class="QComboBox" name="comboBoxNorm">
           <property name="maximumSize">
            <size>
             <width>200</width>
             <height>16777215</height>
            </size>
           </property>
           <property name="font">
            <font>
             <pointsize>11</pointsize>
            </font>
           </property>
           <property name="toolTip">
            <string>&lt;html&gt;&lt;head/&gt;&lt;body&gt;&lt;p&gt;Switch between linear/log normalization for all analytes,&lt;/p&gt;&lt;p&gt;to change for individual analytes, use the analyte select tool&lt;/p&gt;&lt;/body&gt;&lt;/html&gt;</string>
           </property>
           <property name="editable">
            <bool>false</bool>
           </property>
           <item>
            <property name="text">
             <string>linear</string>
            </property>
           </item>
           <item>
            <property name="text">
             <string>log</string>
            </property>
           </item>
           <item>
            <property name="text">
             <string>mixed</string>
            </property>
           </item>
          </widget>
         </item>
         <item row="3" column="1">
          <widget class="QComboBox" name="comboBoxCorrelationMethod">
           <property name="maximumSize">
            <size>
             <width>200</width>
             <height>16777215</height>
            </size>
           </property>
           <property name="font">
            <font>
             <pointsize>11</pointsize>
            </font>
           </property>
           <property name="toolTip">
            <string>Choose correlation method</string>
           </property>
           <item>
            <property name="text">
             <string>None</string>
            </property>
           </item>
           <item>
            <property name="text">
             <string>Pearson</string>
            </property>
           </item>
           <item>
            <property name="text">
             <string>Spearman</string>
            </property>
           </item>
           <item>
            <property name="text">
             <string>Kendall</string>
            </property>
           </item>
          </widget>
         </item>
         <item row="3" column="0">
          <widget class="QLabel" name="labelCorrelationMethod">
           <property name="font">
            <font>
             <pointsize>11</pointsize>
            </font>
           </property>
           <property name="text">
            <string>Corr. Method</string>
           </property>
          </widget>
         </item>
        </layout>
       </widget>
      </widget>
      <widget class="QGroupBox" name="groupBox_3">
       <property name="geometry">
        <rect>
         <x>4</x>
         <y>150</y>
         <width>291</width>
         <height>66</height>
        </rect>
       </property>
       <property name="toolTip">
        <string/>
       </property>
       <property name="title">
        <string>Map extent</string>
       </property>
       <widget class="QWidget" name="horizontalLayoutWidget_12">
        <property name="geometry">
         <rect>
          <x>5</x>
          <y>20</y>
          <width>281</width>
          <height>41</height>
         </rect>
        </property>
        <layout class="QHBoxLayout" name="horizontalLayout_16">
         <item>
          <widget class="QToolButton" name="toolButtonFullView">
           <property name="minimumSize">
            <size>
             <width>32</width>
             <height>32</height>
            </size>
           </property>
           <property name="maximumSize">
            <size>
             <width>32</width>
             <height>32</height>
            </size>
           </property>
           <property name="toolTip">
            <string>Restore original extent</string>
           </property>
           <property name="text">
            <string>...</string>
           </property>
           <property name="icon">
            <iconset resource="../resources.qrc">
             <normaloff>:/icons/resources/icons/icon-fit-to-width-64.png</normaloff>:/icons/resources/icons/icon-fit-to-width-64.png</iconset>
           </property>
           <property name="iconSize">
            <size>
             <width>24</width>
             <height>24</height>
            </size>
           </property>
          </widget>
         </item>
         <item>
          <widget class="QToolButton" name="toolButtonCrop">
           <property name="minimumSize">
            <size>
             <width>32</width>
             <height>32</height>
            </size>
           </property>
           <property name="maximumSize">
            <size>
             <width>32</width>
             <height>32</height>
            </size>
           </property>
           <property name="toolTip">
            <string>Activates the crop tool</string>
           </property>
           <property name="text">
            <string>...</string>
           </property>
           <property name="icon">
            <iconset resource="../resources.qrc">
             <normaloff>:/icons/resources/icons/icon-crop-64.png</normaloff>:/icons/resources/icons/icon-crop-64.png</iconset>
           </property>
           <property name="iconSize">
            <size>
             <width>24</width>
             <height>24</height>
            </size>
           </property>
           <property name="checkable">
            <bool>true</bool>
           </property>
          </widget>
         </item>
         <item>
          <spacer name="horizontalSpacer_8">
           <property name="orientation">
            <enum>Qt::Horizontal</enum>
           </property>
           <property name="sizeHint" stdset="0">
            <size>
             <width>40</width>
             <height>20</height>
            </size>
           </property>
          </spacer>
         </item>
         <item>
          <widget class="QToolButton" name="toolButtonSwapXY">
           <property name="minimumSize">
            <size>
             <width>32</width>
             <height>32</height>
            </size>
           </property>
           <property name="maximumSize">
            <size>
             <width>32</width>
             <height>32</height>
            </size>
           </property>
           <property name="toolTip">
            <string>Swap X/Y</string>
           </property>
           <property name="text">
            <string>...</string>
           </property>
           <property name="icon">
            <iconset resource="../resources.qrc">
             <normaloff>:/icons/resources/icons/icon-swap-64.png</normaloff>:/icons/resources/icons/icon-swap-64.png</iconset>
           </property>
           <property name="iconSize">
            <size>
             <width>24</width>
             <height>24</height>
            </size>
           </property>
           <property name="checkable">
            <bool>true</bool>
           </property>
          </widget>
         </item>
        </layout>
       </widget>
      </widget>
      <widget class="QWidget" name="widgetHistView" native="true">
       <property name="geometry">
        <rect>
         <x>2</x>
         <y>225</y>
         <width>296</width>
         <height>176</height>
        </rect>
       </property>
       <property name="font">
        <font>
         <pointsize>8</pointsize>
        </font>
       </property>
       <property name="toolTip">
        <string>Histogram of active map</string>
       </property>
       <property name="autoFillBackground">
        <bool>false</bool>
       </property>
      </widget>
      <widget class="QGroupBox" name="groupBoxAutoscale">
       <property name="geometry">
        <rect>
         <x>5</x>
         <y>400</y>
         <width>291</width>
         <height>131</height>
        </rect>
       </property>
       <property name="title">
        <string>Autoscale</string>
       </property>
       <widget class="QWidget" name="gridLayoutWidget_7">
        <property name="geometry">
         <rect>
          <x>5</x>
          <y>65</y>
          <width>281</width>
          <height>61</height>
         </rect>
        </property>
        <layout class="QGridLayout" name="gridLayout_11">
         <item row="1" column="2">
          <widget class="QDoubleSpinBox" name="doubleSpinBoxUB">
           <property name="font">
            <font>
             <pointsize>11</pointsize>
            </font>
           </property>
           <property name="alignment">
            <set>Qt::AlignRight|Qt::AlignTrailing|Qt::AlignVCenter</set>
           </property>
           <property name="keyboardTracking">
            <bool>false</bool>
           </property>
          </widget>
         </item>
         <item row="1" column="1">
          <widget class="QDoubleSpinBox" name="doubleSpinBoxLB">
           <property name="font">
            <font>
             <pointsize>11</pointsize>
            </font>
           </property>
           <property name="alignment">
            <set>Qt::AlignRight|Qt::AlignTrailing|Qt::AlignVCenter</set>
           </property>
           <property name="keyboardTracking">
            <bool>false</bool>
           </property>
          </widget>
         </item>
         <item row="2" column="1">
          <widget class="QDoubleSpinBox" name="doubleSpinBoxDLB">
           <property name="font">
            <font>
             <pointsize>11</pointsize>
            </font>
           </property>
           <property name="alignment">
            <set>Qt::AlignRight|Qt::AlignTrailing|Qt::AlignVCenter</set>
           </property>
           <property name="keyboardTracking">
            <bool>false</bool>
           </property>
          </widget>
         </item>
         <item row="1" column="0">
          <widget class="QLabel" name="labelQuantileBounds">
           <property name="font">
            <font>
             <pointsize>11</pointsize>
            </font>
           </property>
           <property name="text">
            <string>Quantile bounds</string>
           </property>
           <property name="alignment">
            <set>Qt::AlignRight|Qt::AlignTrailing|Qt::AlignVCenter</set>
           </property>
          </widget>
         </item>
         <item row="2" column="2">
          <widget class="QDoubleSpinBox" name="doubleSpinBoxDUB">
           <property name="font">
            <font>
             <pointsize>11</pointsize>
            </font>
           </property>
           <property name="alignment">
            <set>Qt::AlignRight|Qt::AlignTrailing|Qt::AlignVCenter</set>
           </property>
           <property name="keyboardTracking">
            <bool>false</bool>
           </property>
          </widget>
         </item>
         <item row="2" column="0">
          <widget class="QLabel" name="labelDifferenceBounds">
           <property name="font">
            <font>
             <pointsize>11</pointsize>
            </font>
           </property>
           <property name="text">
            <string>Difference bound</string>
           </property>
           <property name="alignment">
            <set>Qt::AlignRight|Qt::AlignTrailing|Qt::AlignVCenter</set>
           </property>
          </widget>
         </item>
        </layout>
       </widget>
       <widget class="QWidget" name="horizontalLayoutWidget_16">
        <property name="geometry">
         <rect>
          <x>5</x>
          <y>20</y>
          <width>281</width>
          <height>41</height>
         </rect>
        </property>
        <layout class="QHBoxLayout" name="horizontalLayout_21">
         <item>
          <widget class="QToolButton" name="toolButtonAutoScale">
           <property name="minimumSize">
            <size>
             <width>32</width>
             <height>32</height>
            </size>
           </property>
           <property name="maximumSize">
            <size>
             <width>32</width>
             <height>32</height>
            </size>
           </property>
           <property name="toolTip">
            <string>Autoscale map</string>
           </property>
           <property name="text">
            <string>...</string>
           </property>
           <property name="icon">
            <iconset resource="../resources.qrc">
             <normaloff>:/icons/resources/icons/icon-autoscale-64.png</normaloff>:/icons/resources/icons/icon-autoscale-64.png</iconset>
           </property>
           <property name="iconSize">
            <size>
             <width>24</width>
             <height>24</height>
            </size>
           </property>
           <property name="checkable">
            <bool>true</bool>
           </property>
           <property name="checked">
            <bool>true</bool>
           </property>
          </widget>
         </item>
         <item>
          <widget class="QToolButton" name="toolButtonScaleEqualize">
           <property name="minimumSize">
            <size>
             <width>32</width>
             <height>32</height>
            </size>
           </property>
           <property name="maximumSize">
            <size>
             <width>32</width>
             <height>32</height>
            </size>
           </property>
           <property name="font">
            <font>
             <pointsize>11</pointsize>
            </font>
           </property>
           <property name="toolTip">
            <string>Equalize colormap to histogram</string>
           </property>
           <property name="text">
            <string>...</string>
           </property>
           <property name="icon">
            <iconset resource="../resources.qrc">
             <normaloff>:/icons/resources/icons/icon-histeq-64.png</normaloff>:/icons/resources/icons/icon-histeq-64.png</iconset>
           </property>
           <property name="iconSize">
            <size>
             <width>24</width>
             <height>24</height>
            </size>
           </property>
           <property name="checkable">
            <bool>true</bool>
           </property>
          </widget>
         </item>
         <item>
          <spacer name="horizontalSpacer_11">
           <property name="orientation">
            <enum>Qt::Horizontal</enum>
           </property>
           <property name="sizeHint" stdset="0">
            <size>
             <width>40</width>
             <height>20</height>
            </size>
           </property>
          </spacer>
         </item>
         <item>
          <widget class="QCheckBox" name="checkBoxShowHistCmap">
           <property name="text">
            <string>Show with colormap</string>
           </property>
           <property name="checked">
            <bool>true</bool>
           </property>
          </widget>
         </item>
        </layout>
       </widget>
      </widget>
     </widget>
     <widget class="QWidget" name="PreprocessPage">
      <property name="enabled">
       <bool>true</bool>
      </property>
      <property name="geometry">
       <rect>
        <x>0</x>
        <y>0</y>
        <width>300</width>
        <height>531</height>
       </rect>
      </property>
      <attribute name="label">
       <string>Preprocess</string>
      </attribute>
      <widget class="QGroupBox" name="groupBoxHistogram">
       <property name="geometry">
        <rect>
         <x>4</x>
         <y>-5</y>
         <width>291</width>
         <height>151</height>
        </rect>
       </property>
       <property name="title">
        <string>Histogram</string>
       </property>
       <widget class="QWidget" name="horizontalLayoutWidget_17">
        <property name="geometry">
         <rect>
          <x>5</x>
          <y>20</y>
          <width>281</width>
          <height>128</height>
         </rect>
        </property>
        <layout class="QHBoxLayout" name="horizontalLayout_22">
         <item>
          <layout class="QFormLayout" name="formLayout_10">
           <item row="0" column="0">
            <widget class="QComboBox" name="comboBoxHistFieldType">
             <property name="sizePolicy">
              <sizepolicy hsizetype="Expanding" vsizetype="Fixed">
               <horstretch>0</horstretch>
               <verstretch>0</verstretch>
              </sizepolicy>
             </property>
             <property name="font">
              <font>
               <pointsize>11</pointsize>
              </font>
             </property>
             <property name="toolTip">
              <string>Select field for x-axis or top vertex of ternary</string>
             </property>
             <item>
              <property name="text">
               <string>Analyte</string>
              </property>
             </item>
             <item>
              <property name="text">
               <string>Ratio</string>
              </property>
             </item>
            </widget>
           </item>
           <item row="0" column="1">
            <widget class="QComboBox" name="comboBoxHistField">
             <property name="sizePolicy">
              <sizepolicy hsizetype="Expanding" vsizetype="Fixed">
               <horstretch>0</horstretch>
               <verstretch>0</verstretch>
              </sizepolicy>
             </property>
             <property name="font">
              <font>
               <pointsize>11</pointsize>
              </font>
             </property>
             <property name="toolTip">
              <string>Select field for x-axis or top ternary vertex</string>
             </property>
             <item>
              <property name="text">
               <string>New Item</string>
              </property>
             </item>
            </widget>
           </item>
           <item row="1" column="0">
            <widget class="QLabel" name="labelBinWidth">
             <property name="font">
              <font>
               <pointsize>11</pointsize>
              </font>
             </property>
             <property name="text">
              <string>Bin width</string>
             </property>
             <property name="alignment">
              <set>Qt::AlignRight|Qt::AlignTrailing|Qt::AlignVCenter</set>
             </property>
            </widget>
           </item>
           <item row="1" column="1">
            <widget class="QSpinBox" name="spinBoxBinWidth">
             <property name="sizePolicy">
              <sizepolicy hsizetype="Expanding" vsizetype="Fixed">
               <horstretch>0</horstretch>
               <verstretch>0</verstretch>
              </sizepolicy>
             </property>
             <property name="font">
              <font>
               <pointsize>11</pointsize>
              </font>
             </property>
             <property name="alignment">
              <set>Qt::AlignRight|Qt::AlignTrailing|Qt::AlignVCenter</set>
             </property>
             <property name="keyboardTracking">
              <bool>false</bool>
             </property>
            </widget>
           </item>
           <item row="2" column="0">
            <widget class="QLabel" name="labelNoBins">
             <property name="font">
              <font>
               <pointsize>11</pointsize>
              </font>
             </property>
             <property name="text">
              <string>No. bins</string>
             </property>
             <property name="alignment">
              <set>Qt::AlignRight|Qt::AlignTrailing|Qt::AlignVCenter</set>
             </property>
            </widget>
           </item>
           <item row="2" column="1">
            <widget class="QSpinBox" name="spinBoxNBins">
             <property name="sizePolicy">
              <sizepolicy hsizetype="Expanding" vsizetype="Fixed">
               <horstretch>0</horstretch>
               <verstretch>0</verstretch>
              </sizepolicy>
             </property>
             <property name="font">
              <font>
               <pointsize>11</pointsize>
              </font>
             </property>
             <property name="alignment">
              <set>Qt::AlignRight|Qt::AlignTrailing|Qt::AlignVCenter</set>
             </property>
             <property name="keyboardTracking">
              <bool>false</bool>
             </property>
             <property name="minimum">
              <number>1</number>
             </property>
             <property name="maximum">
              <number>500</number>
             </property>
             <property name="stepType">
              <enum>QAbstractSpinBox::AdaptiveDecimalStepType</enum>
             </property>
            </widget>
           </item>
           <item row="3" column="0">
            <widget class="QLabel" name="labelHistType">
             <property name="text">
              <string>Histogram type</string>
             </property>
            </widget>
           </item>
           <item row="3" column="1">
            <widget class="QComboBox" name="comboBoxHistType">
             <property name="sizePolicy">
              <sizepolicy hsizetype="Expanding" vsizetype="Fixed">
               <horstretch>0</horstretch>
               <verstretch>0</verstretch>
              </sizepolicy>
             </property>
             <item>
              <property name="text">
               <string>PDF</string>
              </property>
             </item>
             <item>
              <property name="text">
               <string>CDF</string>
              </property>
             </item>
            </widget>
           </item>
          </layout>
         </item>
         <item>
          <layout class="QVBoxLayout" name="verticalLayout_8">
           <item>
            <widget class="QToolButton" name="toolButtonKDE">
             <property name="minimumSize">
              <size>
               <width>32</width>
               <height>32</height>
              </size>
             </property>
             <property name="maximumSize">
              <size>
               <width>32</width>
               <height>32</height>
              </size>
             </property>
             <property name="text">
              <string>...</string>
             </property>
             <property name="icon">
              <iconset resource="../resources.qrc">
               <normaloff>:/icons/resources/icons/icon-KDE-64.png</normaloff>:/icons/resources/icons/icon-KDE-64.png</iconset>
             </property>
             <property name="iconSize">
              <size>
               <width>24</width>
               <height>24</height>
              </size>
             </property>
             <property name="checkable">
              <bool>true</bool>
             </property>
            </widget>
           </item>
           <item>
            <spacer name="verticalSpacer_7">
             <property name="orientation">
              <enum>Qt::Vertical</enum>
             </property>
             <property name="sizeHint" stdset="0">
              <size>
               <width>20</width>
               <height>40</height>
              </size>
             </property>
            </spacer>
           </item>
           <item>
            <widget class="QToolButton" name="toolButtonHistogramReset">
             <property name="minimumSize">
              <size>
               <width>32</width>
               <height>32</height>
              </size>
             </property>
             <property name="maximumSize">
              <size>
               <width>32</width>
               <height>32</height>
              </size>
             </property>
             <property name="font">
              <font>
               <pointsize>11</pointsize>
              </font>
             </property>
             <property name="toolTip">
              <string>Reset histogram axes</string>
             </property>
             <property name="text">
              <string>Reset</string>
             </property>
             <property name="icon">
              <iconset resource="../resources.qrc">
               <normaloff>:/icons/resources/icons/icon-reset-64.png</normaloff>:/icons/resources/icons/icon-reset-64.png</iconset>
             </property>
             <property name="iconSize">
              <size>
               <width>24</width>
               <height>24</height>
              </size>
             </property>
            </widget>
           </item>
          </layout>
         </item>
        </layout>
       </widget>
      </widget>
      <widget class="QGroupBox" name="groupBoxNoiseReduction">
       <property name="geometry">
        <rect>
         <x>5</x>
         <y>150</y>
         <width>291</width>
         <height>191</height>
        </rect>
       </property>
       <property name="title">
        <string>Noise Reduction</string>
       </property>
       <widget class="QWidget" name="formLayoutWidget_5">
        <property name="geometry">
         <rect>
          <x>5</x>
          <y>20</y>
          <width>286</width>
          <height>168</height>
         </rect>
        </property>
        <layout class="QFormLayout" name="formLayout_9">
         <item row="0" column="0">
          <widget class="QLabel" name="labelMethods">
           <property name="font">
            <font>
             <pointsize>11</pointsize>
            </font>
           </property>
           <property name="text">
            <string>Method</string>
           </property>
          </widget>
         </item>
         <item row="0" column="1">
          <widget class="QComboBox" name="comboBoxNoiseReductionMethod">
           <property name="maximumSize">
            <size>
             <width>150</width>
             <height>16777215</height>
            </size>
           </property>
           <property name="font">
            <font>
             <pointsize>11</pointsize>
            </font>
           </property>
           <item>
            <property name="text">
             <string>none</string>
            </property>
           </item>
           <item>
            <property name="text">
             <string>median</string>
            </property>
           </item>
           <item>
            <property name="text">
             <string>Gaussian</string>
            </property>
           </item>
           <item>
            <property name="text">
             <string>Wiener</string>
            </property>
           </item>
           <item>
            <property name="text">
             <string>edge-preserving</string>
            </property>
           </item>
           <item>
            <property name="text">
             <string>bilateral</string>
            </property>
           </item>
          </widget>
         </item>
         <item row="1" column="0">
          <widget class="QLabel" name="labelNoiseOption1">
           <property name="font">
            <font>
             <pointsize>11</pointsize>
            </font>
           </property>
           <property name="text">
            <string>Option 1</string>
           </property>
           <property name="alignment">
            <set>Qt::AlignCenter</set>
           </property>
          </widget>
         </item>
         <item row="1" column="1">
          <widget class="QSpinBox" name="spinBoxNoiseOption1">
           <property name="maximumSize">
            <size>
             <width>150</width>
             <height>16777215</height>
            </size>
           </property>
           <property name="font">
            <font>
             <pointsize>11</pointsize>
            </font>
           </property>
           <property name="toolTip">
            <string>Set smoothing for noise reduction filter</string>
           </property>
           <property name="alignment">
            <set>Qt::AlignRight|Qt::AlignTrailing|Qt::AlignVCenter</set>
           </property>
           <property name="keyboardTracking">
            <bool>false</bool>
           </property>
           <property name="maximum">
            <number>200</number>
           </property>
           <property name="value">
            <number>30</number>
           </property>
          </widget>
         </item>
         <item row="3" column="0">
          <widget class="QLabel" name="labelApplySmoothing">
           <property name="font">
            <font>
             <pointsize>11</pointsize>
            </font>
           </property>
           <property name="text">
            <string>Apply to analysis</string>
           </property>
          </widget>
         </item>
         <item row="3" column="1">
          <widget class="QComboBox" name="comboBox_2">
           <property name="maximumSize">
            <size>
             <width>150</width>
             <height>16777215</height>
            </size>
           </property>
           <property name="font">
            <font>
             <pointsize>11</pointsize>
            </font>
           </property>
           <item>
            <property name="text">
             <string>No</string>
            </property>
           </item>
           <item>
            <property name="text">
             <string>Yes</string>
            </property>
           </item>
          </widget>
         </item>
         <item row="2" column="0">
          <widget class="QLabel" name="labelNoiseOption2">
           <property name="enabled">
            <bool>false</bool>
           </property>
           <property name="font">
            <font>
             <pointsize>11</pointsize>
            </font>
           </property>
           <property name="text">
            <string> Option 2</string>
           </property>
          </widget>
         </item>
         <item row="2" column="1">
          <widget class="QDoubleSpinBox" name="doubleSpinBoxNoiseOption2">
           <property name="enabled">
            <bool>false</bool>
           </property>
           <property name="maximumSize">
            <size>
             <width>150</width>
             <height>16777215</height>
            </size>
           </property>
           <property name="font">
            <font>
             <pointsize>11</pointsize>
            </font>
           </property>
           <property name="alignment">
            <set>Qt::AlignRight|Qt::AlignTrailing|Qt::AlignVCenter</set>
           </property>
           <property name="decimals">
            <number>1</number>
           </property>
          </widget>
         </item>
         <item row="4" column="1">
          <widget class="QToolButton" name="toolButtonGradientMap">
           <property name="minimumSize">
            <size>
             <width>32</width>
             <height>32</height>
            </size>
           </property>
           <property name="maximumSize">
            <size>
             <width>32</width>
             <height>32</height>
            </size>
           </property>
           <property name="font">
            <font>
             <pointsize>11</pointsize>
            </font>
           </property>
           <property name="toolTip">
            <string>Show gradient map</string>
           </property>
           <property name="text">
            <string>...</string>
           </property>
           <property name="icon">
            <iconset resource="../resources.qrc">
             <normaloff>:/icons/resources/icons/icon-gradient-64.png</normaloff>:/icons/resources/icons/icon-gradient-64.png</iconset>
           </property>
           <property name="iconSize">
            <size>
             <width>24</width>
             <height>24</height>
            </size>
           </property>
           <property name="checkable">
            <bool>true</bool>
           </property>
          </widget>
         </item>
         <item row="4" column="0">
          <widget class="QLabel" name="labelGradientMap">
           <property name="font">
            <font>
             <pointsize>11</pointsize>
            </font>
           </property>
           <property name="text">
            <string>Gradient</string>
           </property>
          </widget>
         </item>
        </layout>
       </widget>
      </widget>
     </widget>
     <widget class="QWidget" name="SpotDataPage">
      <property name="geometry">
       <rect>
        <x>0</x>
        <y>0</y>
        <width>300</width>
        <height>531</height>
       </rect>
      </property>
      <attribute name="label">
       <string>Spot Data</string>
      </attribute>
      <widget class="QGroupBox" name="groupBox">
       <property name="geometry">
        <rect>
         <x>4</x>
         <y>0</y>
         <width>291</width>
         <height>416</height>
        </rect>
       </property>
       <property name="title">
        <string/>
       </property>
       <widget class="QTableWidget" name="tableWidgetSpots">
        <property name="geometry">
         <rect>
          <x>5</x>
          <y>5</y>
          <width>281</width>
          <height>361</height>
         </rect>
        </property>
        <property name="font">
         <font>
          <pointsize>11</pointsize>
         </font>
        </property>
        <property name="sortingEnabled">
         <bool>true</bool>
        </property>
        <attribute name="horizontalHeaderDefaultSectionSize">
         <number>55</number>
        </attribute>
        <attribute name="horizontalHeaderStretchLastSection">
         <bool>true</bool>
        </attribute>
        <column>
         <property name="text">
          <string>Spot Id</string>
         </property>
        </column>
        <column>
         <property name="text">
          <string>X</string>
         </property>
        </column>
        <column>
         <property name="text">
          <string>Y</string>
         </property>
        </column>
        <column>
         <property name="text">
          <string>Visible</string>
         </property>
        </column>
        <column>
         <property name="text">
          <string>Annotate</string>
         </property>
        </column>
       </widget>
       <widget class="QWidget" name="horizontalLayoutWidget_11">
        <property name="geometry">
         <rect>
          <x>5</x>
          <y>370</y>
          <width>281</width>
          <height>41</height>
         </rect>
        </property>
        <layout class="QHBoxLayout" name="horizontalLayout_15">
         <item>
          <widget class="QToolButton" name="toolButtonSpotLoad">
           <property name="minimumSize">
            <size>
             <width>32</width>
             <height>32</height>
            </size>
           </property>
           <property name="maximumSize">
            <size>
             <width>32</width>
             <height>32</height>
            </size>
           </property>
           <property name="toolTip">
            <string>Load spot file</string>
           </property>
           <property name="text">
            <string>...</string>
           </property>
           <property name="icon">
            <iconset resource="../resources.qrc">
             <normaloff>:/icons/resources/icons/icon-open-file-64.png</normaloff>:/icons/resources/icons/icon-open-file-64.png</iconset>
           </property>
           <property name="iconSize">
            <size>
             <width>24</width>
             <height>24</height>
            </size>
           </property>
          </widget>
         </item>
         <item>
          <widget class="QToolButton" name="toolButtonSpotLocate">
           <property name="minimumSize">
            <size>
             <width>32</width>
             <height>32</height>
            </size>
           </property>
           <property name="maximumSize">
            <size>
             <width>32</width>
             <height>32</height>
            </size>
           </property>
           <property name="toolTip">
            <string>Place spot on map</string>
           </property>
           <property name="text">
            <string>...</string>
           </property>
           <property name="icon">
            <iconset resource="../resources.qrc">
             <normaloff>:/icons/resources/icons/icon-spot-64.png</normaloff>:/icons/resources/icons/icon-spot-64.png</iconset>
           </property>
           <property name="iconSize">
            <size>
             <width>24</width>
             <height>24</height>
            </size>
           </property>
           <property name="checkable">
            <bool>true</bool>
           </property>
          </widget>
         </item>
         <item>
          <widget class="QToolButton" name="toolButtonSpotMove">
           <property name="minimumSize">
            <size>
             <width>32</width>
             <height>32</height>
            </size>
           </property>
           <property name="maximumSize">
            <size>
             <width>32</width>
             <height>32</height>
            </size>
           </property>
           <property name="toolTip">
            <string>Adjust spot location</string>
           </property>
           <property name="text">
            <string>...</string>
           </property>
           <property name="icon">
            <iconset resource="../resources.qrc">
             <normaloff>:/icons/resources/icons/icon-move-point-64.png</normaloff>:/icons/resources/icons/icon-move-point-64.png</iconset>
           </property>
           <property name="iconSize">
            <size>
             <width>24</width>
             <height>24</height>
            </size>
           </property>
           <property name="checkable">
            <bool>true</bool>
           </property>
          </widget>
         </item>
         <item>
          <widget class="QToolButton" name="toolButtonSpotToggleView">
           <property name="minimumSize">
            <size>
             <width>32</width>
             <height>32</height>
            </size>
           </property>
           <property name="maximumSize">
            <size>
             <width>32</width>
             <height>32</height>
            </size>
           </property>
           <property name="toolTip">
            <string>Show hide/spots</string>
           </property>
           <property name="text">
            <string>...</string>
           </property>
           <property name="icon">
            <iconset resource="../resources.qrc">
             <normaloff>:/icons/resources/icons/icon-show-hide-64.png</normaloff>:/icons/resources/icons/icon-show-hide-64.png</iconset>
           </property>
           <property name="iconSize">
            <size>
             <width>24</width>
             <height>24</height>
            </size>
           </property>
           <property name="checkable">
            <bool>true</bool>
           </property>
          </widget>
         </item>
         <item>
          <widget class="QToolButton" name="toolButtonSpotSelectAll">
           <property name="minimumSize">
            <size>
             <width>32</width>
             <height>32</height>
            </size>
           </property>
           <property name="maximumSize">
            <size>
             <width>32</width>
             <height>32</height>
            </size>
           </property>
           <property name="toolTip">
            <string>Select all spots</string>
           </property>
           <property name="text">
            <string>Select All</string>
           </property>
           <property name="icon">
            <iconset resource="../resources.qrc">
             <normaloff>:/icons/resources/icons/icon-select-all-64.png</normaloff>:/icons/resources/icons/icon-select-all-64.png</iconset>
           </property>
           <property name="iconSize">
            <size>
             <width>24</width>
             <height>24</height>
            </size>
           </property>
          </widget>
         </item>
         <item>
          <widget class="QToolButton" name="toolButton">
           <property name="minimumSize">
            <size>
             <width>32</width>
             <height>32</height>
            </size>
           </property>
           <property name="maximumSize">
            <size>
             <width>32</width>
             <height>32</height>
            </size>
           </property>
           <property name="toolTip">
            <string>Compare spots with map data</string>
           </property>
           <property name="text">
            <string>...</string>
           </property>
           <property name="icon">
            <iconset resource="../resources.qrc">
             <normaloff>:/icons/resources/icons/icon-analysis-64.png</normaloff>:/icons/resources/icons/icon-analysis-64.png</iconset>
           </property>
           <property name="iconSize">
            <size>
             <width>24</width>
             <height>24</height>
            </size>
           </property>
          </widget>
         </item>
         <item>
          <widget class="QToolButton" name="toolButtonSpotRemove">
           <property name="minimumSize">
            <size>
             <width>32</width>
             <height>32</height>
            </size>
           </property>
           <property name="maximumSize">
            <size>
             <width>32</width>
             <height>32</height>
            </size>
           </property>
           <property name="toolTip">
            <string>Remove selected spot(s)</string>
           </property>
           <property name="text">
            <string>...</string>
           </property>
           <property name="icon">
            <iconset resource="../resources.qrc">
             <normaloff>:/icons/resources/icons/icon-delete-64.png</normaloff>:/icons/resources/icons/icon-delete-64.png</iconset>
           </property>
           <property name="iconSize">
            <size>
             <width>24</width>
             <height>24</height>
            </size>
           </property>
          </widget>
         </item>
        </layout>
       </widget>
      </widget>
     </widget>
     <widget class="QWidget" name="FilterPage">
      <property name="enabled">
       <bool>true</bool>
      </property>
      <property name="geometry">
       <rect>
        <x>0</x>
        <y>0</y>
        <width>300</width>
        <height>531</height>
       </rect>
      </property>
      <attribute name="label">
       <string>Filter</string>
      </attribute>
      <widget class="QGroupBox" name="groupBoxElemental">
       <property name="geometry">
        <rect>
         <x>4</x>
         <y>65</y>
         <width>291</width>
         <height>131</height>
        </rect>
       </property>
       <property name="font">
        <font>
         <pointsize>11</pointsize>
        </font>
       </property>
       <property name="title">
        <string>Filter by value</string>
       </property>
       <property name="alignment">
        <set>Qt::AlignLeading|Qt::AlignLeft|Qt::AlignVCenter</set>
       </property>
       <widget class="QWidget" name="gridLayoutWidget_3">
        <property name="geometry">
         <rect>
          <x>5</x>
          <y>19</y>
          <width>281</width>
          <height>112</height>
         </rect>
        </property>
        <layout class="QGridLayout" name="gridLayout_4">
         <item row="0" column="1">
          <widget class="QLabel" name="labelFMinVal">
           <property name="text">
            <string>min</string>
           </property>
          </widget>
         </item>
         <item row="1" column="2">
          <widget class="QLineEdit" name="lineEditFMax">
           <property name="toolTip">
            <string>Input maximum value for filtering</string>
           </property>
           <property name="alignment">
            <set>Qt::AlignRight|Qt::AlignTrailing|Qt::AlignVCenter</set>
           </property>
          </widget>
         </item>
         <item row="0" column="2">
          <widget class="QLineEdit" name="lineEditFMin">
           <property name="toolTip">
            <string>Input minimum value for filtering</string>
           </property>
           <property name="alignment">
            <set>Qt::AlignRight|Qt::AlignTrailing|Qt::AlignVCenter</set>
           </property>
          </widget>
         </item>
         <item row="2" column="0">
          <widget class="QCheckBox" name="checkBoxPersistentFilter">
           <property name="toolTip">
            <string>Select persistent to keep filters when samples are changed</string>
           </property>
           <property name="text">
            <string>Persistent</string>
           </property>
          </widget>
         </item>
         <item row="1" column="3">
          <widget class="QDoubleSpinBox" name="doubleSpinBoxFMaxQ">
           <property name="sizePolicy">
            <sizepolicy hsizetype="Expanding" vsizetype="Fixed">
             <horstretch>0</horstretch>
             <verstretch>0</verstretch>
            </sizepolicy>
           </property>
           <property name="font">
            <font>
             <pointsize>11</pointsize>
            </font>
           </property>
           <property name="toolTip">
            <string>Select maximum quantile for filtering</string>
           </property>
           <property name="alignment">
            <set>Qt::AlignRight|Qt::AlignTrailing|Qt::AlignVCenter</set>
           </property>
           <property name="keyboardTracking">
            <bool>false</bool>
           </property>
          </widget>
         </item>
         <item row="0" column="3">
          <widget class="QDoubleSpinBox" name="doubleSpinBoxFMinQ">
           <property name="sizePolicy">
            <sizepolicy hsizetype="Expanding" vsizetype="Fixed">
             <horstretch>0</horstretch>
             <verstretch>0</verstretch>
            </sizepolicy>
           </property>
           <property name="font">
            <font>
             <pointsize>11</pointsize>
            </font>
           </property>
           <property name="toolTip">
            <string>Select mimimum quantile for filtering</string>
           </property>
           <property name="alignment">
            <set>Qt::AlignRight|Qt::AlignTrailing|Qt::AlignVCenter</set>
           </property>
           <property name="keyboardTracking">
            <bool>false</bool>
           </property>
          </widget>
         </item>
         <item row="1" column="0">
          <widget class="QComboBox" name="comboBoxFilterField">
           <property name="sizePolicy">
            <sizepolicy hsizetype="Expanding" vsizetype="Fixed">
             <horstretch>0</horstretch>
             <verstretch>0</verstretch>
            </sizepolicy>
           </property>
           <property name="toolTip">
            <string>Select field for filtering</string>
           </property>
          </widget>
         </item>
         <item row="0" column="0">
          <widget class="QComboBox" name="comboBoxFilterFieldType">
           <property name="sizePolicy">
            <sizepolicy hsizetype="Expanding" vsizetype="Fixed">
             <horstretch>0</horstretch>
             <verstretch>0</verstretch>
            </sizepolicy>
           </property>
           <property name="toolTip">
            <string>Choose a field type for filtering</string>
           </property>
           <item>
            <property name="text">
             <string>Analyte</string>
            </property>
           </item>
           <item>
            <property name="text">
             <string>Ratio</string>
            </property>
           </item>
          </widget>
         </item>
         <item row="1" column="1">
          <widget class="QLabel" name="labelFMaxVal">
           <property name="text">
            <string>max</string>
           </property>
          </widget>
         </item>
         <item row="2" column="3">
          <layout class="QHBoxLayout" name="horizontalLayout_25">
           <item>
            <spacer name="horizontalSpacer_12">
             <property name="orientation">
              <enum>Qt::Horizontal</enum>
             </property>
             <property name="sizeHint" stdset="0">
              <size>
               <width>40</width>
               <height>20</height>
              </size>
             </property>
            </spacer>
           </item>
           <item>
            <widget class="QToolButton" name="toolButtonAddFilter">
             <property name="minimumSize">
              <size>
               <width>32</width>
               <height>32</height>
              </size>
             </property>
             <property name="maximumSize">
              <size>
               <width>32</width>
               <height>32</height>
              </size>
             </property>
             <property name="toolTip">
              <string>Click to add filter</string>
             </property>
             <property name="text">
              <string>Add filter</string>
             </property>
             <property name="icon">
              <iconset>
               <normaloff>:/icons/resources/icons/icons8-filter-50.png</normaloff>
               <normalon>:/icons/resources/icons/icon-filter2-64.png</normalon>:/icons/resources/icons/icons8-filter-50.png</iconset>
             </property>
             <property name="iconSize">
              <size>
               <width>24</width>
               <height>24</height>
              </size>
             </property>
            </widget>
           </item>
          </layout>
         </item>
        </layout>
       </widget>
      </widget>
      <widget class="QGroupBox" name="groupBoxPolygon">
       <property name="geometry">
        <rect>
         <x>4</x>
         <y>265</y>
         <width>291</width>
         <height>231</height>
        </rect>
       </property>
       <property name="font">
        <font>
         <pointsize>11</pointsize>
        </font>
       </property>
       <property name="title">
        <string>Polygons</string>
       </property>
       <widget class="QTableWidget" name="tableWidgetPolyPoints">
        <property name="geometry">
         <rect>
          <x>10</x>
          <y>70</y>
          <width>276</width>
          <height>111</height>
         </rect>
        </property>
        <property name="sizePolicy">
         <sizepolicy hsizetype="Fixed" vsizetype="Expanding">
          <horstretch>0</horstretch>
          <verstretch>0</verstretch>
         </sizepolicy>
        </property>
        <property name="accessibleName">
         <string>Polygon</string>
        </property>
        <property name="selectionBehavior">
         <enum>QAbstractItemView::SelectRows</enum>
        </property>
        <attribute name="horizontalHeaderDefaultSectionSize">
         <number>53</number>
        </attribute>
        <attribute name="horizontalHeaderStretchLastSection">
         <bool>true</bool>
        </attribute>
        <column>
         <property name="text">
          <string>Poly ID</string>
         </property>
         <property name="font">
          <font>
           <pointsize>11</pointsize>
          </font>
         </property>
        </column>
        <column>
         <property name="text">
          <string>Name</string>
         </property>
        </column>
        <column>
         <property name="text">
          <string>Link</string>
         </property>
         <property name="font">
          <font>
           <pointsize>11</pointsize>
          </font>
         </property>
        </column>
        <column>
         <property name="text">
          <string>In/out</string>
         </property>
        </column>
        <column>
         <property name="text">
          <string>Analysis</string>
         </property>
         <property name="font">
          <font>
           <pointsize>11</pointsize>
          </font>
         </property>
        </column>
       </widget>
       <widget class="QWidget" name="horizontalLayoutWidget_5">
        <property name="geometry">
         <rect>
          <x>10</x>
          <y>20</y>
          <width>276</width>
          <height>41</height>
         </rect>
        </property>
        <layout class="QHBoxLayout" name="horizontalLayout_9">
         <item>
          <widget class="QToolButton" name="toolButtonPolyLoad">
           <property name="minimumSize">
            <size>
             <width>32</width>
             <height>32</height>
            </size>
           </property>
           <property name="maximumSize">
            <size>
             <width>32</width>
             <height>32</height>
            </size>
           </property>
           <property name="font">
            <font>
             <pointsize>11</pointsize>
            </font>
           </property>
           <property name="toolTip">
            <string>Load polygon file</string>
           </property>
           <property name="text">
            <string>...</string>
           </property>
           <property name="icon">
            <iconset resource="../resources.qrc">
             <normaloff>:/icons/resources/icons/icon-open-file-64.png</normaloff>:/icons/resources/icons/icon-open-file-64.png</iconset>
           </property>
           <property name="iconSize">
            <size>
             <width>24</width>
             <height>24</height>
            </size>
           </property>
          </widget>
         </item>
         <item>
          <spacer name="horizontalSpacer_2">
           <property name="orientation">
            <enum>Qt::Horizontal</enum>
           </property>
           <property name="sizeHint" stdset="0">
            <size>
             <width>10</width>
             <height>20</height>
            </size>
           </property>
          </spacer>
         </item>
         <item>
          <widget class="QToolButton" name="toolButtonPolyCreate">
           <property name="minimumSize">
            <size>
             <width>32</width>
             <height>32</height>
            </size>
           </property>
           <property name="maximumSize">
            <size>
             <width>32</width>
             <height>32</height>
            </size>
           </property>
           <property name="font">
            <font>
             <pointsize>11</pointsize>
            </font>
           </property>
           <property name="toolTip">
            <string>Create new polygon</string>
           </property>
           <property name="text">
            <string>...</string>
           </property>
           <property name="icon">
            <iconset resource="../resources.qrc">
             <normaloff>:/icons/resources/icons/icon-polygon-new-64.png</normaloff>:/icons/resources/icons/icon-polygon-new-64.png</iconset>
           </property>
           <property name="iconSize">
            <size>
             <width>24</width>
             <height>24</height>
            </size>
           </property>
           <property name="checkable">
            <bool>true</bool>
           </property>
          </widget>
         </item>
         <item>
          <widget class="QToolButton" name="toolButtonPolyMovePoint">
           <property name="minimumSize">
            <size>
             <width>32</width>
             <height>32</height>
            </size>
           </property>
           <property name="maximumSize">
            <size>
             <width>32</width>
             <height>32</height>
            </size>
           </property>
           <property name="font">
            <font>
             <pointsize>11</pointsize>
            </font>
           </property>
           <property name="toolTip">
            <string>Move point on polygon</string>
           </property>
           <property name="text">
            <string>...</string>
           </property>
           <property name="icon">
            <iconset resource="../resources.qrc">
             <normaloff>:/icons/resources/icons/icon-move-point-64.png</normaloff>:/icons/resources/icons/icon-move-point-64.png</iconset>
           </property>
           <property name="iconSize">
            <size>
             <width>24</width>
             <height>24</height>
            </size>
           </property>
           <property name="checkable">
            <bool>true</bool>
           </property>
          </widget>
         </item>
         <item>
          <widget class="QToolButton" name="toolButtonPolyAddPoint">
           <property name="maximumSize">
            <size>
             <width>32</width>
             <height>32</height>
            </size>
           </property>
           <property name="font">
            <font>
             <pointsize>11</pointsize>
            </font>
           </property>
           <property name="toolTip">
            <string>Add point to polygon</string>
           </property>
           <property name="text">
            <string>...</string>
           </property>
           <property name="icon">
            <iconset resource="../resources.qrc">
             <normaloff>:/icons/resources/icons/icon-add-point-64.png</normaloff>:/icons/resources/icons/icon-add-point-64.png</iconset>
           </property>
           <property name="iconSize">
            <size>
             <width>24</width>
             <height>24</height>
            </size>
           </property>
           <property name="checkable">
            <bool>true</bool>
           </property>
          </widget>
         </item>
         <item>
          <widget class="QToolButton" name="toolButtonPolyRemovePoint">
           <property name="minimumSize">
            <size>
             <width>32</width>
             <height>32</height>
            </size>
           </property>
           <property name="maximumSize">
            <size>
             <width>32</width>
             <height>32</height>
            </size>
           </property>
           <property name="font">
            <font>
             <pointsize>11</pointsize>
            </font>
           </property>
           <property name="toolTip">
            <string>Remove point from polygon</string>
           </property>
           <property name="text">
            <string>...</string>
           </property>
           <property name="icon">
            <iconset resource="../resources.qrc">
             <normaloff>:/icons/resources/icons/icon-remove-point-64.png</normaloff>:/icons/resources/icons/icon-remove-point-64.png</iconset>
           </property>
           <property name="iconSize">
            <size>
             <width>24</width>
             <height>24</height>
            </size>
           </property>
           <property name="checkable">
            <bool>true</bool>
           </property>
          </widget>
         </item>
        </layout>
       </widget>
       <widget class="QWidget" name="horizontalLayoutWidget_6">
        <property name="geometry">
         <rect>
          <x>10</x>
          <y>190</y>
          <width>276</width>
          <height>34</height>
         </rect>
        </property>
        <layout class="QHBoxLayout" name="horizontalLayout_4">
         <item>
          <widget class="QToolButton" name="toolButtonPolyLink">
           <property name="minimumSize">
            <size>
             <width>32</width>
             <height>32</height>
            </size>
           </property>
           <property name="maximumSize">
            <size>
             <width>32</width>
             <height>32</height>
            </size>
           </property>
           <property name="font">
            <font>
             <pointsize>11</pointsize>
            </font>
           </property>
           <property name="toolTip">
            <string>Link selected polygons</string>
           </property>
           <property name="text">
            <string>...</string>
           </property>
           <property name="icon">
            <iconset resource="../resources.qrc">
             <normaloff>:/icons/resources/icons/icon-link-64.png</normaloff>:/icons/resources/icons/icon-link-64.png</iconset>
           </property>
           <property name="iconSize">
            <size>
             <width>24</width>
             <height>24</height>
            </size>
           </property>
          </widget>
         </item>
         <item>
          <widget class="QToolButton" name="toolButtonPolyDelink">
           <property name="minimumSize">
            <size>
             <width>32</width>
             <height>32</height>
            </size>
           </property>
           <property name="maximumSize">
            <size>
             <width>32</width>
             <height>32</height>
            </size>
           </property>
           <property name="font">
            <font>
             <pointsize>11</pointsize>
            </font>
           </property>
           <property name="toolTip">
            <string>Delink selected polygons</string>
           </property>
           <property name="text">
            <string>...</string>
           </property>
           <property name="icon">
            <iconset resource="../resources.qrc">
             <normaloff>:/icons/resources/icons/icon-unlink-64.png</normaloff>:/icons/resources/icons/icon-unlink-64.png</iconset>
           </property>
           <property name="iconSize">
            <size>
             <width>24</width>
             <height>24</height>
            </size>
           </property>
          </widget>
         </item>
         <item>
          <spacer name="horizontalSpacer_3">
           <property name="orientation">
            <enum>Qt::Horizontal</enum>
           </property>
           <property name="sizeHint" stdset="0">
            <size>
             <width>40</width>
             <height>20</height>
            </size>
           </property>
          </spacer>
         </item>
         <item>
          <widget class="QToolButton" name="toolButtonPolySave">
           <property name="minimumSize">
            <size>
             <width>32</width>
             <height>32</height>
            </size>
           </property>
           <property name="maximumSize">
            <size>
             <width>32</width>
             <height>32</height>
            </size>
           </property>
           <property name="font">
            <font>
             <pointsize>11</pointsize>
            </font>
           </property>
           <property name="toolTip">
            <string>Save polygons to file</string>
           </property>
           <property name="text">
            <string>...</string>
           </property>
           <property name="icon">
            <iconset resource="../resources.qrc">
             <normaloff>:/icons/resources/icons/icon-save-file-64.png</normaloff>:/icons/resources/icons/icon-save-file-64.png</iconset>
           </property>
           <property name="iconSize">
            <size>
             <width>24</width>
             <height>24</height>
            </size>
           </property>
          </widget>
         </item>
         <item>
          <widget class="QToolButton" name="toolButtonPolyDelete">
           <property name="minimumSize">
            <size>
             <width>32</width>
             <height>32</height>
            </size>
           </property>
           <property name="maximumSize">
            <size>
             <width>32</width>
             <height>32</height>
            </size>
           </property>
           <property name="font">
            <font>
             <pointsize>11</pointsize>
            </font>
           </property>
           <property name="toolTip">
            <string>Delete selected polygon</string>
           </property>
           <property name="text">
            <string>...</string>
           </property>
           <property name="icon">
            <iconset resource="../resources.qrc">
             <normaloff>:/icons/resources/icons/icon-delete-64.png</normaloff>:/icons/resources/icons/icon-delete-64.png</iconset>
           </property>
           <property name="iconSize">
            <size>
             <width>24</width>
             <height>24</height>
            </size>
           </property>
          </widget>
         </item>
        </layout>
       </widget>
      </widget>
      <widget class="QGroupBox" name="groupBox_6">
       <property name="geometry">
        <rect>
         <x>5</x>
         <y>0</y>
         <width>291</width>
         <height>61</height>
        </rect>
       </property>
       <property name="toolTip">
        <string/>
       </property>
       <property name="title">
        <string>Data for analysis</string>
       </property>
       <widget class="QWidget" name="horizontalLayoutWidget_7">
        <property name="geometry">
         <rect>
          <x>10</x>
          <y>20</y>
          <width>186</width>
          <height>36</height>
         </rect>
        </property>
        <layout class="QHBoxLayout" name="horizontalLayout_10">
         <item>
          <widget class="QToolButton" name="toolButtonMapViewable">
           <property name="minimumSize">
            <size>
             <width>32</width>
             <height>32</height>
            </size>
           </property>
           <property name="maximumSize">
            <size>
             <width>32</width>
             <height>32</height>
            </size>
           </property>
           <property name="toolTip">
            <string>Turn off all filters/masks</string>
           </property>
           <property name="text">
            <string>Fullmap</string>
           </property>
           <property name="icon">
            <iconset resource="../resources.qrc">
             <normaloff>:/icons/resources/icons/icon-map-64.png</normaloff>:/icons/resources/icons/icon-map-64.png</iconset>
           </property>
           <property name="iconSize">
            <size>
             <width>24</width>
             <height>24</height>
            </size>
           </property>
           <property name="checkable">
            <bool>false</bool>
           </property>
           <property name="checked">
            <bool>false</bool>
           </property>
          </widget>
         </item>
         <item>
          <spacer name="horizontalSpacer_4">
           <property name="orientation">
            <enum>Qt::Horizontal</enum>
           </property>
           <property name="sizeHint" stdset="0">
            <size>
             <width>40</width>
             <height>20</height>
            </size>
           </property>
          </spacer>
         </item>
         <item>
          <widget class="QToolButton" name="toolButtonFilterToggle">
           <property name="minimumSize">
            <size>
             <width>32</width>
             <height>32</height>
            </size>
           </property>
           <property name="maximumSize">
            <size>
             <width>32</width>
             <height>32</height>
            </size>
           </property>
           <property name="toolTip">
            <string>Toggle filters by value</string>
           </property>
           <property name="text">
            <string>...</string>
           </property>
           <property name="icon">
            <iconset>
             <normaloff>../resources/icons/icon-filter-64.png</normaloff>
             <normalon>:/icons/resources/icons/icon-filter2-64.png</normalon>../resources/icons/icon-filter-64.png</iconset>
           </property>
           <property name="iconSize">
            <size>
             <width>24</width>
             <height>24</height>
            </size>
           </property>
           <property name="checkable">
            <bool>true</bool>
           </property>
          </widget>
         </item>
         <item>
          <widget class="QToolButton" name="toolButtonMapPolygon">
           <property name="minimumSize">
            <size>
             <width>32</width>
             <height>32</height>
            </size>
           </property>
           <property name="maximumSize">
            <size>
             <width>32</width>
             <height>32</height>
            </size>
           </property>
           <property name="toolTip">
            <string>Toggle polygon(s) for analysis</string>
           </property>
           <property name="text">
            <string>Polygon</string>
           </property>
           <property name="icon">
            <iconset resource="../resources.qrc">
             <normaloff>:/icons/resources/icons/icon-polygon-off-64.png</normaloff>
             <normalon>:/icons/resources/icons/icon-polygon-new-64.png</normalon>:/icons/resources/icons/icon-polygon-off-64.png</iconset>
           </property>
           <property name="iconSize">
            <size>
             <width>24</width>
             <height>24</height>
            </size>
           </property>
           <property name="checkable">
            <bool>true</bool>
           </property>
          </widget>
         </item>
         <item>
          <widget class="QToolButton" name="toolButtonMapMask">
           <property name="minimumSize">
            <size>
             <width>32</width>
             <height>32</height>
            </size>
           </property>
           <property name="maximumSize">
            <size>
             <width>32</width>
             <height>32</height>
            </size>
           </property>
           <property name="toolTip">
            <string>Toggle masked region</string>
           </property>
           <property name="text">
            <string>Polygon</string>
           </property>
           <property name="icon">
            <iconset>
             <normaloff>../resources/icons/icon-mask-light-64.png</normaloff>
             <normalon>:/icons/resources/icons/icon-mask-dark-64.png</normalon>../resources/icons/icon-mask-light-64.png</iconset>
           </property>
           <property name="iconSize">
            <size>
             <width>24</width>
             <height>24</height>
            </size>
           </property>
           <property name="checkable">
            <bool>true</bool>
           </property>
          </widget>
         </item>
        </layout>
       </widget>
      </widget>
      <widget class="QGroupBox" name="groupBox_2">
       <property name="geometry">
        <rect>
         <x>4</x>
         <y>200</y>
         <width>291</width>
         <height>61</height>
        </rect>
       </property>
       <property name="title">
        <string>Edge Detection</string>
       </property>
       <widget class="QWidget" name="horizontalLayoutWidget_15">
        <property name="geometry">
         <rect>
          <x>5</x>
          <y>20</y>
          <width>281</width>
          <height>38</height>
         </rect>
        </property>
        <layout class="QHBoxLayout" name="horizontalLayout_20">
         <item>
          <widget class="QComboBox" name="comboBoxEdgeDetectMethod">
           <property name="toolTip">
            <string>Choose an edge-detection method</string>
           </property>
           <item>
            <property name="text">
             <string>Sobel</string>
            </property>
           </item>
           <item>
            <property name="text">
             <string>Canny</string>
            </property>
           </item>
           <item>
            <property name="text">
             <string>Zero cross</string>
            </property>
           </item>
          </widget>
         </item>
         <item>
          <spacer name="horizontalSpacer">
           <property name="orientation">
            <enum>Qt::Horizontal</enum>
           </property>
           <property name="sizeHint" stdset="0">
            <size>
             <width>10</width>
             <height>20</height>
            </size>
           </property>
          </spacer>
         </item>
         <item>
          <widget class="QToolButton" name="toolButtonEdgeDetect">
           <property name="minimumSize">
            <size>
             <width>32</width>
             <height>32</height>
            </size>
           </property>
           <property name="maximumSize">
            <size>
             <width>32</width>
             <height>32</height>
            </size>
           </property>
           <property name="font">
            <font>
             <pointsize>11</pointsize>
            </font>
           </property>
           <property name="toolTip">
            <string>Add edge-detection as map overlay</string>
           </property>
           <property name="text">
            <string>Edge Detection</string>
           </property>
           <property name="icon">
            <iconset resource="../resources.qrc">
             <normaloff>:/icons/resources/icons/icon-spotlight-64.png</normaloff>:/icons/resources/icons/icon-spotlight-64.png</iconset>
           </property>
           <property name="iconSize">
            <size>
             <width>24</width>
             <height>24</height>
            </size>
           </property>
           <property name="checkable">
            <bool>true</bool>
           </property>
          </widget>
         </item>
        </layout>
       </widget>
      </widget>
     </widget>
     <widget class="QWidget" name="ScatterPage">
      <property name="enabled">
       <bool>true</bool>
      </property>
      <property name="geometry">
       <rect>
        <x>0</x>
        <y>0</y>
        <width>300</width>
        <height>531</height>
       </rect>
      </property>
      <attribute name="label">
       <string>Scatter and Heatmaps</string>
      </attribute>
      <widget class="QGroupBox" name="groupBoxAxes">
       <property name="geometry">
        <rect>
         <x>4</x>
         <y>0</y>
         <width>291</width>
         <height>171</height>
        </rect>
       </property>
       <property name="font">
        <font>
         <pointsize>11</pointsize>
        </font>
       </property>
       <property name="title">
        <string>Biplot and ternary</string>
       </property>
       <widget class="QWidget" name="gridLayoutWidget">
        <property name="geometry">
         <rect>
          <x>5</x>
          <y>20</y>
          <width>281</width>
          <height>104</height>
         </rect>
        </property>
        <layout class="QGridLayout" name="gridLayoutAxes">
         <item row="1" column="2">
          <widget class="QComboBox" name="comboBoxFieldY">
           <property name="font">
            <font>
             <pointsize>11</pointsize>
            </font>
           </property>
           <property name="toolTip">
            <string>Select field for y-axis or left ternary vertex</string>
           </property>
           <item>
            <property name="text">
             <string>New Item</string>
            </property>
           </item>
          </widget>
         </item>
         <item row="1" column="0">
          <widget class="QLabel" name="labelYAnalyte">
           <property name="font">
            <font>
             <pointsize>11</pointsize>
            </font>
           </property>
           <property name="text">
            <string>Analyte Y</string>
           </property>
           <property name="alignment">
            <set>Qt::AlignRight|Qt::AlignTrailing|Qt::AlignVCenter</set>
           </property>
          </widget>
         </item>
         <item row="1" column="1">
          <widget class="QComboBox" name="comboBoxFieldTypeY">
           <property name="font">
            <font>
             <pointsize>11</pointsize>
            </font>
           </property>
           <property name="toolTip">
            <string>Select field for y-axis or left vertex of ternary</string>
           </property>
           <item>
            <property name="text">
             <string>Analyte</string>
            </property>
           </item>
           <item>
            <property name="text">
             <string>Ratio</string>
            </property>
           </item>
          </widget>
         </item>
         <item row="0" column="2">
          <widget class="QComboBox" name="comboBoxFieldX">
           <property name="font">
            <font>
             <pointsize>11</pointsize>
            </font>
           </property>
           <property name="toolTip">
            <string>Select field for x-axis or top ternary vertex</string>
           </property>
           <item>
            <property name="text">
             <string>New Item</string>
            </property>
           </item>
          </widget>
         </item>
         <item row="0" column="1">
          <widget class="QComboBox" name="comboBoxFieldTypeX">
           <property name="font">
            <font>
             <pointsize>11</pointsize>
            </font>
           </property>
           <property name="toolTip">
            <string>Select field for x-axis or top vertex of ternary</string>
           </property>
           <item>
            <property name="text">
             <string>Analyte</string>
            </property>
           </item>
           <item>
            <property name="text">
             <string>Ratio</string>
            </property>
           </item>
          </widget>
         </item>
         <item row="0" column="0">
          <widget class="QLabel" name="labelXAnalyte">
           <property name="font">
            <font>
             <pointsize>11</pointsize>
            </font>
           </property>
           <property name="text">
            <string>Analyte X</string>
           </property>
           <property name="alignment">
            <set>Qt::AlignRight|Qt::AlignTrailing|Qt::AlignVCenter</set>
           </property>
          </widget>
         </item>
         <item row="2" column="0">
          <widget class="QLabel" name="labelZAnalyte">
           <property name="font">
            <font>
             <pointsize>11</pointsize>
            </font>
           </property>
           <property name="text">
            <string>Analyte Z</string>
           </property>
           <property name="alignment">
            <set>Qt::AlignRight|Qt::AlignTrailing|Qt::AlignVCenter</set>
           </property>
          </widget>
         </item>
         <item row="2" column="1">
          <widget class="QComboBox" name="comboBoxFieldTypeZ">
           <property name="font">
            <font>
             <pointsize>11</pointsize>
            </font>
           </property>
           <property name="toolTip">
            <string>Select field for right vertex of ternary</string>
           </property>
           <item>
            <property name="text">
             <string>Analyte</string>
            </property>
           </item>
           <item>
            <property name="text">
             <string>Ratio</string>
            </property>
           </item>
          </widget>
         </item>
         <item row="2" column="2">
          <widget class="QComboBox" name="comboBoxFieldZ">
           <property name="font">
            <font>
             <pointsize>11</pointsize>
            </font>
           </property>
           <property name="toolTip">
            <string>Select field for right ternary vertex</string>
           </property>
          </widget>
         </item>
        </layout>
       </widget>
       <widget class="QWidget" name="horizontalLayoutWidget_14">
        <property name="geometry">
         <rect>
          <x>4</x>
          <y>130</y>
          <width>281</width>
          <height>36</height>
         </rect>
        </property>
        <layout class="QHBoxLayout" name="horizontalLayout_19">
         <item>
          <layout class="QFormLayout" name="formLayout">
           <item row="0" column="0">
            <widget class="QLabel" name="labelHeatmaps">
             <property name="enabled">
              <bool>true</bool>
             </property>
             <property name="text">
              <string>Heatmaps</string>
             </property>
            </widget>
           </item>
           <item row="0" column="1">
            <widget class="QComboBox" name="comboBoxHeatmaps">
             <property name="enabled">
              <bool>true</bool>
             </property>
             <property name="maximumSize">
              <size>
               <width>150</width>
               <height>16777215</height>
              </size>
             </property>
             <property name="toolTip">
              <string>Select the ternary heatmap(s) to display</string>
             </property>
             <item>
              <property name="text">
               <string>counts</string>
              </property>
             </item>
             <item>
              <property name="text">
               <string>counts, median</string>
              </property>
             </item>
             <item>
              <property name="text">
               <string>median</string>
              </property>
             </item>
             <item>
              <property name="text">
               <string>counts, mean, std</string>
              </property>
             </item>
             <item>
              <property name="text">
               <string>mean, std</string>
              </property>
             </item>
            </widget>
           </item>
          </layout>
         </item>
         <item>
          <spacer name="horizontalSpacer_10">
           <property name="orientation">
            <enum>Qt::Horizontal</enum>
           </property>
           <property name="sizeHint" stdset="0">
            <size>
             <width>40</width>
             <height>20</height>
            </size>
           </property>
          </spacer>
         </item>
        </layout>
       </widget>
      </widget>
      <widget class="QGroupBox" name="groupBoxTernaryMap">
       <property name="geometry">
        <rect>
         <x>4</x>
         <y>175</y>
         <width>291</width>
         <height>106</height>
        </rect>
       </property>
       <property name="title">
        <string>Map from ternary</string>
       </property>
       <widget class="QWidget" name="horizontalLayoutWidget_2">
        <property name="geometry">
         <rect>
          <x>5</x>
          <y>25</y>
          <width>281</width>
          <height>76</height>
         </rect>
        </property>
        <layout class="QHBoxLayout" name="horizontalLayout_7">
         <item>
          <layout class="QFormLayout" name="formLayout_6">
           <item row="0" column="0">
            <widget class="QLabel" name="labelTernaryColormap">
             <property name="text">
              <string>Colormap</string>
             </property>
            </widget>
           </item>
           <item row="0" column="1">
            <widget class="QComboBox" name="comboBoxTernaryColormap">
             <property name="maximumSize">
              <size>
               <width>150</width>
               <height>16777215</height>
              </size>
             </property>
             <item>
              <property name="text">
               <string>yellow-navy-green-white</string>
              </property>
             </item>
             <item>
              <property name="text">
               <string>yellow-red-blue</string>
              </property>
             </item>
             <item>
              <property name="text">
               <string>black-green-yellow-white</string>
              </property>
             </item>
             <item>
              <property name="text">
               <string>yellow-green-navy</string>
              </property>
             </item>
             <item>
              <property name="text">
               <string>yellow-cyan-magenta</string>
              </property>
             </item>
             <item>
              <property name="text">
               <string>yellow-cyan-magenta-white</string>
              </property>
             </item>
             <item>
              <property name="text">
               <string>green-red-blue</string>
              </property>
             </item>
             <item>
              <property name="text">
               <string>orange-violet-green-white</string>
              </property>
             </item>
             <item>
              <property name="text">
               <string>orange-violet-blue-white</string>
              </property>
             </item>
             <item>
              <property name="text">
               <string>user defined</string>
              </property>
             </item>
            </widget>
           </item>
           <item row="1" column="0">
            <widget class="QLabel" name="LabelTernaryColors">
             <property name="font">
              <font>
               <pointsize>11</pointsize>
              </font>
             </property>
             <property name="text">
              <string>Colors</string>
             </property>
            </widget>
           </item>
           <item row="1" column="1">
            <layout class="QHBoxLayout" name="horizontalLayout_5">
             <item>
              <widget class="QToolButton" name="toolButtonTCmapXColor">
               <property name="maximumSize">
                <size>
                 <width>18</width>
                 <height>18</height>
                </size>
               </property>
               <property name="toolTip">
                <string>Pick color for top vertex</string>
               </property>
               <property name="accessibleName">
                <string>Top ternary color</string>
               </property>
               <property name="text">
                <string>X</string>
               </property>
              </widget>
             </item>
             <item>
              <widget class="QToolButton" name="toolButtonTCmapYColor">
               <property name="maximumSize">
                <size>
                 <width>18</width>
                 <height>18</height>
                </size>
               </property>
               <property name="toolTip">
                <string>Pick color for left vertex</string>
               </property>
               <property name="accessibleName">
                <string>Left ternary color</string>
               </property>
               <property name="text">
                <string>Y</string>
               </property>
              </widget>
             </item>
             <item>
              <widget class="QToolButton" name="toolButtonTCmapZColor">
               <property name="maximumSize">
                <size>
                 <width>18</width>
                 <height>18</height>
                </size>
               </property>
               <property name="toolTip">
                <string>Pick color for right vertex</string>
               </property>
               <property name="accessibleName">
                <string>Right ternary color</string>
               </property>
               <property name="text">
                <string>Z</string>
               </property>
              </widget>
             </item>
             <item>
              <widget class="QToolButton" name="toolButtonTCmapMColor">
               <property name="maximumSize">
                <size>
                 <width>18</width>
                 <height>18</height>
                </size>
               </property>
               <property name="toolTip">
                <string>Pick color for central vertex</string>
               </property>
               <property name="accessibleName">
                <string>Central ternary color</string>
               </property>
               <property name="text">
                <string>M</string>
               </property>
              </widget>
             </item>
             <item>
              <widget class="QToolButton" name="toolButtonSaveTernaryColormap">
               <property name="minimumSize">
                <size>
                 <width>32</width>
                 <height>32</height>
                </size>
               </property>
               <property name="maximumSize">
                <size>
                 <width>32</width>
                 <height>32</height>
                </size>
               </property>
               <property name="text">
                <string>...</string>
               </property>
               <property name="icon">
                <iconset resource="../resources.qrc">
                 <normaloff>:/icons/resources/icons/icon-save-file-64.png</normaloff>:/icons/resources/icons/icon-save-file-64.png</iconset>
               </property>
               <property name="iconSize">
                <size>
                 <width>24</width>
                 <height>24</height>
                </size>
               </property>
              </widget>
             </item>
            </layout>
           </item>
          </layout>
         </item>
         <item>
          <layout class="QVBoxLayout" name="verticalLayout_11">
           <item>
            <widget class="QToolButton" name="toolButtonTernaryMap">
             <property name="enabled">
              <bool>true</bool>
             </property>
             <property name="minimumSize">
              <size>
               <width>32</width>
               <height>32</height>
              </size>
             </property>
             <property name="maximumSize">
              <size>
               <width>32</width>
               <height>32</height>
              </size>
             </property>
             <property name="text">
              <string>...</string>
             </property>
             <property name="icon">
              <iconset resource="../resources.qrc">
               <normaloff>:/icons/resources/icons/icon-illuminati-64.png</normaloff>:/icons/resources/icons/icon-illuminati-64.png</iconset>
             </property>
             <property name="iconSize">
              <size>
               <width>24</width>
               <height>24</height>
              </size>
             </property>
            </widget>
           </item>
          </layout>
         </item>
        </layout>
       </widget>
      </widget>
     </widget>
     <widget class="QWidget" name="NDIMPage">
      <property name="enabled">
       <bool>true</bool>
      </property>
      <property name="geometry">
       <rect>
        <x>0</x>
        <y>0</y>
        <width>300</width>
        <height>531</height>
       </rect>
      </property>
      <attribute name="label">
       <string>n-Dim</string>
      </attribute>
      <widget class="QGroupBox" name="groupBoxNDim">
       <property name="geometry">
        <rect>
         <x>4</x>
         <y>0</y>
         <width>291</width>
         <height>406</height>
        </rect>
       </property>
       <property name="font">
        <font>
         <pointsize>11</pointsize>
        </font>
       </property>
       <property name="title">
        <string/>
       </property>
       <property name="alignment">
        <set>Qt::AlignLeading|Qt::AlignLeft|Qt::AlignVCenter</set>
       </property>
       <widget class="QWidget" name="verticalLayoutWidget_3">
        <property name="geometry">
         <rect>
          <x>5</x>
          <y>5</y>
          <width>281</width>
          <height>381</height>
         </rect>
        </property>
        <layout class="QVBoxLayout" name="verticalLayout_5">
         <item>
          <layout class="QFormLayout" name="formLayout_4">
           <item row="0" column="0">
            <widget class="QLabel" name="labelNDimRefValues">
             <property name="font">
              <font>
               <pointsize>11</pointsize>
              </font>
             </property>
             <property name="text">
              <string>Ref. values</string>
             </property>
             <property name="alignment">
              <set>Qt::AlignCenter</set>
             </property>
            </widget>
           </item>
           <item row="0" column="1">
            <widget class="QComboBox" name="comboBoxNDimRefMaterial">
             <property name="maximumSize">
              <size>
               <width>200</width>
               <height>16777215</height>
              </size>
             </property>
             <property name="font">
              <font>
               <pointsize>11</pointsize>
              </font>
             </property>
             <property name="toolTip">
              <string>Select reference for normalizing series</string>
             </property>
            </widget>
           </item>
          </layout>
         </item>
         <item>
          <layout class="QGridLayout" name="gridLayout">
           <item row="1" column="0">
            <widget class="QTableWidget" name="tableWidgetNDim">
             <property name="maximumSize">
              <size>
               <width>16777215</width>
               <height>200</height>
              </size>
             </property>
             <property name="font">
              <font>
               <pointsize>11</pointsize>
              </font>
             </property>
             <property name="toolTip">
              <string>Add analytes or select set below</string>
             </property>
             <property name="accessibleName">
              <string>NDim</string>
             </property>
             <property name="selectionBehavior">
              <enum>QAbstractItemView::SelectRows</enum>
             </property>
             <attribute name="horizontalHeaderDefaultSectionSize">
              <number>75</number>
             </attribute>
             <attribute name="horizontalHeaderStretchLastSection">
              <bool>true</bool>
             </attribute>
             <column>
              <property name="text">
               <string>Use</string>
              </property>
              <property name="font">
               <font>
                <pointsize>11</pointsize>
               </font>
              </property>
             </column>
             <column>
              <property name="text">
               <string>Sample Id</string>
              </property>
              <property name="font">
               <font>
                <pointsize>11</pointsize>
               </font>
              </property>
             </column>
             <column>
              <property name="text">
               <string>Analyte</string>
              </property>
              <property name="font">
               <font>
                <pointsize>11</pointsize>
               </font>
              </property>
             </column>
            </widget>
           </item>
           <item row="2" column="0">
            <layout class="QFormLayout" name="formLayout_2">
             <item row="0" column="0">
              <widget class="QLabel" name="labelNDimAnalyte">
               <property name="font">
                <font>
                 <pointsize>11</pointsize>
                </font>
               </property>
               <property name="text">
                <string>Analyte</string>
               </property>
               <property name="alignment">
                <set>Qt::AlignRight|Qt::AlignTrailing|Qt::AlignVCenter</set>
               </property>
              </widget>
             </item>
             <item row="0" column="1">
              <widget class="QComboBox" name="comboBoxNDimAnalyte">
               <property name="maximumSize">
                <size>
                 <width>150</width>
                 <height>16777215</height>
                </size>
               </property>
               <property name="font">
                <font>
                 <pointsize>11</pointsize>
                </font>
               </property>
               <property name="toolTip">
                <string>Select analyte to add</string>
               </property>
               <item>
                <property name="text">
                 <string>New Item</string>
                </property>
               </item>
              </widget>
             </item>
             <item row="1" column="0">
              <widget class="QLabel" name="labelNDimPredefined">
               <property name="font">
                <font>
                 <pointsize>11</pointsize>
                </font>
               </property>
               <property name="text">
                <string>Predefined</string>
               </property>
               <property name="alignment">
                <set>Qt::AlignRight|Qt::AlignTrailing|Qt::AlignVCenter</set>
               </property>
              </widget>
             </item>
             <item row="1" column="1">
              <widget class="QComboBox" name="comboBoxNDimAnalyteSet">
               <property name="maximumSize">
                <size>
                 <width>150</width>
                 <height>16777215</height>
                </size>
               </property>
               <property name="font">
                <font>
                 <pointsize>11</pointsize>
                </font>
               </property>
               <property name="toolTip">
                <string>Select predefined series, then add</string>
               </property>
               <item>
                <property name="text">
                 <string>User Defined</string>
                </property>
               </item>
              </widget>
             </item>
             <item row="2" column="0">
              <widget class="QLabel" name="labelNDimQuantiles">
               <property name="text">
                <string>Quantiles</string>
               </property>
               <property name="alignment">
                <set>Qt::AlignRight|Qt::AlignTrailing|Qt::AlignVCenter</set>
               </property>
              </widget>
             </item>
             <item row="2" column="1">
              <widget class="QComboBox" name="comboBoxNDimQuantiles">
               <property name="maximumSize">
                <size>
                 <width>150</width>
                 <height>16777215</height>
                </size>
               </property>
               <property name="toolTip">
                <string>Select quantiles for statistics</string>
               </property>
               <item>
                <property name="text">
                 <string>0.5</string>
                </property>
               </item>
               <item>
                <property name="text">
                 <string>0.25, 0.75</string>
                </property>
               </item>
               <item>
                <property name="text">
                 <string>0.25, 0.5, 0.75</string>
                </property>
               </item>
               <item>
                <property name="text">
                 <string>0.05, 0.25, 0.5, 0.75, 0.95</string>
                </property>
               </item>
              </widget>
             </item>
            </layout>
           </item>
           <item row="1" column="1">
            <layout class="QVBoxLayout" name="verticalLayout">
             <item>
              <widget class="QToolButton" name="toolButtonNDimSelectAll">
               <property name="minimumSize">
                <size>
                 <width>32</width>
                 <height>32</height>
                </size>
               </property>
               <property name="maximumSize">
                <size>
                 <width>32</width>
                 <height>32</height>
                </size>
               </property>
               <property name="toolTip">
                <string>Select all analytes</string>
               </property>
               <property name="text">
                <string>Select All</string>
               </property>
               <property name="icon">
                <iconset resource="../resources.qrc">
                 <normaloff>:/icons/resources/icons/icon-select-all-64.png</normaloff>:/icons/resources/icons/icon-select-all-64.png</iconset>
               </property>
               <property name="iconSize">
                <size>
                 <width>24</width>
                 <height>24</height>
                </size>
               </property>
              </widget>
             </item>
             <item>
              <widget class="QToolButton" name="toolButtonNDimUp">
               <property name="minimumSize">
                <size>
                 <width>32</width>
                 <height>32</height>
                </size>
               </property>
               <property name="maximumSize">
                <size>
                 <width>32</width>
                 <height>32</height>
                </size>
               </property>
               <property name="text">
                <string>...</string>
               </property>
               <property name="icon">
                <iconset resource="../resources.qrc">
                 <normaloff>:/icons/resources/icons/icon-up-arrow-64.png</normaloff>:/icons/resources/icons/icon-up-arrow-64.png</iconset>
               </property>
               <property name="iconSize">
                <size>
                 <width>24</width>
                 <height>24</height>
                </size>
               </property>
              </widget>
             </item>
             <item>
              <widget class="QToolButton" name="toolButtonNDimDown">
               <property name="minimumSize">
                <size>
                 <width>32</width>
                 <height>32</height>
                </size>
               </property>
               <property name="maximumSize">
                <size>
                 <width>32</width>
                 <height>32</height>
                </size>
               </property>
               <property name="text">
                <string>...</string>
               </property>
               <property name="icon">
                <iconset resource="../resources.qrc">
                 <normaloff>:/icons/resources/icons/icon-down-64.png</normaloff>:/icons/resources/icons/icon-down-64.png</iconset>
               </property>
               <property name="iconSize">
                <size>
                 <width>24</width>
                 <height>24</height>
                </size>
               </property>
              </widget>
             </item>
             <item>
              <widget class="QToolButton" name="toolButtonNDimRemove">
               <property name="minimumSize">
                <size>
                 <width>32</width>
                 <height>32</height>
                </size>
               </property>
               <property name="maximumSize">
                <size>
                 <width>32</width>
                 <height>32</height>
                </size>
               </property>
               <property name="toolTip">
                <string>Delete selected analyte(s)</string>
               </property>
               <property name="text">
                <string>Remove</string>
               </property>
               <property name="icon">
                <iconset resource="../resources.qrc">
                 <normaloff>:/icons/resources/icons/icon-delete-64.png</normaloff>:/icons/resources/icons/icon-delete-64.png</iconset>
               </property>
               <property name="iconSize">
                <size>
                 <width>24</width>
                 <height>24</height>
                </size>
               </property>
              </widget>
             </item>
             <item>
              <widget class="QToolButton" name="toolButtonNDimSaveList">
               <property name="minimumSize">
                <size>
                 <width>32</width>
                 <height>32</height>
                </size>
               </property>
               <property name="maximumSize">
                <size>
                 <width>32</width>
                 <height>32</height>
                </size>
               </property>
               <property name="toolTip">
                <string>Save series</string>
               </property>
               <property name="text">
                <string>Save</string>
               </property>
               <property name="icon">
                <iconset resource="../resources.qrc">
                 <normaloff>:/icons/resources/icons/icon-save-file-64.png</normaloff>:/icons/resources/icons/icon-save-file-64.png</iconset>
               </property>
               <property name="iconSize">
                <size>
                 <width>24</width>
                 <height>24</height>
                </size>
               </property>
              </widget>
             </item>
            </layout>
           </item>
           <item row="2" column="1">
            <layout class="QVBoxLayout" name="verticalLayout_4">
             <item>
              <widget class="QToolButton" name="toolButtonNDimAnalyteAdd">
               <property name="minimumSize">
                <size>
                 <width>32</width>
                 <height>32</height>
                </size>
               </property>
               <property name="maximumSize">
                <size>
                 <width>32</width>
                 <height>32</height>
                </size>
               </property>
               <property name="toolTip">
                <string>Add analyte to series</string>
               </property>
               <property name="text">
                <string>Add</string>
               </property>
               <property name="icon">
                <iconset resource="../resources.qrc">
                 <normaloff>:/icons/resources/icons/icon-accept-64.png</normaloff>:/icons/resources/icons/icon-accept-64.png</iconset>
               </property>
               <property name="iconSize">
                <size>
                 <width>24</width>
                 <height>24</height>
                </size>
               </property>
              </widget>
             </item>
             <item>
              <widget class="QToolButton" name="toolButtonNDimAnalyteSetAdd">
               <property name="minimumSize">
                <size>
                 <width>32</width>
                 <height>32</height>
                </size>
               </property>
               <property name="maximumSize">
                <size>
                 <width>32</width>
                 <height>32</height>
                </size>
               </property>
               <property name="toolTip">
                <string>Add predefined analyte series</string>
               </property>
               <property name="text">
                <string>Add</string>
               </property>
               <property name="icon">
                <iconset resource="../resources.qrc">
                 <normaloff>:/icons/resources/icons/icon-add-list-64.png</normaloff>:/icons/resources/icons/icon-add-list-64.png</iconset>
               </property>
               <property name="iconSize">
                <size>
                 <width>24</width>
                 <height>24</height>
                </size>
               </property>
              </widget>
             </item>
             <item>
              <spacer name="verticalSpacer_9">
               <property name="orientation">
                <enum>Qt::Vertical</enum>
               </property>
               <property name="sizeHint" stdset="0">
                <size>
                 <width>20</width>
                 <height>10</height>
                </size>
               </property>
              </spacer>
             </item>
             <item>
              <widget class="QToolButton" name="toolButtonNDimPlot">
               <property name="minimumSize">
                <size>
                 <width>32</width>
                 <height>32</height>
                </size>
               </property>
               <property name="maximumSize">
                <size>
                 <width>32</width>
                 <height>32</height>
                </size>
               </property>
               <property name="toolTip">
                <string>Create N-dimensional plot, add to tree</string>
               </property>
               <property name="text">
                <string>Plot</string>
               </property>
               <property name="icon">
                <iconset resource="../resources.qrc">
                 <normaloff>:/icons/resources/icons/icon-launch-64.png</normaloff>:/icons/resources/icons/icon-launch-64.png</iconset>
               </property>
               <property name="iconSize">
                <size>
                 <width>24</width>
                 <height>24</height>
                </size>
               </property>
              </widget>
             </item>
            </layout>
           </item>
          </layout>
         </item>
        </layout>
       </widget>
      </widget>
     </widget>
     <widget class="QWidget" name="MultidimensionalPage">
      <property name="enabled">
       <bool>true</bool>
      </property>
      <property name="geometry">
       <rect>
        <x>0</x>
        <y>0</y>
        <width>300</width>
        <height>531</height>
       </rect>
      </property>
      <attribute name="label">
       <string>Dimensional Reduction</string>
      </attribute>
      <widget class="QGroupBox" name="groupBox_10">
       <property name="geometry">
        <rect>
         <x>4</x>
         <y>0</y>
         <width>291</width>
         <height>101</height>
        </rect>
       </property>
       <property name="title">
        <string/>
       </property>
       <widget class="QWidget" name="layoutWidget">
        <property name="geometry">
         <rect>
          <x>0</x>
          <y>5</y>
          <width>286</width>
          <height>90</height>
         </rect>
        </property>
        <layout class="QFormLayout" name="formLayout_5">
         <item row="0" column="0">
          <widget class="QLabel" name="labelDimRedTechnique">
           <property name="font">
            <font>
             <pointsize>11</pointsize>
            </font>
           </property>
           <property name="text">
            <string>Technique</string>
           </property>
          </widget>
         </item>
         <item row="0" column="1">
          <widget class="QComboBox" name="ComboBoxDimRedTechnique">
           <property name="sizePolicy">
            <sizepolicy hsizetype="Expanding" vsizetype="Fixed">
             <horstretch>0</horstretch>
             <verstretch>0</verstretch>
            </sizepolicy>
           </property>
           <property name="maximumSize">
            <size>
             <width>220</width>
             <height>16777215</height>
            </size>
           </property>
           <property name="font">
            <font>
             <pointsize>11</pointsize>
            </font>
           </property>
           <item>
            <property name="text">
             <string>Principal component analysis (PCA)</string>
            </property>
           </item>
          </widget>
         </item>
         <item row="1" column="0">
          <widget class="QLabel" name="labelPCX">
           <property name="font">
            <font>
             <pointsize>11</pointsize>
            </font>
           </property>
           <property name="text">
            <string>PC X</string>
           </property>
           <property name="alignment">
            <set>Qt::AlignLeading|Qt::AlignLeft|Qt::AlignVCenter</set>
           </property>
          </widget>
         </item>
         <item row="1" column="1">
          <widget class="QSpinBox" name="spinBoxPCX">
           <property name="maximumSize">
            <size>
             <width>150</width>
             <height>16777215</height>
            </size>
           </property>
           <property name="font">
            <font>
             <pointsize>11</pointsize>
            </font>
           </property>
           <property name="toolTip">
            <string>Principal component to display on x-axis</string>
           </property>
           <property name="alignment">
            <set>Qt::AlignRight|Qt::AlignTrailing|Qt::AlignVCenter</set>
           </property>
           <property name="keyboardTracking">
            <bool>false</bool>
           </property>
          </widget>
         </item>
         <item row="2" column="0">
          <widget class="QLabel" name="labelPCY">
           <property name="font">
            <font>
             <pointsize>11</pointsize>
            </font>
           </property>
           <property name="text">
            <string>PC Y</string>
           </property>
           <property name="alignment">
            <set>Qt::AlignLeading|Qt::AlignLeft|Qt::AlignVCenter</set>
           </property>
          </widget>
         </item>
         <item row="2" column="1">
          <widget class="QSpinBox" name="spinBoxPCY">
           <property name="maximumSize">
            <size>
             <width>150</width>
             <height>16777215</height>
            </size>
           </property>
           <property name="font">
            <font>
             <pointsize>11</pointsize>
            </font>
           </property>
           <property name="toolTip">
            <string>Principal component to display on y-axis</string>
           </property>
           <property name="alignment">
            <set>Qt::AlignRight|Qt::AlignTrailing|Qt::AlignVCenter</set>
           </property>
           <property name="keyboardTracking">
            <bool>false</bool>
           </property>
          </widget>
         </item>
        </layout>
       </widget>
      </widget>
     </widget>
     <widget class="QWidget" name="ClusteringPage">
      <property name="enabled">
       <bool>true</bool>
      </property>
      <property name="geometry">
       <rect>
        <x>0</x>
        <y>0</y>
        <width>300</width>
        <height>531</height>
       </rect>
      </property>
      <attribute name="label">
       <string>Clustering</string>
      </attribute>
      <widget class="QStackedWidget" name="stackedWidget">
       <property name="geometry">
        <rect>
         <x>0</x>
         <y>0</y>
         <width>301</width>
         <height>421</height>
        </rect>
       </property>
       <property name="toolTip">
        <string>Open profile style options</string>
       </property>
       <property name="currentIndex">
        <number>0</number>
       </property>
       <widget class="QWidget" name="pageClustering">
        <widget class="QGroupBox" name="groupBoxClustering">
         <property name="geometry">
          <rect>
           <x>4</x>
           <y>20</y>
           <width>291</width>
           <height>206</height>
          </rect>
         </property>
         <property name="title">
          <string/>
         </property>
         <property name="alignment">
          <set>Qt::AlignCenter</set>
         </property>
         <widget class="QWidget" name="layoutWidget">
          <property name="geometry">
           <rect>
            <x>10</x>
            <y>5</y>
            <width>274</width>
            <height>194</height>
           </rect>
          </property>
          <layout class="QFormLayout" name="formLayoutClusterSettings">
           <item row="0" column="0">
            <widget class="QLabel" name="labelClusterMethod">
             <property name="font">
              <font>
               <pointsize>11</pointsize>
              </font>
             </property>
             <property name="text">
              <string>Method</string>
             </property>
            </widget>
           </item>
           <item row="0" column="1">
            <widget class="QComboBox" name="comboBoxClusterMethod">
             <property name="maximumSize">
              <size>
               <width>150</width>
               <height>16777215</height>
              </size>
             </property>
             <property name="font">
              <font>
               <pointsize>11</pointsize>
              </font>
             </property>
             <property name="toolTip">
              <string>Select clustering method</string>
             </property>
             <item>
              <property name="text">
               <string>k-means</string>
              </property>
             </item>
             <item>
              <property name="text">
               <string>fuzzy c-means</string>
              </property>
             </item>
            </widget>
           </item>
           <item row="1" column="0">
            <widget class="QLabel" name="labelNClusters">
             <property name="font">
              <font>
               <pointsize>11</pointsize>
              </font>
             </property>
             <property name="text">
              <string>No. clusters</string>
             </property>
            </widget>
           </item>
           <item row="1" column="1">
            <widget class="QSpinBox" name="spinBoxNClusters">
             <property name="maximumSize">
              <size>
               <width>150</width>
               <height>16777215</height>
              </size>
             </property>
             <property name="font">
              <font>
               <pointsize>11</pointsize>
              </font>
             </property>
             <property name="toolTip">
              <string>Change the number of clusters</string>
             </property>
             <property name="alignment">
              <set>Qt::AlignRight|Qt::AlignTrailing|Qt::AlignVCenter</set>
             </property>
             <property name="keyboardTracking">
              <bool>false</bool>
             </property>
             <property name="minimum">
              <number>1</number>
             </property>
             <property name="maximum">
              <number>500</number>
             </property>
             <property name="value">
              <number>5</number>
             </property>
            </widget>
           </item>
           <item row="2" column="0">
            <widget class="QLabel" name="labelExponent">
             <property name="font">
              <font>
               <pointsize>11</pointsize>
              </font>
             </property>
             <property name="text">
              <string>Exponent</string>
             </property>
            </widget>
           </item>
           <item row="2" column="1">
            <layout class="QHBoxLayout" name="horizontalLayout">
             <item>
              <widget class="QLabel" name="labelClusterExponent">
               <property name="font">
                <font>
                 <pointsize>11</pointsize>
                </font>
               </property>
               <property name="text">
                <string>0</string>
               </property>
              </widget>
             </item>
             <item>
              <widget class="QSlider" name="horizontalSliderClusterExponent">
               <property name="maximumSize">
                <size>
                 <width>150</width>
                 <height>16777215</height>
                </size>
               </property>
               <property name="font">
                <font>
                 <pointsize>11</pointsize>
                </font>
               </property>
               <property name="minimum">
                <number>1</number>
               </property>
               <property name="maximum">
                <number>3</number>
               </property>
               <property name="orientation">
                <enum>Qt::Horizontal</enum>
               </property>
               <property name="tickPosition">
                <enum>QSlider::NoTicks</enum>
               </property>
               <property name="tickInterval">
                <number>5</number>
               </property>
              </widget>
             </item>
            </layout>
           </item>
           <item row="3" column="0">
            <widget class="QLabel" name="labelClusterDistance">
             <property name="font">
              <font>
               <pointsize>11</pointsize>
              </font>
             </property>
             <property name="text">
              <string>Distance</string>
             </property>
            </widget>
           </item>
           <item row="3" column="1">
            <widget class="QComboBox" name="comboBoxClusterDistance">
             <property name="maximumSize">
              <size>
               <width>150</width>
               <height>16777215</height>
              </size>
             </property>
             <property name="font">
              <font>
               <pointsize>11</pointsize>
              </font>
             </property>
             <property name="toolTip">
              <string>Change the multidimensional distance metric for clustering</string>
             </property>
             <item>
              <property name="text">
               <string>New Item</string>
              </property>
             </item>
            </widget>
           </item>
           <item row="4" column="0">
            <widget class="QLabel" name="labelClusterStartingSeed">
             <property name="font">
              <font>
               <pointsize>11</pointsize>
              </font>
             </property>
             <property name="text">
              <string>Starting seed</string>
             </property>
            </widget>
           </item>
           <item row="4" column="1">
            <widget class="QLineEdit" name="lineEditSeed">
             <property name="maximumSize">
              <size>
               <width>150</width>
               <height>16777215</height>
              </size>
             </property>
             <property name="font">
              <font>
               <pointsize>11</pointsize>
              </font>
             </property>
             <property name="toolTip">
              <string>Change the starting seed</string>
             </property>
             <property name="text">
              <string>23</string>
             </property>
             <property name="alignment">
              <set>Qt::AlignRight|Qt::AlignTrailing|Qt::AlignVCenter</set>
             </property>
            </widget>
           </item>
           <item row="5" column="0">
            <widget class="QCheckBox" name="checkBox">
             <property name="text">
              <string>PCA</string>
             </property>
            </widget>
           </item>
           <item row="5" column="1">
            <layout class="QHBoxLayout" name="horizontalLayout_11">
             <item>
              <widget class="QLabel" name="labelPCANumBasis">
               <property name="font">
                <font>
                 <pointsize>11</pointsize>
                </font>
               </property>
               <property name="text">
                <string>No. basis</string>
               </property>
               <property name="alignment">
                <set>Qt::AlignLeading|Qt::AlignLeft|Qt::AlignVCenter</set>
               </property>
              </widget>
             </item>
             <item>
              <widget class="QSpinBox" name="spinBoxPCANumBasis">
               <property name="maximumSize">
                <size>
                 <width>150</width>
                 <height>16777215</height>
                </size>
               </property>
               <property name="font">
                <font>
                 <pointsize>11</pointsize>
                </font>
               </property>
               <property name="toolTip">
                <string>Number of basis vectors for dimensional reduction</string>
               </property>
               <property name="alignment">
                <set>Qt::AlignRight|Qt::AlignTrailing|Qt::AlignVCenter</set>
               </property>
               <property name="keyboardTracking">
                <bool>false</bool>
               </property>
              </widget>
             </item>
            </layout>
           </item>
          </layout>
         </widget>
        </widget>
       </widget>
       <widget class="QWidget" name="pagetSNE">
        <widget class="QGroupBox" name="groupBoxtSNE">
         <property name="geometry">
          <rect>
           <x>25</x>
           <y>25</y>
           <width>261</width>
           <height>311</height>
          </rect>
         </property>
         <property name="title">
          <string>tSNE</string>
         </property>
         <property name="alignment">
          <set>Qt::AlignLeading|Qt::AlignLeft|Qt::AlignVCenter</set>
         </property>
         <widget class="QWidget" name="formLayoutWidget">
          <property name="geometry">
           <rect>
            <x>35</x>
            <y>25</y>
            <width>209</width>
            <height>241</height>
           </rect>
          </property>
          <layout class="QFormLayout" name="formLayout_7">
           <item row="1" column="0">
            <widget class="QLabel" name="labelPerplexity">
             <property name="text">
              <string>Perplexity</string>
             </property>
             <property name="alignment">
              <set>Qt::AlignCenter</set>
             </property>
            </widget>
           </item>
           <item row="1" column="1">
            <widget class="QSlider" name="horizontalSlidertSNEPerplexity">
             <property name="orientation">
              <enum>Qt::Horizontal</enum>
             </property>
             <property name="tickPosition">
              <enum>QSlider::TicksAbove</enum>
             </property>
             <property name="tickInterval">
              <number>2</number>
             </property>
            </widget>
           </item>
           <item row="2" column="0">
            <widget class="QLabel" name="labelExaggeration">
             <property name="text">
              <string>Exaggeration</string>
             </property>
             <property name="alignment">
              <set>Qt::AlignCenter</set>
             </property>
            </widget>
           </item>
           <item row="2" column="1">
            <widget class="QSlider" name="horizontalSlidertSNEExaggeration">
             <property name="orientation">
              <enum>Qt::Horizontal</enum>
             </property>
             <property name="tickPosition">
              <enum>QSlider::TicksAbove</enum>
             </property>
             <property name="tickInterval">
              <number>2</number>
             </property>
            </widget>
           </item>
           <item row="3" column="0">
            <widget class="QLabel" name="labelDistance">
             <property name="text">
              <string>Distance</string>
             </property>
             <property name="alignment">
              <set>Qt::AlignCenter</set>
             </property>
            </widget>
           </item>
           <item row="3" column="1">
            <widget class="QComboBox" name="comboBoxtSNEDistance_2">
             <item>
              <property name="text">
               <string>Euclidean</string>
              </property>
             </item>
            </widget>
           </item>
           <item row="4" column="0">
            <widget class="QLabel" name="labelThreshold">
             <property name="text">
              <string>Threshold</string>
             </property>
             <property name="alignment">
              <set>Qt::AlignCenter</set>
             </property>
            </widget>
           </item>
           <item row="4" column="1">
            <widget class="QSpinBox" name="spinBoxtSNEThreshold">
             <property name="keyboardTracking">
              <bool>false</bool>
             </property>
            </widget>
           </item>
           <item row="5" column="0">
            <widget class="QLabel" name="labelGridSize">
             <property name="text">
              <string>Grid size</string>
             </property>
             <property name="alignment">
              <set>Qt::AlignCenter</set>
             </property>
            </widget>
           </item>
           <item row="5" column="1">
            <widget class="QSpinBox" name="spinBoxtSNEGridSize">
             <property name="keyboardTracking">
              <bool>false</bool>
             </property>
            </widget>
           </item>
           <item row="0" column="0">
            <widget class="QLabel" name="labelTSNEPlotType">
             <property name="text">
              <string>Plot type</string>
             </property>
             <property name="alignment">
              <set>Qt::AlignCenter</set>
             </property>
            </widget>
           </item>
           <item row="0" column="1">
            <widget class="QComboBox" name="comboBox_3">
             <item>
              <property name="text">
               <string>Coordinates</string>
              </property>
             </item>
             <item>
              <property name="text">
               <string>Map</string>
              </property>
             </item>
            </widget>
           </item>
           <item row="6" column="0">
            <widget class="QLabel" name="labelAssignGroups">
             <property name="text">
              <string>Assign Groups</string>
             </property>
             <property name="alignment">
              <set>Qt::AlignCenter</set>
             </property>
            </widget>
           </item>
           <item row="6" column="1">
            <widget class="QPushButton" name="pushButton_47">
             <property name="text">
              <string>No</string>
             </property>
            </widget>
           </item>
          </layout>
         </widget>
         <widget class="QToolButton" name="toolButton_37">
          <property name="geometry">
           <rect>
            <x>210</x>
            <y>275</y>
            <width>32</width>
            <height>32</height>
           </rect>
          </property>
          <property name="minimumSize">
           <size>
            <width>32</width>
            <height>32</height>
           </size>
          </property>
          <property name="maximumSize">
           <size>
            <width>32</width>
            <height>32</height>
           </size>
          </property>
          <property name="text">
           <string>Run tSNE</string>
          </property>
          <property name="icon">
           <iconset resource="../resources.qrc">
            <normaloff>:/icons/resources/icons/icon-launch-64.png</normaloff>:/icons/resources/icons/icon-launch-64.png</iconset>
          </property>
          <property name="iconSize">
           <size>
            <width>24</width>
            <height>24</height>
           </size>
          </property>
         </widget>
        </widget>
       </widget>
      </widget>
     </widget>
     <widget class="QWidget" name="ProfilingPage">
      <property name="enabled">
       <bool>true</bool>
      </property>
      <property name="geometry">
       <rect>
        <x>0</x>
        <y>0</y>
        <width>300</width>
        <height>531</height>
       </rect>
      </property>
      <attribute name="label">
       <string>Profiling</string>
      </attribute>
      <widget class="QGroupBox" name="groupBoxProfileProperties">
       <property name="geometry">
        <rect>
         <x>4</x>
         <y>0</y>
         <width>291</width>
         <height>221</height>
        </rect>
       </property>
       <property name="font">
        <font>
         <pointsize>11</pointsize>
        </font>
       </property>
       <property name="title">
        <string>Generation</string>
       </property>
       <widget class="QWidget" name="horizontalLayoutWidget_3">
        <property name="geometry">
         <rect>
          <x>5</x>
          <y>20</y>
          <width>281</width>
          <height>196</height>
         </rect>
        </property>
        <layout class="QHBoxLayout" name="horizontalLayoutProfileGeneration">
         <item>
          <layout class="QFormLayout" name="formLayoutProfileParams">
           <item row="0" column="0">
            <widget class="QLabel" name="labelProfileList">
             <property name="text">
              <string>Profile</string>
             </property>
            </widget>
           </item>
           <item row="0" column="1">
            <widget class="QComboBox" name="comboBoxProfileList">
             <property name="maximumSize">
              <size>
               <width>110</width>
               <height>16777215</height>
              </size>
             </property>
            </widget>
           </item>
           <item row="1" column="0">
            <widget class="QLabel" name="labelPointSort">
             <property name="text">
              <string>Point sort</string>
             </property>
            </widget>
           </item>
           <item row="1" column="1">
            <widget class="QComboBox" name="comboBoxProfileSort">
             <property name="maximumSize">
              <size>
               <width>110</width>
               <height>16777215</height>
              </size>
             </property>
             <property name="toolTip">
              <string>Change sort of control points</string>
             </property>
             <item>
              <property name="text">
               <string>no</string>
              </property>
             </item>
             <item>
              <property name="text">
               <string>x</string>
              </property>
             </item>
             <item>
              <property name="text">
               <string>y</string>
              </property>
             </item>
            </widget>
           </item>
           <item row="2" column="0">
            <widget class="QLabel" name="labelPointRadius">
             <property name="text">
              <string>Point radius</string>
             </property>
            </widget>
           </item>
           <item row="2" column="1">
            <widget class="QLineEdit" name="lineEditPointRadius">
             <property name="maximumSize">
              <size>
               <width>110</width>
               <height>16777215</height>
              </size>
             </property>
             <property name="toolTip">
              <string>Radius for determining point statistics</string>
             </property>
             <property name="text">
              <string>5</string>
             </property>
             <property name="alignment">
              <set>Qt::AlignRight|Qt::AlignTrailing|Qt::AlignVCenter</set>
             </property>
            </widget>
           </item>
           <item row="3" column="0">
            <widget class="QLabel" name="labelPointThreshold">
             <property name="text">
              <string>Y-axis threshold</string>
             </property>
            </widget>
           </item>
           <item row="3" column="1">
            <widget class="QLineEdit" name="lineEditYThresh">
             <property name="maximumSize">
              <size>
               <width>110</width>
               <height>16777215</height>
              </size>
             </property>
             <property name="text">
              <string>500</string>
             </property>
             <property name="alignment">
              <set>Qt::AlignRight|Qt::AlignTrailing|Qt::AlignVCenter</set>
             </property>
            </widget>
           </item>
           <item row="4" column="0">
            <widget class="QLabel" name="labelPointInterpDistance">
             <property name="text">
              <string>Interp. distance</string>
             </property>
            </widget>
           </item>
           <item row="4" column="1">
            <widget class="QLineEdit" name="lineEditIntDist">
             <property name="maximumSize">
              <size>
               <width>110</width>
               <height>16777215</height>
              </size>
             </property>
             <property name="toolTip">
              <string>Distance between interpolated points</string>
             </property>
             <property name="text">
              <string>50</string>
             </property>
             <property name="alignment">
              <set>Qt::AlignRight|Qt::AlignTrailing|Qt::AlignVCenter</set>
             </property>
            </widget>
           </item>
           <item row="5" column="0">
            <widget class="QLabel" name="labelPointStats">
             <property name="text">
              <string>Point &amp; error type</string>
             </property>
            </widget>
           </item>
           <item row="5" column="1">
            <widget class="QComboBox" name="comboBoxPointType">
             <property name="maximumSize">
              <size>
               <width>110</width>
               <height>16777215</height>
              </size>
             </property>
             <property name="toolTip">
              <string>Statistic for estimating point value</string>
             </property>
             <item>
              <property name="text">
               <string>median + IQR</string>
              </property>
             </item>
             <item>
              <property name="text">
               <string>mean + standard deviation</string>
              </property>
             </item>
             <item>
              <property name="text">
               <string>mean + standard error</string>
              </property>
             </item>
            </widget>
           </item>
          </layout>
         </item>
         <item>
          <layout class="QVBoxLayout" name="verticalLayoutProfileTools">
           <item>
            <widget class="QToolButton" name="toolButtonPlotProfile">
             <property name="minimumSize">
              <size>
               <width>32</width>
               <height>32</height>
              </size>
             </property>
             <property name="maximumSize">
              <size>
               <width>32</width>
               <height>32</height>
              </size>
             </property>
             <property name="font">
              <font>
               <pointsize>11</pointsize>
              </font>
             </property>
             <property name="toolTip">
              <string>Create profile control points</string>
             </property>
             <property name="text">
              <string>Toggle profiling</string>
             </property>
             <property name="icon">
              <iconset resource="../resources.qrc">
               <normaloff>:/icons/resources/icons/icon-profile-64.png</normaloff>:/icons/resources/icons/icon-profile-64.png</iconset>
             </property>
             <property name="iconSize">
              <size>
               <width>24</width>
               <height>24</height>
              </size>
             </property>
             <property name="checkable">
              <bool>true</bool>
             </property>
            </widget>
           </item>
           <item>
            <widget class="QToolButton" name="toolButtonIPProfile">
             <property name="enabled">
              <bool>true</bool>
             </property>
             <property name="sizePolicy">
              <sizepolicy hsizetype="Fixed" vsizetype="Fixed">
               <horstretch>0</horstretch>
               <verstretch>0</verstretch>
              </sizepolicy>
             </property>
             <property name="minimumSize">
              <size>
               <width>32</width>
               <height>32</height>
              </size>
             </property>
             <property name="maximumSize">
              <size>
               <width>32</width>
               <height>32</height>
              </size>
             </property>
             <property name="font">
              <font>
               <pointsize>11</pointsize>
              </font>
             </property>
             <property name="toolTip">
              <string>Interpolate between control points</string>
             </property>
             <property name="text">
              <string>Interpolate profile</string>
             </property>
             <property name="icon">
              <iconset resource="../resources.qrc">
               <normaloff>:/icons/resources/icons/icon-interpolate-64.png</normaloff>:/icons/resources/icons/icon-interpolate-64.png</iconset>
             </property>
             <property name="iconSize">
              <size>
               <width>24</width>
               <height>24</height>
              </size>
             </property>
             <property name="checkable">
              <bool>true</bool>
             </property>
            </widget>
           </item>
           <item>
            <widget class="QToolButton" name="toolButtonPointMove">
             <property name="enabled">
              <bool>true</bool>
             </property>
             <property name="sizePolicy">
              <sizepolicy hsizetype="Fixed" vsizetype="Fixed">
               <horstretch>0</horstretch>
               <verstretch>0</verstretch>
              </sizepolicy>
             </property>
             <property name="minimumSize">
              <size>
               <width>32</width>
               <height>32</height>
              </size>
             </property>
             <property name="maximumSize">
              <size>
               <width>32</width>
               <height>32</height>
              </size>
             </property>
             <property name="toolTip">
              <string>Adjust profile point location</string>
             </property>
             <property name="text">
              <string>...</string>
             </property>
             <property name="icon">
              <iconset resource="../resources.qrc">
               <normaloff>:/icons/resources/icons/icon-move-point-64.png</normaloff>:/icons/resources/icons/icon-move-point-64.png</iconset>
             </property>
             <property name="iconSize">
              <size>
               <width>24</width>
               <height>24</height>
              </size>
             </property>
             <property name="checkable">
              <bool>true</bool>
             </property>
             <property name="checked">
              <bool>false</bool>
             </property>
            </widget>
           </item>
           <item>
            <spacer name="verticalSpacer">
             <property name="orientation">
              <enum>Qt::Vertical</enum>
             </property>
             <property name="sizeHint" stdset="0">
              <size>
               <width>32</width>
               <height>40</height>
              </size>
             </property>
            </spacer>
           </item>
           <item>
            <widget class="QToolButton" name="toolButtonClearProfile">
             <property name="sizePolicy">
              <sizepolicy hsizetype="Fixed" vsizetype="Fixed">
               <horstretch>0</horstretch>
               <verstretch>0</verstretch>
              </sizepolicy>
             </property>
             <property name="minimumSize">
              <size>
               <width>32</width>
               <height>32</height>
              </size>
             </property>
             <property name="maximumSize">
              <size>
               <width>32</width>
               <height>32</height>
              </size>
             </property>
             <property name="font">
              <font>
               <pointsize>11</pointsize>
              </font>
             </property>
             <property name="toolTip">
              <string>Delete profile</string>
             </property>
             <property name="text">
              <string>Delete profiile</string>
             </property>
             <property name="icon">
              <iconset resource="../resources.qrc">
               <normaloff>:/icons/resources/icons/icon-delete-64.png</normaloff>:/icons/resources/icons/icon-delete-64.png</iconset>
             </property>
             <property name="iconSize">
              <size>
               <width>24</width>
               <height>24</height>
              </size>
             </property>
            </widget>
           </item>
          </layout>
         </item>
        </layout>
       </widget>
      </widget>
      <widget class="QGroupBox" name="groupBoxProfilePoints">
       <property name="geometry">
        <rect>
         <x>4</x>
         <y>230</y>
         <width>291</width>
         <height>261</height>
        </rect>
       </property>
       <property name="title">
        <string>Control points</string>
       </property>
       <widget class="QWidget" name="horizontalLayoutWidget">
        <property name="geometry">
         <rect>
          <x>5</x>
          <y>30</y>
          <width>281</width>
          <height>222</height>
         </rect>
        </property>
        <layout class="QHBoxLayout" name="horizontalLayout_6">
         <item>
          <widget class="QTableWidget" name="tableWidgetProfilePoints">
           <property name="font">
            <font>
             <pointsize>11</pointsize>
            </font>
           </property>
           <property name="accessibleName">
            <string>Profiling</string>
           </property>
           <property name="sizeAdjustPolicy">
            <enum>QAbstractScrollArea::AdjustToContents</enum>
           </property>
           <property name="sortingEnabled">
            <bool>false</bool>
           </property>
           <attribute name="horizontalHeaderDefaultSectionSize">
            <number>80</number>
           </attribute>
           <attribute name="horizontalHeaderStretchLastSection">
            <bool>true</bool>
           </attribute>
           <column>
            <property name="text">
             <string>Point</string>
            </property>
            <property name="font">
             <font>
              <pointsize>11</pointsize>
             </font>
            </property>
           </column>
           <column>
            <property name="text">
             <string>X</string>
            </property>
            <property name="font">
             <font>
              <pointsize>11</pointsize>
             </font>
            </property>
           </column>
           <column>
            <property name="text">
             <string>Y</string>
            </property>
            <property name="font">
             <font>
              <pointsize>11</pointsize>
             </font>
            </property>
           </column>
          </widget>
         </item>
         <item>
          <layout class="QVBoxLayout" name="verticalLayoutPointTools">
           <item>
            <widget class="QToolButton" name="toolButtonPointSelectAll">
             <property name="sizePolicy">
              <sizepolicy hsizetype="Fixed" vsizetype="Fixed">
               <horstretch>0</horstretch>
               <verstretch>0</verstretch>
              </sizepolicy>
             </property>
             <property name="minimumSize">
              <size>
               <width>32</width>
               <height>32</height>
              </size>
             </property>
             <property name="maximumSize">
              <size>
               <width>32</width>
               <height>32</height>
              </size>
             </property>
             <property name="font">
              <font>
               <pointsize>11</pointsize>
              </font>
             </property>
             <property name="toolTip">
              <string>Select all profile points</string>
             </property>
             <property name="text">
              <string>Select All</string>
             </property>
             <property name="icon">
              <iconset resource="../resources.qrc">
               <normaloff>:/icons/resources/icons/icon-select-all-64.png</normaloff>:/icons/resources/icons/icon-select-all-64.png</iconset>
             </property>
             <property name="iconSize">
              <size>
               <width>24</width>
               <height>24</height>
              </size>
             </property>
            </widget>
           </item>
           <item>
            <widget class="QToolButton" name="toolButtonPointUp">
             <property name="minimumSize">
              <size>
               <width>32</width>
               <height>32</height>
              </size>
             </property>
             <property name="maximumSize">
              <size>
               <width>32</width>
               <height>32</height>
              </size>
             </property>
             <property name="font">
              <font>
               <pointsize>11</pointsize>
              </font>
             </property>
             <property name="toolTip">
              <string>Move selected point up</string>
             </property>
             <property name="text">
              <string>Move up</string>
             </property>
             <property name="icon">
              <iconset resource="../resources.qrc">
               <normaloff>:/icons/resources/icons/icon-up-arrow-64.png</normaloff>:/icons/resources/icons/icon-up-arrow-64.png</iconset>
             </property>
             <property name="iconSize">
              <size>
               <width>24</width>
               <height>24</height>
              </size>
             </property>
            </widget>
           </item>
           <item>
            <widget class="QToolButton" name="toolButtonPointDown">
             <property name="minimumSize">
              <size>
               <width>32</width>
               <height>32</height>
              </size>
             </property>
             <property name="maximumSize">
              <size>
               <width>32</width>
               <height>32</height>
              </size>
             </property>
             <property name="font">
              <font>
               <pointsize>11</pointsize>
              </font>
             </property>
             <property name="toolTip">
              <string>Move selected point down</string>
             </property>
             <property name="text">
              <string>Move down</string>
             </property>
             <property name="icon">
              <iconset resource="../resources.qrc">
               <normaloff>:/icons/resources/icons/icon-down-64.png</normaloff>:/icons/resources/icons/icon-down-64.png</iconset>
             </property>
             <property name="iconSize">
              <size>
               <width>24</width>
               <height>24</height>
              </size>
             </property>
            </widget>
           </item>
           <item>
            <spacer name="verticalSpacer_6">
             <property name="orientation">
              <enum>Qt::Vertical</enum>
             </property>
             <property name="sizeHint" stdset="0">
              <size>
               <width>20</width>
               <height>40</height>
              </size>
             </property>
            </spacer>
           </item>
           <item>
            <widget class="QToolButton" name="toolButtonPointDelete">
             <property name="minimumSize">
              <size>
               <width>32</width>
               <height>32</height>
              </size>
             </property>
             <property name="maximumSize">
              <size>
               <width>32</width>
               <height>32</height>
              </size>
             </property>
             <property name="font">
              <font>
               <pointsize>11</pointsize>
              </font>
             </property>
             <property name="toolTip">
              <string>Delete point(s)</string>
             </property>
             <property name="text">
              <string>Delete points</string>
             </property>
             <property name="icon">
              <iconset resource="../resources.qrc">
               <normaloff>:/icons/resources/icons/icon-delete-64.png</normaloff>:/icons/resources/icons/icon-delete-64.png</iconset>
             </property>
             <property name="iconSize">
              <size>
               <width>24</width>
               <height>24</height>
              </size>
             </property>
            </widget>
           </item>
          </layout>
         </item>
        </layout>
       </widget>
      </widget>
     </widget>
     <widget class="QWidget" name="SpecialFunctionPage">
      <property name="geometry">
       <rect>
        <x>0</x>
        <y>0</y>
        <width>300</width>
        <height>531</height>
       </rect>
      </property>
      <attribute name="label">
       <string>Special Functions</string>
      </attribute>
      <widget class="QTabWidget" name="tabWidgetSpecialFcn">
       <property name="geometry">
        <rect>
         <x>4</x>
         <y>0</y>
         <width>291</width>
         <height>431</height>
        </rect>
       </property>
       <property name="maximumSize">
        <size>
         <width>300</width>
         <height>16777215</height>
        </size>
       </property>
       <property name="font">
        <font>
         <pointsize>11</pointsize>
        </font>
       </property>
       <property name="currentIndex">
        <number>3</number>
       </property>
       <widget class="QWidget" name="tabThermometry">
        <attribute name="title">
         <string>Thermometry</string>
        </attribute>
        <widget class="QWidget" name="formLayoutWidget_7">
         <property name="geometry">
          <rect>
           <x>10</x>
           <y>10</y>
           <width>271</width>
           <height>131</height>
          </rect>
         </property>
         <layout class="QFormLayout" name="formLayoutThermometry">
          <item row="0" column="0">
           <widget class="QLabel" name="labelThermometryMethod">
            <property name="text">
             <string>Method</string>
            </property>
           </widget>
          </item>
          <item row="0" column="1">
           <widget class="QComboBox" name="ComboBoxThermometryMethod">
            <property name="maximumSize">
             <size>
              <width>200</width>
              <height>16777215</height>
             </size>
            </property>
           </widget>
          </item>
         </layout>
        </widget>
       </widget>
       <widget class="QWidget" name="tabBarometry">
        <attribute name="title">
         <string>Barometry</string>
        </attribute>
        <widget class="QWidget" name="formLayoutWidget_8">
         <property name="geometry">
          <rect>
           <x>10</x>
           <y>10</y>
           <width>271</width>
           <height>131</height>
          </rect>
         </property>
         <layout class="QFormLayout" name="formLayoutBarometry">
          <item row="0" column="0">
           <widget class="QLabel" name="labelBarometryMethod">
            <property name="text">
             <string>Method</string>
            </property>
           </widget>
          </item>
          <item row="0" column="1">
           <widget class="QComboBox" name="ComboBoxBarometryMethod">
            <property name="maximumSize">
             <size>
              <width>200</width>
              <height>16777215</height>
             </size>
            </property>
           </widget>
          </item>
         </layout>
        </widget>
       </widget>
       <widget class="QWidget" name="tabDating">
        <attribute name="title">
         <string>Dating</string>
        </attribute>
        <widget class="QWidget" name="formLayoutWidget_6">
         <property name="geometry">
          <rect>
           <x>10</x>
           <y>10</y>
           <width>271</width>
           <height>131</height>
          </rect>
         </property>
         <layout class="QFormLayout" name="formLayoutDating">
          <item row="0" column="0">
           <widget class="QLabel" name="labelDatingMethod">
            <property name="text">
             <string>Method</string>
            </property>
           </widget>
          </item>
          <item row="0" column="1">
           <widget class="QComboBox" name="ComboBoxDatingMethod">
            <property name="maximumSize">
             <size>
              <width>200</width>
              <height>16777215</height>
             </size>
            </property>
            <item>
             <property name="text">
              <string>Re-Os</string>
             </property>
            </item>
           </widget>
          </item>
         </layout>
        </widget>
       </widget>
       <widget class="QWidget" name="tabDiffusion">
        <attribute name="title">
         <string>Diffusion</string>
        </attribute>
        <widget class="QWidget" name="formLayoutWidget_9">
         <property name="geometry">
          <rect>
           <x>10</x>
           <y>10</y>
           <width>271</width>
           <height>151</height>
          </rect>
         </property>
         <layout class="QFormLayout" name="formLayoutDiffusion">
          <item row="2" column="0">
           <widget class="QLabel" name="labelDimensionality">
            <property name="text">
             <string>Dimensionality</string>
            </property>
           </widget>
          </item>
          <item row="2" column="1">
           <widget class="QComboBox" name="comboBoxDimensionality">
            <property name="maximumSize">
             <size>
              <width>200</width>
              <height>16777215</height>
             </size>
            </property>
            <item>
             <property name="text">
              <string>One-dimensional</string>
             </property>
            </item>
            <item>
             <property name="text">
              <string>Two-dimensional</string>
             </property>
            </item>
           </widget>
          </item>
          <item row="3" column="0">
           <widget class="QLabel" name="labelDatingDiffusionMethod">
            <property name="text">
             <string>Method</string>
            </property>
           </widget>
          </item>
          <item row="3" column="1">
           <widget class="QComboBox" name="ComboBoxDiffusionMethod">
            <property name="maximumSize">
             <size>
              <width>200</width>
              <height>16777215</height>
             </size>
            </property>
           </widget>
          </item>
          <item row="0" column="0">
           <widget class="QLabel" name="labelRegion">
            <property name="text">
             <string>Region</string>
            </property>
           </widget>
          </item>
          <item row="0" column="1">
           <widget class="QComboBox" name="comboBoxRegion">
            <property name="maximumSize">
             <size>
              <width>200</width>
              <height>16777215</height>
             </size>
            </property>
           </widget>
          </item>
          <item row="1" column="0">
           <widget class="QLabel" name="labelDiffusionProfile">
            <property name="text">
             <string>Profile</string>
            </property>
           </widget>
          </item>
          <item row="1" column="1">
           <widget class="QComboBox" name="comboBoxDiffusionProfile">
            <property name="maximumSize">
             <size>
              <width>200</width>
              <height>16777215</height>
             </size>
            </property>
           </widget>
          </item>
         </layout>
        </widget>
        <widget class="QWidget" name="horizontalLayoutWidget_4">
         <property name="geometry">
          <rect>
           <x>10</x>
           <y>170</y>
           <width>271</width>
           <height>181</height>
          </rect>
         </property>
         <layout class="QHBoxLayout" name="horizontalLayout_8">
          <item>
           <widget class="QTableWidget" name="tableWidgetDiffusionConstants">
            <attribute name="horizontalHeaderDefaultSectionSize">
             <number>79</number>
            </attribute>
            <column>
             <property name="text">
              <string>Use</string>
             </property>
            </column>
            <column>
             <property name="text">
              <string>Species</string>
             </property>
            </column>
            <column>
             <property name="text">
              <string>D</string>
             </property>
            </column>
           </widget>
          </item>
          <item>
           <layout class="QVBoxLayout" name="verticalLayout_10">
            <item>
             <widget class="QToolButton" name="toolButtonDiffusionLoad">
              <property name="minimumSize">
               <size>
                <width>32</width>
                <height>32</height>
               </size>
              </property>
              <property name="maximumSize">
               <size>
                <width>32</width>
                <height>32</height>
               </size>
              </property>
              <property name="font">
               <font>
                <pointsize>11</pointsize>
               </font>
              </property>
              <property name="toolTip">
               <string>Load polygon file</string>
              </property>
              <property name="text">
               <string>...</string>
              </property>
              <property name="icon">
               <iconset resource="../resources.qrc">
                <normaloff>:/icons/resources/icons/icon-open-file-64.png</normaloff>:/icons/resources/icons/icon-open-file-64.png</iconset>
              </property>
              <property name="iconSize">
               <size>
                <width>24</width>
                <height>24</height>
               </size>
              </property>
             </widget>
            </item>
            <item>
             <spacer name="verticalSpacer_5">
              <property name="orientation">
               <enum>Qt::Vertical</enum>
              </property>
              <property name="sizeHint" stdset="0">
               <size>
                <width>20</width>
                <height>40</height>
               </size>
              </property>
             </spacer>
            </item>
           </layout>
          </item>
         </layout>
        </widget>
       </widget>
      </widget>
     </widget>
    </widget>
   </widget>
  </widget>
  <widget class="QDockWidget" name="dockWidgetRightToolbox">
   <property name="sizePolicy">
    <sizepolicy hsizetype="Fixed" vsizetype="Preferred">
     <horstretch>0</horstretch>
     <verstretch>0</verstretch>
    </sizepolicy>
   </property>
   <property name="minimumSize">
    <size>
     <width>221</width>
     <height>62</height>
    </size>
   </property>
   <property name="features">
    <set>QDockWidget::DockWidgetFloatable</set>
   </property>
   <property name="windowTitle">
    <string>Plot and Property Toolbox</string>
   </property>
   <attribute name="dockWidgetArea">
    <number>2</number>
   </attribute>
   <widget class="QWidget" name="dockWidgetContents_2">
    <widget class="QToolBox" name="toolBoxTreeView">
     <property name="geometry">
      <rect>
       <x>0</x>
       <y>0</y>
       <width>221</width>
       <height>856</height>
      </rect>
     </property>
     <property name="sizePolicy">
      <sizepolicy hsizetype="Fixed" vsizetype="Preferred">
       <horstretch>0</horstretch>
       <verstretch>0</verstretch>
      </sizepolicy>
     </property>
     <property name="minimumSize">
      <size>
       <width>221</width>
       <height>0</height>
      </size>
     </property>
     <property name="maximumSize">
      <size>
       <width>120</width>
       <height>16777215</height>
      </size>
     </property>
     <property name="font">
      <font>
       <pointsize>12</pointsize>
       <bold>false</bold>
      </font>
     </property>
     <property name="currentIndex">
      <number>1</number>
     </property>
     <widget class="QWidget" name="TreeView">
      <property name="geometry">
       <rect>
        <x>0</x>
        <y>0</y>
        <width>221</width>
        <height>755</height>
       </rect>
      </property>
      <attribute name="label">
       <string>Plot Selector</string>
      </attribute>
      <widget class="QTreeView" name="treeView">
       <property name="geometry">
        <rect>
         <x>5</x>
         <y>0</y>
         <width>211</width>
         <height>651</height>
        </rect>
       </property>
       <property name="font">
        <font>
         <pointsize>11</pointsize>
         <bold>false</bold>
        </font>
       </property>
       <property name="mouseTracking">
        <bool>true</bool>
       </property>
      </widget>
      <widget class="QWidget" name="horizontalLayoutWidget_13">
       <property name="geometry">
        <rect>
         <x>5</x>
         <y>655</y>
         <width>211</width>
         <height>36</height>
        </rect>
       </property>
       <layout class="QHBoxLayout" name="horizontalLayout_17">
        <item>
         <widget class="QToolButton" name="toolButtonSortAnalyte">
          <property name="minimumSize">
           <size>
            <width>32</width>
            <height>32</height>
           </size>
          </property>
          <property name="maximumSize">
           <size>
            <width>32</width>
            <height>32</height>
           </size>
          </property>
          <property name="text">
           <string>...</string>
          </property>
          <property name="icon">
           <iconset resource="../resources.qrc">
            <normaloff>:/icons/resources/icons/icon-sort-64.png</normaloff>:/icons/resources/icons/icon-sort-64.png</iconset>
          </property>
          <property name="iconSize">
           <size>
            <width>28</width>
            <height>28</height>
           </size>
          </property>
         </widget>
        </item>
        <item>
         <spacer name="horizontalSpacer_9">
          <property name="orientation">
           <enum>Qt::Horizontal</enum>
          </property>
          <property name="sizeHint" stdset="0">
           <size>
            <width>40</width>
            <height>20</height>
           </size>
          </property>
         </spacer>
        </item>
        <item>
         <widget class="QToolButton" name="toolButtonRemovePlot">
          <property name="minimumSize">
           <size>
            <width>32</width>
            <height>32</height>
           </size>
          </property>
          <property name="maximumSize">
           <size>
            <width>32</width>
            <height>32</height>
           </size>
          </property>
          <property name="toolTip">
           <string>Remove selected plot</string>
          </property>
          <property name="text">
           <string>...</string>
          </property>
          <property name="icon">
           <iconset resource="../resources.qrc">
            <normaloff>:/icons/resources/icons/icon-delete-64.png</normaloff>:/icons/resources/icons/icon-delete-64.png</iconset>
          </property>
          <property name="iconSize">
           <size>
            <width>24</width>
            <height>24</height>
           </size>
          </property>
         </widget>
        </item>
       </layout>
      </widget>
     </widget>
     <widget class="QWidget" name="pageStyles">
      <property name="geometry">
       <rect>
        <x>0</x>
        <y>0</y>
        <width>221</width>
        <height>755</height>
       </rect>
      </property>
      <attribute name="icon">
       <iconset resource="../resources.qrc">
        <normaloff>:/icons/resources/icons/icon-style-pallette-64.png</normaloff>:/icons/resources/icons/icon-style-pallette-64.png</iconset>
      </attribute>
      <attribute name="label">
       <string>Styling</string>
      </attribute>
      <widget class="QToolBox" name="toolBoxStyle">
       <property name="geometry">
        <rect>
         <x>0</x>
         <y>85</y>
         <width>221</width>
         <height>661</height>
        </rect>
       </property>
       <property name="font">
        <font>
         <pointsize>11</pointsize>
         <bold>false</bold>
        </font>
       </property>
       <property name="toolTip">
        <string/>
       </property>
       <property name="frameShape">
        <enum>QFrame::Panel</enum>
       </property>
       <property name="frameShadow">
        <enum>QFrame::Raised</enum>
       </property>
       <property name="currentIndex">
        <number>5</number>
       </property>
       <widget class="QWidget" name="StyleAxes">
        <property name="geometry">
         <rect>
          <x>0</x>
          <y>0</y>
          <width>100</width>
          <height>30</height>
         </rect>
        </property>
        <attribute name="icon">
         <iconset resource="../resources.qrc">
          <normaloff>:/icons/resources/icons/icon-axes-64.png</normaloff>:/icons/resources/icons/icon-axes-64.png</iconset>
        </attribute>
        <attribute name="label">
         <string>Axes and Labels</string>
        </attribute>
        <widget class="QWidget" name="formLayoutWidget_11">
         <property name="geometry">
          <rect>
           <x>5</x>
           <y>0</y>
           <width>211</width>
           <height>226</height>
          </rect>
         </property>
         <layout class="QFormLayout" name="formLayout_11">
          <item row="0" column="0">
           <widget class="QLabel" name="labelXLabel">
            <property name="text">
             <string>X Label</string>
            </property>
           </widget>
          </item>
          <item row="0" column="1">
           <widget class="QLineEdit" name="lineEditXLabel">
            <property name="toolTip">
             <string>Type x label</string>
            </property>
            <property name="alignment">
             <set>Qt::AlignLeading|Qt::AlignLeft|Qt::AlignVCenter</set>
            </property>
           </widget>
          </item>
          <item row="1" column="0">
           <widget class="QLabel" name="labelYLabel">
            <property name="text">
             <string>Y Label</string>
            </property>
           </widget>
          </item>
          <item row="1" column="1">
           <widget class="QLineEdit" name="lineEditYLabel">
            <property name="toolTip">
             <string>Type y label</string>
            </property>
            <property name="text">
             <string/>
            </property>
            <property name="alignment">
             <set>Qt::AlignLeading|Qt::AlignLeft|Qt::AlignVCenter</set>
            </property>
           </widget>
          </item>
          <item row="2" column="0">
           <widget class="QLabel" name="labelZLabel">
            <property name="text">
             <string>Z Label</string>
            </property>
           </widget>
          </item>
          <item row="2" column="1">
           <widget class="QLineEdit" name="lineEditZLabel">
            <property name="toolTip">
             <string>Type y label</string>
            </property>
            <property name="text">
             <string/>
            </property>
            <property name="alignment">
             <set>Qt::AlignLeading|Qt::AlignLeft|Qt::AlignVCenter</set>
            </property>
           </widget>
          </item>
          <item row="3" column="0">
           <layout class="QHBoxLayout" name="horizontalLayout_31">
            <item>
             <widget class="QLabel" name="labelXLim">
              <property name="text">
               <string>X Limits</string>
              </property>
             </widget>
            </item>
            <item>
<<<<<<< HEAD
             <widget class="QToolButton" name="toolButtonXAxisReset">
=======
             <widget class="QToolButton" name="toolButtonAxesReset_2">
>>>>>>> c6ccb1dd
              <property name="minimumSize">
               <size>
                <width>20</width>
                <height>20</height>
               </size>
              </property>
              <property name="maximumSize">
               <size>
                <width>20</width>
                <height>20</height>
               </size>
              </property>
              <property name="font">
               <font>
                <pointsize>11</pointsize>
                <bold>false</bold>
               </font>
              </property>
              <property name="toolTip">
               <string>Reset histogram axes</string>
              </property>
              <property name="accessibleName">
               <string>axis reset</string>
              </property>
              <property name="text">
               <string>Reset</string>
              </property>
              <property name="icon">
               <iconset resource="../resources.qrc">
                <normaloff>:/icons/resources/icons/icon-reset-64.png</normaloff>:/icons/resources/icons/icon-reset-64.png</iconset>
              </property>
              <property name="iconSize">
               <size>
                <width>14</width>
                <height>14</height>
               </size>
              </property>
             </widget>
            </item>
           </layout>
          </item>
          <item row="3" column="1">
           <layout class="QHBoxLayout" name="horizontalLayout_23">
            <item>
             <widget class="QLineEdit" name="lineEditXLB">
              <property name="alignment">
               <set>Qt::AlignRight|Qt::AlignTrailing|Qt::AlignVCenter</set>
              </property>
             </widget>
            </item>
            <item>
             <widget class="QLineEdit" name="lineEditXUB">
              <property name="alignment">
               <set>Qt::AlignRight|Qt::AlignTrailing|Qt::AlignVCenter</set>
              </property>
             </widget>
            </item>
           </layout>
          </item>
          <item row="4" column="0">
           <layout class="QHBoxLayout" name="horizontalLayout_32">
            <item>
             <widget class="QLabel" name="labelYLim">
              <property name="text">
               <string>Y Limits</string>
              </property>
             </widget>
            </item>
            <item>
<<<<<<< HEAD
             <widget class="QToolButton" name="toolButtonYAxisReset">
=======
             <widget class="QToolButton" name="toolButtonAxesReset_3">
>>>>>>> c6ccb1dd
              <property name="minimumSize">
               <size>
                <width>20</width>
                <height>20</height>
               </size>
              </property>
              <property name="maximumSize">
               <size>
                <width>20</width>
                <height>20</height>
               </size>
              </property>
              <property name="font">
               <font>
                <pointsize>11</pointsize>
                <bold>false</bold>
               </font>
              </property>
              <property name="toolTip">
               <string>Reset histogram axes</string>
              </property>
              <property name="accessibleName">
               <string>axis reset</string>
              </property>
              <property name="text">
               <string>Reset</string>
              </property>
              <property name="icon">
               <iconset resource="../resources.qrc">
                <normaloff>:/icons/resources/icons/icon-reset-64.png</normaloff>:/icons/resources/icons/icon-reset-64.png</iconset>
              </property>
              <property name="iconSize">
               <size>
                <width>14</width>
                <height>14</height>
               </size>
              </property>
             </widget>
            </item>
           </layout>
          </item>
          <item row="4" column="1">
           <layout class="QHBoxLayout" name="horizontalLayout_24">
            <item>
             <widget class="QLineEdit" name="lineEditYLB">
              <property name="alignment">
               <set>Qt::AlignRight|Qt::AlignTrailing|Qt::AlignVCenter</set>
              </property>
             </widget>
            </item>
            <item>
             <widget class="QLineEdit" name="lineEditYUB">
              <property name="alignment">
               <set>Qt::AlignRight|Qt::AlignTrailing|Qt::AlignVCenter</set>
              </property>
             </widget>
            </item>
           </layout>
          </item>
          <item row="5" column="0">
           <widget class="QLabel" name="labelAspectRatio">
            <property name="font">
             <font>
              <pointsize>11</pointsize>
              <bold>false</bold>
             </font>
            </property>
            <property name="text">
             <string>Aspect ratio</string>
            </property>
           </widget>
          </item>
          <item row="5" column="1">
           <widget class="QLineEdit" name="lineEditAspectRatio">
            <property name="maximumSize">
             <size>
              <width>115</width>
              <height>16777215</height>
             </size>
            </property>
            <property name="toolTip">
             <string>Set aspect ratio of plot (not maps)</string>
            </property>
            <property name="text">
             <string>1.0</string>
            </property>
            <property name="alignment">
             <set>Qt::AlignRight|Qt::AlignTrailing|Qt::AlignVCenter</set>
            </property>
           </widget>
          </item>
          <item row="6" column="0">
           <widget class="QLabel" name="labelTtickDirection">
            <property name="text">
             <string>Tick direction</string>
            </property>
           </widget>
          </item>
          <item row="6" column="1">
           <widget class="QComboBox" name="comboBoxTickDirection">
            <property name="maximumSize">
             <size>
              <width>115</width>
              <height>16777215</height>
             </size>
            </property>
            <property name="toolTip">
             <string>Choose tick directions for most plots</string>
            </property>
            <item>
             <property name="text">
              <string>out</string>
             </property>
            </item>
            <item>
             <property name="text">
              <string>in</string>
             </property>
            </item>
            <item>
             <property name="text">
              <string>inout</string>
             </property>
            </item>
            <item>
             <property name="text">
              <string>none</string>
             </property>
            </item>
           </widget>
          </item>
         </layout>
        </widget>
       </widget>
       <widget class="QWidget" name="StyleAnnotations">
        <property name="geometry">
         <rect>
          <x>0</x>
          <y>0</y>
          <width>100</width>
          <height>30</height>
         </rect>
        </property>
        <attribute name="icon">
         <iconset resource="../resources.qrc">
          <normaloff>:/icons/resources/icons/icon-text-64.png</normaloff>:/icons/resources/icons/icon-text-64.png</iconset>
        </attribute>
        <attribute name="label">
         <string>Annotations</string>
        </attribute>
        <widget class="QWidget" name="formLayoutWidget_13">
         <property name="geometry">
          <rect>
           <x>5</x>
           <y>0</y>
           <width>211</width>
           <height>86</height>
          </rect>
         </property>
         <layout class="QFormLayout" name="formLayoutStyleGeneral">
          <item row="0" column="0">
           <widget class="QLabel" name="labelFont">
            <property name="text">
             <string>Font</string>
            </property>
           </widget>
          </item>
          <item row="0" column="1">
           <widget class="QFontComboBox" name="fontComboBox">
            <property name="maximumSize">
             <size>
              <width>115</width>
              <height>16777215</height>
             </size>
            </property>
            <property name="toolTip">
             <string>Choose font for plots</string>
            </property>
           </widget>
          </item>
          <item row="1" column="0">
           <widget class="QLabel" name="labelFontSize">
            <property name="font">
             <font>
              <pointsize>11</pointsize>
              <bold>false</bold>
             </font>
            </property>
            <property name="text">
             <string>Font size</string>
            </property>
            <property name="alignment">
             <set>Qt::AlignLeading|Qt::AlignLeft|Qt::AlignVCenter</set>
            </property>
           </widget>
          </item>
          <item row="1" column="1">
           <widget class="QDoubleSpinBox" name="doubleSpinBoxFontSize">
            <property name="maximumSize">
             <size>
              <width>115</width>
              <height>16777215</height>
             </size>
            </property>
            <property name="toolTip">
             <string>Choose font size for plots</string>
            </property>
            <property name="alignment">
             <set>Qt::AlignRight|Qt::AlignTrailing|Qt::AlignVCenter</set>
            </property>
            <property name="keyboardTracking">
             <bool>false</bool>
            </property>
            <property name="decimals">
             <number>1</number>
            </property>
            <property name="minimum">
             <double>6.000000000000000</double>
            </property>
            <property name="maximum">
             <double>24.000000000000000</double>
            </property>
            <property name="singleStep">
             <double>0.500000000000000</double>
            </property>
            <property name="value">
             <double>11.000000000000000</double>
            </property>
           </widget>
          </item>
          <item row="2" column="0">
           <widget class="QLabel" name="labelShowMass">
            <property name="text">
             <string>Show mass</string>
            </property>
           </widget>
          </item>
          <item row="2" column="1">
           <widget class="QCheckBox" name="checkBoxShowMass"/>
          </item>
         </layout>
        </widget>
       </widget>
       <widget class="QWidget" name="StyleScales">
        <property name="geometry">
         <rect>
          <x>0</x>
          <y>0</y>
          <width>100</width>
          <height>30</height>
         </rect>
        </property>
        <attribute name="icon">
         <iconset resource="../resources.qrc">
          <normaloff>:/icons/resources/icons/icon-distance-64.png</normaloff>:/icons/resources/icons/icon-distance-64.png</iconset>
        </attribute>
        <attribute name="label">
         <string>Scales</string>
        </attribute>
        <widget class="QWidget" name="formLayoutWidget_12">
         <property name="geometry">
          <rect>
           <x>5</x>
           <y>0</y>
           <width>219</width>
           <height>106</height>
          </rect>
         </property>
         <layout class="QFormLayout" name="formLayoutStyleMaps">
          <item row="1" column="0">
           <widget class="QLabel" name="labelScaleLocation">
            <property name="text">
             <string>Scale location</string>
            </property>
           </widget>
          </item>
          <item row="1" column="1">
           <widget class="QComboBox" name="comboBoxScaleLocation">
            <property name="toolTip">
             <string>Scale location on maps</string>
            </property>
            <item>
             <property name="text">
              <string>northeast</string>
             </property>
            </item>
            <item>
             <property name="text">
              <string>northwest</string>
             </property>
            </item>
            <item>
             <property name="text">
              <string>southwest</string>
             </property>
            </item>
            <item>
             <property name="text">
              <string>southeast</string>
             </property>
            </item>
           </widget>
          </item>
          <item row="2" column="0">
           <widget class="QLabel" name="labelOverlayColor">
            <property name="font">
             <font>
              <pointsize>11</pointsize>
              <bold>false</bold>
             </font>
            </property>
            <property name="text">
             <string>Overlay color</string>
            </property>
            <property name="alignment">
             <set>Qt::AlignLeading|Qt::AlignLeft|Qt::AlignVCenter</set>
            </property>
           </widget>
          </item>
          <item row="2" column="1">
           <widget class="QToolButton" name="toolButtonOverlayColor">
            <property name="maximumSize">
             <size>
              <width>18</width>
              <height>18</height>
             </size>
            </property>
            <property name="font">
             <font>
              <pointsize>11</pointsize>
              <bold>false</bold>
             </font>
            </property>
            <property name="toolTip">
             <string>Pick color for map overlying text and scales</string>
            </property>
            <property name="accessibleName">
             <string>Overlay color</string>
            </property>
            <property name="text">
             <string/>
            </property>
           </widget>
          </item>
          <item row="0" column="0">
           <widget class="QLabel" name="labelScaleDirection">
            <property name="font">
             <font>
              <pointsize>11</pointsize>
              <bold>false</bold>
             </font>
            </property>
            <property name="text">
             <string>Scale direction</string>
            </property>
            <property name="alignment">
             <set>Qt::AlignLeading|Qt::AlignLeft|Qt::AlignVCenter</set>
            </property>
           </widget>
          </item>
          <item row="0" column="1">
           <widget class="QComboBox" name="comboBoxScaleDirection">
            <property name="maximumSize">
             <size>
              <width>115</width>
              <height>16777215</height>
             </size>
            </property>
            <property name="font">
             <font>
              <pointsize>11</pointsize>
              <bold>false</bold>
             </font>
            </property>
            <property name="toolTip">
             <string>Scale orientatio on maps</string>
            </property>
            <item>
             <property name="text">
              <string>none</string>
             </property>
            </item>
            <item>
             <property name="text">
              <string>horizontal</string>
             </property>
            </item>
            <item>
             <property name="text">
              <string>vertical</string>
             </property>
            </item>
           </widget>
          </item>
         </layout>
        </widget>
       </widget>
       <widget class="QWidget" name="StyleMarkers">
        <property name="geometry">
         <rect>
          <x>0</x>
          <y>0</y>
          <width>100</width>
          <height>30</height>
         </rect>
        </property>
        <attribute name="icon">
         <iconset resource="../resources.qrc">
          <normaloff>:/icons/resources/icons/icon-marker-64.png</normaloff>:/icons/resources/icons/icon-marker-64.png</iconset>
        </attribute>
        <attribute name="label">
         <string>Markers</string>
        </attribute>
        <widget class="QWidget" name="formLayoutWidget_10">
         <property name="geometry">
          <rect>
           <x>5</x>
           <y>0</y>
           <width>212</width>
           <height>97</height>
          </rect>
         </property>
         <layout class="QFormLayout" name="formLayout_8">
          <item row="0" column="0">
           <widget class="QLabel" name="labelMarker">
            <property name="font">
             <font>
              <pointsize>11</pointsize>
              <bold>false</bold>
             </font>
            </property>
            <property name="text">
             <string>Symbol</string>
            </property>
           </widget>
          </item>
          <item row="0" column="1">
           <widget class="QComboBox" name="comboBoxMarker">
            <property name="maximumSize">
             <size>
              <width>125</width>
              <height>16777215</height>
             </size>
            </property>
            <property name="font">
             <font>
              <pointsize>11</pointsize>
              <bold>false</bold>
             </font>
            </property>
            <item>
             <property name="text">
              <string>circle</string>
             </property>
            </item>
            <item>
             <property name="text">
              <string>square</string>
             </property>
            </item>
            <item>
             <property name="text">
              <string>diamond</string>
             </property>
            </item>
            <item>
             <property name="text">
              <string>triangle (up)</string>
             </property>
            </item>
            <item>
             <property name="text">
              <string>triangle (down)</string>
             </property>
            </item>
           </widget>
          </item>
          <item row="1" column="0">
           <widget class="QLabel" name="labelMarkerSize">
            <property name="text">
             <string>Size</string>
            </property>
           </widget>
          </item>
          <item row="1" column="1">
           <widget class="QDoubleSpinBox" name="doubleSpinBoxMarkerSize">
            <property name="maximumSize">
             <size>
              <width>125</width>
              <height>16777215</height>
             </size>
            </property>
            <property name="keyboardTracking">
             <bool>false</bool>
            </property>
            <property name="minimum">
             <double>1.000000000000000</double>
            </property>
            <property name="maximum">
             <double>64.000000000000000</double>
            </property>
            <property name="singleStep">
             <double>1.000000000000000</double>
            </property>
            <property name="value">
             <double>6.000000000000000</double>
            </property>
           </widget>
          </item>
          <item row="2" column="0">
           <widget class="QLabel" name="labelTransparency">
            <property name="text">
             <string>Transparency</string>
            </property>
           </widget>
          </item>
          <item row="2" column="1">
           <layout class="QHBoxLayout" name="horizontalLayout_13">
            <item>
             <widget class="QLabel" name="labelMarkerAlpha">
              <property name="sizePolicy">
               <sizepolicy hsizetype="Fixed" vsizetype="Preferred">
                <horstretch>0</horstretch>
                <verstretch>0</verstretch>
               </sizepolicy>
              </property>
              <property name="minimumSize">
               <size>
                <width>0</width>
                <height>20</height>
               </size>
              </property>
              <property name="maximumSize">
               <size>
                <width>20</width>
                <height>16777215</height>
               </size>
              </property>
              <property name="font">
               <font>
                <pointsize>10</pointsize>
                <bold>false</bold>
               </font>
              </property>
              <property name="text">
               <string>100</string>
              </property>
              <property name="alignment">
               <set>Qt::AlignRight|Qt::AlignTrailing|Qt::AlignVCenter</set>
              </property>
             </widget>
            </item>
            <item>
             <widget class="QSlider" name="horizontalSliderMarkerAlpha">
              <property name="sizePolicy">
               <sizepolicy hsizetype="Fixed" vsizetype="Fixed">
                <horstretch>0</horstretch>
                <verstretch>0</verstretch>
               </sizepolicy>
              </property>
              <property name="minimumSize">
               <size>
                <width>100</width>
                <height>0</height>
               </size>
              </property>
              <property name="maximumSize">
               <size>
                <width>100</width>
                <height>16777215</height>
               </size>
              </property>
              <property name="font">
               <font>
                <pointsize>11</pointsize>
                <bold>false</bold>
               </font>
              </property>
              <property name="minimum">
               <number>0</number>
              </property>
              <property name="maximum">
               <number>100</number>
              </property>
              <property name="singleStep">
               <number>1</number>
              </property>
              <property name="sliderPosition">
               <number>100</number>
              </property>
              <property name="orientation">
               <enum>Qt::Horizontal</enum>
              </property>
              <property name="tickPosition">
               <enum>QSlider::NoTicks</enum>
              </property>
              <property name="tickInterval">
               <number>25</number>
              </property>
             </widget>
            </item>
           </layout>
          </item>
         </layout>
        </widget>
       </widget>
       <widget class="QWidget" name="StyleLines">
        <property name="geometry">
         <rect>
          <x>0</x>
          <y>0</y>
          <width>100</width>
          <height>30</height>
         </rect>
        </property>
        <attribute name="icon">
         <iconset resource="../resources.qrc">
          <normaloff>:/icons/resources/icons/icon-lines-64.png</normaloff>:/icons/resources/icons/icon-lines-64.png</iconset>
        </attribute>
        <attribute name="label">
         <string>Lines</string>
        </attribute>
        <widget class="QWidget" name="formLayoutWidget_2">
         <property name="geometry">
          <rect>
           <x>5</x>
           <y>0</y>
           <width>211</width>
           <height>80</height>
          </rect>
         </property>
         <layout class="QFormLayout" name="formLayout_12">
          <item row="0" column="0">
           <widget class="QLabel" name="labelLineWidth">
            <property name="text">
             <string>Line width</string>
            </property>
           </widget>
          </item>
          <item row="0" column="1">
           <widget class="QComboBox" name="comboBoxLineWidth">
            <property name="maximumSize">
             <size>
              <width>125</width>
              <height>16777215</height>
             </size>
            </property>
            <property name="toolTip">
             <string>Set line width</string>
            </property>
            <item>
             <property name="text">
              <string>0</string>
             </property>
            </item>
            <item>
             <property name="text">
              <string>0.1</string>
             </property>
            </item>
            <item>
             <property name="text">
              <string>0.25</string>
             </property>
            </item>
            <item>
             <property name="text">
              <string>0.5</string>
             </property>
            </item>
            <item>
             <property name="text">
              <string>0.75</string>
             </property>
            </item>
            <item>
             <property name="text">
              <string>1</string>
             </property>
            </item>
            <item>
             <property name="text">
              <string>1.5</string>
             </property>
            </item>
            <item>
             <property name="text">
              <string>2</string>
             </property>
            </item>
            <item>
             <property name="text">
              <string>2.5</string>
             </property>
            </item>
            <item>
             <property name="text">
              <string>3</string>
             </property>
            </item>
            <item>
             <property name="text">
              <string>4</string>
             </property>
            </item>
            <item>
             <property name="text">
              <string>5</string>
             </property>
            </item>
            <item>
             <property name="text">
              <string>6</string>
             </property>
            </item>
           </widget>
          </item>
         </layout>
        </widget>
       </widget>
       <widget class="QWidget" name="StyleColors">
        <property name="geometry">
         <rect>
          <x>0</x>
          <y>0</y>
          <width>219</width>
          <height>421</height>
         </rect>
        </property>
        <attribute name="icon">
         <iconset resource="../resources.qrc">
          <normaloff>:/icons/resources/icons/icon-rgb-64.png</normaloff>:/icons/resources/icons/icon-rgb-64.png</iconset>
        </attribute>
        <attribute name="label">
         <string>Colors</string>
        </attribute>
        <widget class="QWidget" name="formLayoutWidget_14">
         <property name="geometry">
          <rect>
           <x>5</x>
           <y>0</y>
           <width>211</width>
           <height>266</height>
          </rect>
         </property>
         <layout class="QFormLayout" name="formLayoutScatter">
          <item row="0" column="0">
           <widget class="QLabel" name="labelMarkerColor">
            <property name="font">
             <font>
              <pointsize>11</pointsize>
              <bold>false</bold>
             </font>
            </property>
            <property name="text">
             <string>Color</string>
            </property>
            <property name="alignment">
             <set>Qt::AlignLeading|Qt::AlignLeft|Qt::AlignVCenter</set>
            </property>
           </widget>
          </item>
          <item row="0" column="1">
           <widget class="QToolButton" name="toolButtonMarkerColor">
            <property name="maximumSize">
             <size>
              <width>18</width>
              <height>18</height>
             </size>
            </property>
            <property name="font">
             <font>
              <pointsize>11</pointsize>
              <bold>false</bold>
             </font>
            </property>
            <property name="toolTip">
             <string>Pick color for marker, line, or fill</string>
            </property>
            <property name="accessibleName">
             <string>Scatter color</string>
            </property>
            <property name="text">
             <string/>
            </property>
           </widget>
          </item>
          <item row="1" column="0">
           <widget class="QLabel" name="labelColorByField">
            <property name="font">
             <font>
              <pointsize>11</pointsize>
              <bold>false</bold>
             </font>
            </property>
            <property name="text">
             <string>Color by field</string>
            </property>
            <property name="alignment">
             <set>Qt::AlignRight|Qt::AlignTrailing|Qt::AlignVCenter</set>
            </property>
           </widget>
          </item>
          <item row="1" column="1">
           <widget class="QComboBox" name="comboBoxColorByField">
            <property name="maximumSize">
             <size>
              <width>125</width>
              <height>16777215</height>
             </size>
            </property>
            <property name="font">
             <font>
              <pointsize>11</pointsize>
              <bold>false</bold>
             </font>
            </property>
            <property name="toolTip">
             <string>Color markers using the selected field type</string>
            </property>
            <item>
             <property name="text">
              <string>None</string>
             </property>
            </item>
            <item>
             <property name="text">
              <string>Analyte</string>
             </property>
            </item>
            <item>
             <property name="text">
              <string>Analyte (normalized)</string>
             </property>
            </item>
            <item>
             <property name="text">
              <string>Ratio</string>
             </property>
            </item>
            <item>
             <property name="text">
              <string>Calculated Field</string>
             </property>
            </item>
            <item>
             <property name="text">
              <string>PCA Score</string>
             </property>
            </item>
            <item>
             <property name="text">
              <string>Cluster</string>
             </property>
            </item>
            <item>
             <property name="text">
              <string>Cluster Score</string>
             </property>
            </item>
            <item>
             <property name="text">
              <string>Special</string>
             </property>
            </item>
           </widget>
          </item>
          <item row="2" column="0">
           <widget class="QLabel" name="labelColorField">
            <property name="font">
             <font>
              <pointsize>11</pointsize>
              <bold>false</bold>
             </font>
            </property>
            <property name="text">
             <string>Field</string>
            </property>
            <property name="alignment">
             <set>Qt::AlignRight|Qt::AlignTrailing|Qt::AlignVCenter</set>
            </property>
           </widget>
          </item>
          <item row="2" column="1">
           <widget class="QComboBox" name="comboBoxColorField">
            <property name="maximumSize">
             <size>
              <width>125</width>
              <height>16777215</height>
             </size>
            </property>
            <property name="font">
             <font>
              <pointsize>11</pointsize>
              <bold>false</bold>
             </font>
            </property>
            <property name="toolTip">
             <string>Select field to color points</string>
            </property>
           </widget>
          </item>
          <item row="3" column="0">
           <widget class="QLabel" name="labelFieldColormap">
            <property name="font">
             <font>
              <pointsize>11</pointsize>
              <bold>false</bold>
             </font>
            </property>
            <property name="text">
             <string>Colormap</string>
            </property>
            <property name="alignment">
             <set>Qt::AlignLeading|Qt::AlignLeft|Qt::AlignVCenter</set>
            </property>
           </widget>
          </item>
          <item row="3" column="1">
           <widget class="QComboBox" name="comboBoxFieldColormap">
            <property name="maximumSize">
             <size>
              <width>125</width>
              <height>16777215</height>
             </size>
            </property>
            <property name="font">
             <font>
              <pointsize>11</pointsize>
              <bold>false</bold>
             </font>
            </property>
            <property name="toolTip">
             <string>Colormap for grids or points</string>
            </property>
           </widget>
          </item>
          <item row="4" column="0">
           <layout class="QHBoxLayout" name="horizontalLayout_33">
            <item>
             <widget class="QLabel" name="labelColorBounds">
              <property name="font">
               <font>
                <pointsize>11</pointsize>
                <bold>false</bold>
               </font>
              </property>
              <property name="text">
               <string>Clim</string>
              </property>
              <property name="alignment">
               <set>Qt::AlignLeading|Qt::AlignLeft|Qt::AlignVCenter</set>
              </property>
             </widget>
            </item>
            <item>
             <widget class="QToolButton" name="toolButtonCAxisReset">
              <property name="minimumSize">
               <size>
                <width>20</width>
                <height>20</height>
               </size>
              </property>
              <property name="maximumSize">
               <size>
                <width>20</width>
                <height>20</height>
               </size>
              </property>
              <property name="font">
               <font>
                <pointsize>11</pointsize>
                <bold>false</bold>
               </font>
              </property>
              <property name="toolTip">
               <string>Reset histogram axes</string>
              </property>
              <property name="accessibleName">
               <string>color axis reset</string>
              </property>
              <property name="text">
               <string>Reset</string>
              </property>
              <property name="icon">
               <iconset resource="../resources.qrc">
                <normaloff>:/icons/resources/icons/icon-reset-64.png</normaloff>:/icons/resources/icons/icon-reset-64.png</iconset>
              </property>
              <property name="iconSize">
               <size>
                <width>14</width>
                <height>14</height>
               </size>
              </property>
             </widget>
            </item>
           </layout>
          </item>
          <item row="4" column="1">
           <layout class="QHBoxLayout" name="horizontalLayout_18">
            <item>
             <widget class="QLineEdit" name="lineEditColorLB">
              <property name="alignment">
               <set>Qt::AlignRight|Qt::AlignTrailing|Qt::AlignVCenter</set>
              </property>
             </widget>
            </item>
            <item>
             <widget class="QLineEdit" name="lineEditColorUB">
              <property name="alignment">
               <set>Qt::AlignRight|Qt::AlignTrailing|Qt::AlignVCenter</set>
              </property>
             </widget>
            </item>
           </layout>
          </item>
          <item row="5" column="0">
           <widget class="QLabel" name="labelCbarDirection">
            <property name="font">
             <font>
              <pointsize>11</pointsize>
              <bold>false</bold>
             </font>
            </property>
            <property name="text">
             <string>Cbar direction</string>
            </property>
            <property name="alignment">
             <set>Qt::AlignLeading|Qt::AlignLeft|Qt::AlignVCenter</set>
            </property>
           </widget>
          </item>
          <item row="5" column="1">
           <widget class="QComboBox" name="comboBoxCbarDirection">
            <property name="maximumSize">
             <size>
              <width>115</width>
              <height>16777215</height>
             </size>
            </property>
            <property name="font">
             <font>
              <pointsize>11</pointsize>
              <bold>false</bold>
             </font>
            </property>
            <property name="toolTip">
             <string>Colorbar direction on maps</string>
            </property>
            <item>
             <property name="text">
              <string>none</string>
             </property>
            </item>
            <item>
             <property name="text">
              <string>horizontal</string>
             </property>
            </item>
            <item>
             <property name="text">
              <string>vertical</string>
             </property>
            </item>
           </widget>
          </item>
          <item row="6" column="0">
           <widget class="QLabel" name="labelCbarLabel">
            <property name="text">
             <string>Cbar label</string>
            </property>
           </widget>
          </item>
          <item row="6" column="1">
           <widget class="QLineEdit" name="lineEditCbarLabel">
            <property name="toolTip">
             <string>Set colorbar label</string>
            </property>
           </widget>
          </item>
          <item row="7" column="0">
           <widget class="QLabel" name="labelHeatmapResolution">
            <property name="font">
             <font>
              <pointsize>11</pointsize>
              <bold>false</bold>
             </font>
            </property>
            <property name="text">
             <string>Resolution</string>
            </property>
            <property name="alignment">
             <set>Qt::AlignRight|Qt::AlignTrailing|Qt::AlignVCenter</set>
            </property>
           </widget>
          </item>
          <item row="7" column="1">
           <widget class="QSpinBox" name="spinBoxHeatmapResolution">
            <property name="enabled">
             <bool>true</bool>
            </property>
            <property name="maximumSize">
             <size>
              <width>125</width>
              <height>16777215</height>
             </size>
            </property>
            <property name="font">
             <font>
              <pointsize>11</pointsize>
              <bold>false</bold>
             </font>
            </property>
            <property name="toolTip">
             <string>Select resolution factor for heatmap</string>
            </property>
            <property name="alignment">
             <set>Qt::AlignRight|Qt::AlignTrailing|Qt::AlignVCenter</set>
            </property>
            <property name="keyboardTracking">
             <bool>false</bool>
            </property>
            <property name="minimum">
             <number>1</number>
            </property>
            <property name="maximum">
             <number>100</number>
            </property>
            <property name="value">
             <number>10</number>
            </property>
           </widget>
          </item>
         </layout>
        </widget>
       </widget>
       <widget class="QWidget" name="StyleClusters">
        <property name="geometry">
         <rect>
          <x>0</x>
          <y>0</y>
          <width>100</width>
          <height>30</height>
         </rect>
        </property>
        <attribute name="icon">
         <iconset resource="../resources.qrc">
          <normaloff>:/icons/resources/icons/icon-cluster-64.png</normaloff>:/icons/resources/icons/icon-cluster-64.png</iconset>
        </attribute>
        <attribute name="label">
         <string>Clusters</string>
        </attribute>
        <widget class="QTableWidget" name="tableWidgetViewGroups">
         <property name="geometry">
          <rect>
           <x>5</x>
           <y>40</y>
           <width>211</width>
           <height>181</height>
          </rect>
         </property>
         <property name="font">
          <font>
           <pointsize>11</pointsize>
           <bold>false</bold>
          </font>
         </property>
         <property name="selectionBehavior">
          <enum>QAbstractItemView::SelectRows</enum>
         </property>
         <attribute name="horizontalHeaderDefaultSectionSize">
          <number>53</number>
         </attribute>
         <column>
          <property name="text">
           <string>Name</string>
          </property>
          <property name="font">
           <font>
            <pointsize>11</pointsize>
           </font>
          </property>
         </column>
         <column>
          <property name="text">
           <string>Link</string>
          </property>
         </column>
         <column>
          <property name="text">
           <string>Color</string>
          </property>
         </column>
        </widget>
        <widget class="QWidget" name="horizontalLayoutWidget_10">
         <property name="geometry">
          <rect>
           <x>5</x>
           <y>225</y>
           <width>211</width>
           <height>46</height>
          </rect>
         </property>
         <layout class="QHBoxLayout" name="horizontalLayout_14">
          <item>
           <widget class="QToolButton" name="toolButtonPolyLink_2">
            <property name="maximumSize">
             <size>
              <width>32</width>
              <height>32</height>
             </size>
            </property>
            <property name="font">
             <font>
              <pointsize>11</pointsize>
              <bold>false</bold>
             </font>
            </property>
            <property name="toolTip">
             <string>Link selected polygons</string>
            </property>
            <property name="text">
             <string>...</string>
            </property>
            <property name="icon">
             <iconset resource="../resources.qrc">
              <normaloff>:/icons/resources/icons/icon-link-64.png</normaloff>:/icons/resources/icons/icon-link-64.png</iconset>
            </property>
            <property name="iconSize">
             <size>
              <width>24</width>
              <height>24</height>
             </size>
            </property>
           </widget>
          </item>
          <item>
           <widget class="QToolButton" name="toolButtonPolyDelink_2">
            <property name="maximumSize">
             <size>
              <width>32</width>
              <height>32</height>
             </size>
            </property>
            <property name="font">
             <font>
              <pointsize>11</pointsize>
              <bold>false</bold>
             </font>
            </property>
            <property name="toolTip">
             <string>Delink selected polygons</string>
            </property>
            <property name="text">
             <string>...</string>
            </property>
            <property name="icon">
             <iconset resource="../resources.qrc">
              <normaloff>:/icons/resources/icons/icon-unlink-64.png</normaloff>:/icons/resources/icons/icon-unlink-64.png</iconset>
            </property>
            <property name="iconSize">
             <size>
              <width>24</width>
              <height>24</height>
             </size>
            </property>
           </widget>
          </item>
          <item>
           <spacer name="horizontalSpacer_5">
            <property name="orientation">
             <enum>Qt::Horizontal</enum>
            </property>
            <property name="sizeHint" stdset="0">
             <size>
              <width>40</width>
              <height>20</height>
             </size>
            </property>
           </spacer>
          </item>
          <item>
           <widget class="QToolButton" name="toolButtonGroupMask">
            <property name="maximumSize">
             <size>
              <width>32</width>
              <height>32</height>
             </size>
            </property>
            <property name="font">
             <font>
              <pointsize>11</pointsize>
              <bold>false</bold>
             </font>
            </property>
            <property name="toolTip">
             <string>Create mask from selection</string>
            </property>
            <property name="text">
             <string>On</string>
            </property>
            <property name="icon">
             <iconset resource="../resources.qrc">
              <normaloff>:/icons/resources/icons/icon-mask-dark-64.png</normaloff>:/icons/resources/icons/icon-mask-dark-64.png</iconset>
            </property>
            <property name="iconSize">
             <size>
              <width>24</width>
              <height>24</height>
             </size>
            </property>
            <property name="checkable">
             <bool>true</bool>
            </property>
           </widget>
          </item>
          <item>
           <widget class="QToolButton" name="toolButtonGroupMaskInverse">
            <property name="maximumSize">
             <size>
              <width>32</width>
              <height>32</height>
             </size>
            </property>
            <property name="font">
             <font>
              <pointsize>11</pointsize>
              <bold>false</bold>
             </font>
            </property>
            <property name="toolTip">
             <string>Create mask from inverse selection</string>
            </property>
            <property name="text">
             <string>Off</string>
            </property>
            <property name="icon">
             <iconset resource="../resources.qrc">
              <normaloff>:/icons/resources/icons/icon-mask-light-64.png</normaloff>:/icons/resources/icons/icon-mask-light-64.png</iconset>
            </property>
            <property name="iconSize">
             <size>
              <width>24</width>
              <height>24</height>
             </size>
            </property>
            <property name="checkable">
             <bool>true</bool>
            </property>
           </widget>
          </item>
         </layout>
        </widget>
        <widget class="QWidget" name="horizontalLayoutWidget_9">
         <property name="geometry">
          <rect>
           <x>5</x>
           <y>5</y>
           <width>211</width>
           <height>31</height>
          </rect>
         </property>
         <layout class="QHBoxLayout" name="horizontalLayout_12">
          <item>
           <widget class="QLabel" name="labelClusterGroup">
            <property name="font">
             <font>
              <pointsize>11</pointsize>
              <bold>false</bold>
             </font>
            </property>
            <property name="text">
             <string>Cluster</string>
            </property>
            <property name="alignment">
             <set>Qt::AlignLeading|Qt::AlignLeft|Qt::AlignVCenter</set>
            </property>
           </widget>
          </item>
          <item>
           <widget class="QSpinBox" name="spinBoxClusterGroup">
            <property name="toolTip">
             <string>Pick the index of the cluster group shown in the table below</string>
            </property>
           </widget>
          </item>
          <item>
           <widget class="QToolButton" name="toolButtonClusterColor">
            <property name="maximumSize">
             <size>
              <width>18</width>
              <height>18</height>
             </size>
            </property>
            <property name="font">
             <font>
              <pointsize>11</pointsize>
              <bold>false</bold>
             </font>
            </property>
            <property name="toolTip">
             <string>Pick color for the selected cluster group</string>
            </property>
            <property name="accessibleName">
             <string>Scatter color</string>
            </property>
            <property name="text">
             <string/>
            </property>
           </widget>
          </item>
          <item>
           <spacer name="horizontalSpacer_16">
            <property name="orientation">
             <enum>Qt::Horizontal</enum>
            </property>
            <property name="sizeHint" stdset="0">
             <size>
              <width>40</width>
              <height>20</height>
             </size>
            </property>
           </spacer>
          </item>
          <item>
           <widget class="QToolButton" name="toolButtonClusterColorReset">
            <property name="minimumSize">
             <size>
              <width>28</width>
              <height>28</height>
             </size>
            </property>
            <property name="maximumSize">
             <size>
              <width>28</width>
              <height>28</height>
             </size>
            </property>
            <property name="font">
             <font>
              <pointsize>11</pointsize>
              <bold>false</bold>
             </font>
            </property>
            <property name="toolTip">
             <string>Reset cluster color to default colormap</string>
            </property>
            <property name="text">
             <string>Reset</string>
            </property>
            <property name="icon">
             <iconset resource="../resources.qrc">
              <normaloff>:/icons/resources/icons/icon-reset-64.png</normaloff>:/icons/resources/icons/icon-reset-64.png</iconset>
            </property>
            <property name="iconSize">
             <size>
              <width>20</width>
              <height>20</height>
             </size>
            </property>
           </widget>
          </item>
         </layout>
        </widget>
       </widget>
      </widget>
      <widget class="QWidget" name="gridLayoutWidget_2">
       <property name="geometry">
        <rect>
         <x>5</x>
         <y>0</y>
         <width>211</width>
         <height>80</height>
        </rect>
       </property>
       <layout class="QGridLayout" name="gridLayout_2">
        <item row="1" column="1">
         <widget class="QComboBox" name="comboBoxStyleTheme">
          <property name="font">
           <font>
            <pointsize>11</pointsize>
            <bold>false</bold>
           </font>
          </property>
          <item>
           <property name="text">
            <string>default</string>
           </property>
          </item>
         </widget>
        </item>
        <item row="0" column="1">
         <widget class="QComboBox" name="comboBoxPlotType">
          <property name="maximumSize">
           <size>
            <width>16777215</width>
            <height>16777215</height>
           </size>
          </property>
          <property name="font">
           <font>
            <pointsize>11</pointsize>
            <bold>false</bold>
           </font>
          </property>
          <property name="toolTip">
           <string>Select plot type, options depend on open tabs in control toolbox</string>
          </property>
         </widget>
        </item>
        <item row="0" column="0">
         <widget class="QLabel" name="labelPlotType">
          <property name="font">
           <font>
            <pointsize>11</pointsize>
            <bold>false</bold>
           </font>
          </property>
          <property name="text">
           <string>Plot type</string>
          </property>
          <property name="alignment">
           <set>Qt::AlignRight|Qt::AlignTrailing|Qt::AlignVCenter</set>
          </property>
         </widget>
        </item>
        <item row="1" column="0">
         <widget class="QLabel" name="labelStyleTheme">
          <property name="font">
           <font>
            <pointsize>11</pointsize>
            <bold>false</bold>
           </font>
          </property>
          <property name="text">
           <string>Theme</string>
          </property>
          <property name="alignment">
           <set>Qt::AlignRight|Qt::AlignTrailing|Qt::AlignVCenter</set>
          </property>
         </widget>
        </item>
        <item row="0" column="2">
         <widget class="QToolButton" name="toolButtonUpdatePlot">
          <property name="minimumSize">
           <size>
            <width>28</width>
            <height>28</height>
           </size>
          </property>
          <property name="maximumSize">
           <size>
            <width>28</width>
            <height>28</height>
           </size>
          </property>
          <property name="font">
           <font>
            <pointsize>11</pointsize>
            <bold>false</bold>
           </font>
          </property>
          <property name="toolTip">
           <string>Update plot</string>
          </property>
          <property name="text">
           <string>Plot</string>
          </property>
          <property name="icon">
           <iconset resource="../resources.qrc">
            <normaloff>:/icons/resources/icons/icon-launch-64.png</normaloff>:/icons/resources/icons/icon-launch-64.png</iconset>
          </property>
          <property name="iconSize">
           <size>
            <width>20</width>
            <height>20</height>
           </size>
          </property>
         </widget>
        </item>
        <item row="1" column="2">
         <widget class="QToolButton" name="toolButtonSaveTheme">
          <property name="minimumSize">
           <size>
            <width>28</width>
            <height>28</height>
           </size>
          </property>
          <property name="maximumSize">
           <size>
            <width>28</width>
            <height>28</height>
           </size>
          </property>
          <property name="font">
           <font>
            <pointsize>11</pointsize>
            <bold>false</bold>
           </font>
          </property>
          <property name="toolTip">
           <string>Save series</string>
          </property>
          <property name="text">
           <string>Save</string>
          </property>
          <property name="icon">
           <iconset resource="../resources.qrc">
            <normaloff>:/icons/resources/icons/icon-save-file-64.png</normaloff>:/icons/resources/icons/icon-save-file-64.png</iconset>
          </property>
          <property name="iconSize">
           <size>
            <width>20</width>
            <height>20</height>
           </size>
          </property>
         </widget>
        </item>
       </layout>
      </widget>
     </widget>
     <widget class="QWidget" name="Calculator">
      <property name="geometry">
       <rect>
        <x>0</x>
        <y>0</y>
        <width>221</width>
        <height>755</height>
       </rect>
      </property>
      <attribute name="icon">
       <iconset resource="../resources.qrc">
        <normaloff>:/icons/resources/icons/icon-calculator-64.png</normaloff>:/icons/resources/icons/icon-calculator-64.png</iconset>
      </attribute>
      <attribute name="label">
       <string>Calculator</string>
      </attribute>
      <widget class="QToolButton" name="toolButtonSaveFormula">
       <property name="geometry">
        <rect>
         <x>175</x>
         <y>220</y>
         <width>32</width>
         <height>32</height>
        </rect>
       </property>
       <property name="maximumSize">
        <size>
         <width>32</width>
         <height>32</height>
        </size>
       </property>
       <property name="toolTip">
        <string>Save profile data</string>
       </property>
       <property name="text">
        <string>...</string>
       </property>
       <property name="icon">
        <iconset resource="../resources.qrc">
         <normaloff>:/icons/resources/icons/icon-save-file-64.png</normaloff>:/icons/resources/icons/icon-save-file-64.png</iconset>
       </property>
       <property name="iconSize">
        <size>
         <width>24</width>
         <height>24</height>
        </size>
       </property>
      </widget>
      <widget class="QToolButton" name="toolButtonCalcAddElement">
       <property name="geometry">
        <rect>
         <x>95</x>
         <y>220</y>
         <width>32</width>
         <height>32</height>
        </rect>
       </property>
       <property name="text">
        <string>Add</string>
       </property>
       <property name="icon">
        <iconset resource="../resources.qrc">
         <normaloff>:/icons/resources/icons/icon-accept-64.png</normaloff>:/icons/resources/icons/icon-accept-64.png</iconset>
       </property>
       <property name="iconSize">
        <size>
         <width>24</width>
         <height>24</height>
        </size>
       </property>
      </widget>
      <widget class="QToolButton" name="toolButtonCalcRemoveElement">
       <property name="geometry">
        <rect>
         <x>135</x>
         <y>220</y>
         <width>32</width>
         <height>32</height>
        </rect>
       </property>
       <property name="text">
        <string>Remove</string>
       </property>
       <property name="icon">
        <iconset resource="../resources.qrc">
         <normaloff>:/icons/resources/icons/icon-reject-64.png</normaloff>:/icons/resources/icons/icon-reject-64.png</iconset>
       </property>
       <property name="iconSize">
        <size>
         <width>24</width>
         <height>24</height>
        </size>
       </property>
      </widget>
      <widget class="QGroupBox" name="groupBoxFormula">
       <property name="geometry">
        <rect>
         <x>5</x>
         <y>0</y>
         <width>211</width>
         <height>210</height>
        </rect>
       </property>
       <property name="font">
        <font>
         <pointsize>11</pointsize>
         <bold>false</bold>
        </font>
       </property>
       <property name="title">
        <string>Enter Formula</string>
       </property>
       <widget class="QTextEdit" name="textEditCalcScreen">
        <property name="geometry">
         <rect>
          <x>5</x>
          <y>30</y>
          <width>200</width>
          <height>121</height>
         </rect>
        </property>
       </widget>
       <widget class="QLabel" name="labelCalcMessage">
        <property name="geometry">
         <rect>
          <x>5</x>
          <y>160</y>
          <width>201</width>
          <height>41</height>
         </rect>
        </property>
        <property name="frameShape">
         <enum>QFrame::Box</enum>
        </property>
        <property name="frameShadow">
         <enum>QFrame::Raised</enum>
        </property>
        <property name="text">
         <string>Ok</string>
        </property>
        <property name="alignment">
         <set>Qt::AlignLeading|Qt::AlignLeft|Qt::AlignTop</set>
        </property>
        <property name="wordWrap">
         <bool>true</bool>
        </property>
       </widget>
      </widget>
      <widget class="QComboBox" name="comboBox">
       <property name="geometry">
        <rect>
         <x>5</x>
         <y>255</y>
         <width>211</width>
         <height>32</height>
        </rect>
       </property>
       <property name="font">
        <font>
         <pointsize>11</pointsize>
         <bold>false</bold>
        </font>
       </property>
       <item>
        <property name="text">
         <string>Select Variable</string>
        </property>
       </item>
      </widget>
      <widget class="QGroupBox" name="groupBox_9">
       <property name="geometry">
        <rect>
         <x>5</x>
         <y>295</y>
         <width>211</width>
         <height>311</height>
        </rect>
       </property>
       <property name="title">
        <string/>
       </property>
       <widget class="QPushButton" name="pushButtonClear">
        <property name="geometry">
         <rect>
          <x>158</x>
          <y>5</y>
          <width>55</width>
          <height>35</height>
         </rect>
        </property>
        <property name="sizePolicy">
         <sizepolicy hsizetype="Fixed" vsizetype="Fixed">
          <horstretch>0</horstretch>
          <verstretch>0</verstretch>
         </sizepolicy>
        </property>
        <property name="minimumSize">
         <size>
          <width>55</width>
          <height>35</height>
         </size>
        </property>
        <property name="maximumSize">
         <size>
          <width>55</width>
          <height>35</height>
         </size>
        </property>
        <property name="font">
         <font>
          <pointsize>11</pointsize>
          <bold>false</bold>
         </font>
        </property>
        <property name="text">
         <string>C</string>
        </property>
       </widget>
       <widget class="QPushButton" name="pushButtonExp">
        <property name="geometry">
         <rect>
          <x>2</x>
          <y>116</y>
          <width>55</width>
          <height>35</height>
         </rect>
        </property>
        <property name="sizePolicy">
         <sizepolicy hsizetype="Minimum" vsizetype="Minimum">
          <horstretch>0</horstretch>
          <verstretch>0</verstretch>
         </sizepolicy>
        </property>
        <property name="minimumSize">
         <size>
          <width>55</width>
          <height>35</height>
         </size>
        </property>
        <property name="maximumSize">
         <size>
          <width>55</width>
          <height>35</height>
         </size>
        </property>
        <property name="font">
         <font>
          <pointsize>11</pointsize>
          <bold>false</bold>
         </font>
        </property>
        <property name="text">
         <string>exp()</string>
        </property>
       </widget>
       <widget class="QPushButton" name="pushButton7">
        <property name="geometry">
         <rect>
          <x>2</x>
          <y>153</y>
          <width>55</width>
          <height>35</height>
         </rect>
        </property>
        <property name="sizePolicy">
         <sizepolicy hsizetype="Minimum" vsizetype="Minimum">
          <horstretch>0</horstretch>
          <verstretch>0</verstretch>
         </sizepolicy>
        </property>
        <property name="minimumSize">
         <size>
          <width>55</width>
          <height>35</height>
         </size>
        </property>
        <property name="maximumSize">
         <size>
          <width>55</width>
          <height>35</height>
         </size>
        </property>
        <property name="font">
         <font>
          <pointsize>11</pointsize>
          <bold>false</bold>
         </font>
        </property>
        <property name="text">
         <string>7</string>
        </property>
       </widget>
       <widget class="QPushButton" name="pushButton1">
        <property name="geometry">
         <rect>
          <x>2</x>
          <y>231</y>
          <width>55</width>
          <height>35</height>
         </rect>
        </property>
        <property name="sizePolicy">
         <sizepolicy hsizetype="Minimum" vsizetype="Minimum">
          <horstretch>0</horstretch>
          <verstretch>0</verstretch>
         </sizepolicy>
        </property>
        <property name="minimumSize">
         <size>
          <width>55</width>
          <height>35</height>
         </size>
        </property>
        <property name="maximumSize">
         <size>
          <width>55</width>
          <height>35</height>
         </size>
        </property>
        <property name="font">
         <font>
          <pointsize>11</pointsize>
          <bold>false</bold>
         </font>
        </property>
        <property name="text">
         <string>1</string>
        </property>
       </widget>
       <widget class="QPushButton" name="pushButton10x">
        <property name="geometry">
         <rect>
          <x>106</x>
          <y>116</y>
          <width>55</width>
          <height>35</height>
         </rect>
        </property>
        <property name="sizePolicy">
         <sizepolicy hsizetype="Fixed" vsizetype="Fixed">
          <horstretch>0</horstretch>
          <verstretch>0</verstretch>
         </sizepolicy>
        </property>
        <property name="minimumSize">
         <size>
          <width>55</width>
          <height>35</height>
         </size>
        </property>
        <property name="maximumSize">
         <size>
          <width>55</width>
          <height>35</height>
         </size>
        </property>
        <property name="font">
         <font>
          <pointsize>11</pointsize>
          <bold>false</bold>
         </font>
        </property>
        <property name="text">
         <string>10^x</string>
        </property>
       </widget>
       <widget class="QPushButton" name="pushButtonAbs">
        <property name="geometry">
         <rect>
          <x>106</x>
          <y>42</y>
          <width>55</width>
          <height>35</height>
         </rect>
        </property>
        <property name="sizePolicy">
         <sizepolicy hsizetype="Fixed" vsizetype="Fixed">
          <horstretch>0</horstretch>
          <verstretch>0</verstretch>
         </sizepolicy>
        </property>
        <property name="minimumSize">
         <size>
          <width>55</width>
          <height>35</height>
         </size>
        </property>
        <property name="maximumSize">
         <size>
          <width>55</width>
          <height>35</height>
         </size>
        </property>
        <property name="font">
         <font>
          <pointsize>11</pointsize>
          <bold>false</bold>
         </font>
        </property>
        <property name="text">
         <string>abs()</string>
        </property>
       </widget>
       <widget class="QPushButton" name="pushButtonDiv">
        <property name="geometry">
         <rect>
          <x>158</x>
          <y>79</y>
          <width>55</width>
          <height>35</height>
         </rect>
        </property>
        <property name="sizePolicy">
         <sizepolicy hsizetype="Fixed" vsizetype="Fixed">
          <horstretch>0</horstretch>
          <verstretch>0</verstretch>
         </sizepolicy>
        </property>
        <property name="minimumSize">
         <size>
          <width>55</width>
          <height>35</height>
         </size>
        </property>
        <property name="maximumSize">
         <size>
          <width>55</width>
          <height>35</height>
         </size>
        </property>
        <property name="font">
         <font>
          <pointsize>11</pointsize>
          <bold>false</bold>
         </font>
        </property>
        <property name="text">
         <string>/</string>
        </property>
       </widget>
       <widget class="QPushButton" name="pushButtonLn">
        <property name="geometry">
         <rect>
          <x>2</x>
          <y>79</y>
          <width>55</width>
          <height>35</height>
         </rect>
        </property>
        <property name="sizePolicy">
         <sizepolicy hsizetype="Minimum" vsizetype="Minimum">
          <horstretch>0</horstretch>
          <verstretch>0</verstretch>
         </sizepolicy>
        </property>
        <property name="minimumSize">
         <size>
          <width>55</width>
          <height>35</height>
         </size>
        </property>
        <property name="maximumSize">
         <size>
          <width>55</width>
          <height>35</height>
         </size>
        </property>
        <property name="font">
         <font>
          <pointsize>11</pointsize>
          <bold>false</bold>
         </font>
        </property>
        <property name="text">
         <string>ln()</string>
        </property>
       </widget>
       <widget class="QPushButton" name="pushButtonFunc">
        <property name="geometry">
         <rect>
          <x>54</x>
          <y>5</y>
          <width>55</width>
          <height>35</height>
         </rect>
        </property>
        <property name="sizePolicy">
         <sizepolicy hsizetype="Fixed" vsizetype="Fixed">
          <horstretch>0</horstretch>
          <verstretch>0</verstretch>
         </sizepolicy>
        </property>
        <property name="minimumSize">
         <size>
          <width>55</width>
          <height>35</height>
         </size>
        </property>
        <property name="maximumSize">
         <size>
          <width>55</width>
          <height>35</height>
         </size>
        </property>
        <property name="font">
         <font>
          <pointsize>11</pointsize>
          <bold>false</bold>
         </font>
        </property>
        <property name="toolTip">
         <string>convert to concentration to normed value</string>
        </property>
        <property name="text">
         <string>fcn()</string>
        </property>
       </widget>
       <widget class="QPushButton" name="pushButtonMul">
        <property name="geometry">
         <rect>
          <x>158</x>
          <y>116</y>
          <width>55</width>
          <height>35</height>
         </rect>
        </property>
        <property name="sizePolicy">
         <sizepolicy hsizetype="Fixed" vsizetype="Fixed">
          <horstretch>0</horstretch>
          <verstretch>0</verstretch>
         </sizepolicy>
        </property>
        <property name="minimumSize">
         <size>
          <width>55</width>
          <height>35</height>
         </size>
        </property>
        <property name="maximumSize">
         <size>
          <width>55</width>
          <height>35</height>
         </size>
        </property>
        <property name="font">
         <font>
          <pointsize>11</pointsize>
          <bold>false</bold>
         </font>
        </property>
        <property name="text">
         <string>*</string>
        </property>
       </widget>
       <widget class="QPushButton" name="pushButton6">
        <property name="geometry">
         <rect>
          <x>106</x>
          <y>190</y>
          <width>55</width>
          <height>35</height>
         </rect>
        </property>
        <property name="sizePolicy">
         <sizepolicy hsizetype="Fixed" vsizetype="Fixed">
          <horstretch>0</horstretch>
          <verstretch>0</verstretch>
         </sizepolicy>
        </property>
        <property name="minimumSize">
         <size>
          <width>55</width>
          <height>35</height>
         </size>
        </property>
        <property name="maximumSize">
         <size>
          <width>55</width>
          <height>35</height>
         </size>
        </property>
        <property name="font">
         <font>
          <pointsize>11</pointsize>
          <bold>false</bold>
         </font>
        </property>
        <property name="text">
         <string>6</string>
        </property>
       </widget>
       <widget class="QPushButton" name="pushButtonSqrt">
        <property name="geometry">
         <rect>
          <x>106</x>
          <y>79</y>
          <width>55</width>
          <height>35</height>
         </rect>
        </property>
        <property name="sizePolicy">
         <sizepolicy hsizetype="Fixed" vsizetype="Fixed">
          <horstretch>0</horstretch>
          <verstretch>0</verstretch>
         </sizepolicy>
        </property>
        <property name="minimumSize">
         <size>
          <width>55</width>
          <height>35</height>
         </size>
        </property>
        <property name="maximumSize">
         <size>
          <width>55</width>
          <height>35</height>
         </size>
        </property>
        <property name="font">
         <font>
          <pointsize>11</pointsize>
          <bold>false</bold>
         </font>
        </property>
        <property name="text">
         <string>√</string>
        </property>
       </widget>
       <widget class="QPushButton" name="pushButton2">
        <property name="geometry">
         <rect>
          <x>54</x>
          <y>231</y>
          <width>55</width>
          <height>35</height>
         </rect>
        </property>
        <property name="sizePolicy">
         <sizepolicy hsizetype="Fixed" vsizetype="Fixed">
          <horstretch>0</horstretch>
          <verstretch>0</verstretch>
         </sizepolicy>
        </property>
        <property name="minimumSize">
         <size>
          <width>55</width>
          <height>35</height>
         </size>
        </property>
        <property name="maximumSize">
         <size>
          <width>55</width>
          <height>35</height>
         </size>
        </property>
        <property name="font">
         <font>
          <pointsize>11</pointsize>
          <bold>false</bold>
         </font>
        </property>
        <property name="text">
         <string>2</string>
        </property>
       </widget>
       <widget class="QPushButton" name="pushButtonBrackets">
        <property name="geometry">
         <rect>
          <x>158</x>
          <y>42</y>
          <width>55</width>
          <height>35</height>
         </rect>
        </property>
        <property name="sizePolicy">
         <sizepolicy hsizetype="Fixed" vsizetype="Fixed">
          <horstretch>0</horstretch>
          <verstretch>0</verstretch>
         </sizepolicy>
        </property>
        <property name="minimumSize">
         <size>
          <width>55</width>
          <height>35</height>
         </size>
        </property>
        <property name="maximumSize">
         <size>
          <width>55</width>
          <height>35</height>
         </size>
        </property>
        <property name="font">
         <font>
          <pointsize>11</pointsize>
          <bold>false</bold>
         </font>
        </property>
        <property name="text">
         <string>( )</string>
        </property>
       </widget>
       <widget class="QPushButton" name="pushButtonNorm">
        <property name="geometry">
         <rect>
          <x>2</x>
          <y>5</y>
          <width>55</width>
          <height>35</height>
         </rect>
        </property>
        <property name="sizePolicy">
         <sizepolicy hsizetype="Minimum" vsizetype="Minimum">
          <horstretch>0</horstretch>
          <verstretch>0</verstretch>
         </sizepolicy>
        </property>
        <property name="minimumSize">
         <size>
          <width>55</width>
          <height>35</height>
         </size>
        </property>
        <property name="maximumSize">
         <size>
          <width>55</width>
          <height>35</height>
         </size>
        </property>
        <property name="font">
         <font>
          <pointsize>11</pointsize>
          <bold>false</bold>
         </font>
        </property>
        <property name="toolTip">
         <string>convert to concentration to normed value</string>
        </property>
        <property name="text">
         <string>El_N</string>
        </property>
       </widget>
       <widget class="QPushButton" name="pushButtonSq">
        <property name="geometry">
         <rect>
          <x>54</x>
          <y>79</y>
          <width>55</width>
          <height>35</height>
         </rect>
        </property>
        <property name="sizePolicy">
         <sizepolicy hsizetype="Fixed" vsizetype="Fixed">
          <horstretch>0</horstretch>
          <verstretch>0</verstretch>
         </sizepolicy>
        </property>
        <property name="minimumSize">
         <size>
          <width>55</width>
          <height>35</height>
         </size>
        </property>
        <property name="maximumSize">
         <size>
          <width>55</width>
          <height>35</height>
         </size>
        </property>
        <property name="font">
         <font>
          <pointsize>11</pointsize>
          <bold>false</bold>
         </font>
        </property>
        <property name="text">
         <string>x^2</string>
        </property>
       </widget>
       <widget class="QPushButton" name="pushButtonEqual">
        <property name="geometry">
         <rect>
          <x>158</x>
          <y>231</y>
          <width>55</width>
          <height>72</height>
         </rect>
        </property>
        <property name="sizePolicy">
         <sizepolicy hsizetype="Fixed" vsizetype="Fixed">
          <horstretch>0</horstretch>
          <verstretch>0</verstretch>
         </sizepolicy>
        </property>
        <property name="minimumSize">
         <size>
          <width>55</width>
          <height>72</height>
         </size>
        </property>
        <property name="maximumSize">
         <size>
          <width>55</width>
          <height>72</height>
         </size>
        </property>
        <property name="font">
         <font>
          <pointsize>11</pointsize>
          <bold>false</bold>
         </font>
        </property>
        <property name="text">
         <string>=</string>
        </property>
       </widget>
       <widget class="QPushButton" name="pushButton9">
        <property name="geometry">
         <rect>
          <x>106</x>
          <y>153</y>
          <width>55</width>
          <height>35</height>
         </rect>
        </property>
        <property name="sizePolicy">
         <sizepolicy hsizetype="Fixed" vsizetype="Fixed">
          <horstretch>0</horstretch>
          <verstretch>0</verstretch>
         </sizepolicy>
        </property>
        <property name="minimumSize">
         <size>
          <width>55</width>
          <height>35</height>
         </size>
        </property>
        <property name="maximumSize">
         <size>
          <width>55</width>
          <height>35</height>
         </size>
        </property>
        <property name="font">
         <font>
          <pointsize>11</pointsize>
          <bold>false</bold>
         </font>
        </property>
        <property name="text">
         <string>9</string>
        </property>
       </widget>
       <widget class="QPushButton" name="pushButtonSub">
        <property name="geometry">
         <rect>
          <x>158</x>
          <y>153</y>
          <width>55</width>
          <height>35</height>
         </rect>
        </property>
        <property name="sizePolicy">
         <sizepolicy hsizetype="Fixed" vsizetype="Fixed">
          <horstretch>0</horstretch>
          <verstretch>0</verstretch>
         </sizepolicy>
        </property>
        <property name="minimumSize">
         <size>
          <width>55</width>
          <height>35</height>
         </size>
        </property>
        <property name="maximumSize">
         <size>
          <width>55</width>
          <height>35</height>
         </size>
        </property>
        <property name="font">
         <font>
          <pointsize>11</pointsize>
          <bold>false</bold>
         </font>
        </property>
        <property name="text">
         <string>-</string>
        </property>
       </widget>
       <widget class="QPushButton" name="pushButton0">
        <property name="geometry">
         <rect>
          <x>54</x>
          <y>268</y>
          <width>55</width>
          <height>35</height>
         </rect>
        </property>
        <property name="sizePolicy">
         <sizepolicy hsizetype="Fixed" vsizetype="Fixed">
          <horstretch>0</horstretch>
          <verstretch>0</verstretch>
         </sizepolicy>
        </property>
        <property name="minimumSize">
         <size>
          <width>55</width>
          <height>35</height>
         </size>
        </property>
        <property name="maximumSize">
         <size>
          <width>55</width>
          <height>35</height>
         </size>
        </property>
        <property name="font">
         <font>
          <pointsize>11</pointsize>
          <bold>false</bold>
         </font>
        </property>
        <property name="text">
         <string>0</string>
        </property>
       </widget>
       <widget class="QPushButton" name="pushButtonInv">
        <property name="geometry">
         <rect>
          <x>54</x>
          <y>116</y>
          <width>55</width>
          <height>35</height>
         </rect>
        </property>
        <property name="sizePolicy">
         <sizepolicy hsizetype="Fixed" vsizetype="Fixed">
          <horstretch>0</horstretch>
          <verstretch>0</verstretch>
         </sizepolicy>
        </property>
        <property name="minimumSize">
         <size>
          <width>55</width>
          <height>35</height>
         </size>
        </property>
        <property name="maximumSize">
         <size>
          <width>55</width>
          <height>35</height>
         </size>
        </property>
        <property name="font">
         <font>
          <pointsize>11</pointsize>
          <bold>false</bold>
         </font>
        </property>
        <property name="text">
         <string>x^-1</string>
        </property>
       </widget>
       <widget class="QPushButton" name="pushButton4">
        <property name="geometry">
         <rect>
          <x>2</x>
          <y>190</y>
          <width>55</width>
          <height>35</height>
         </rect>
        </property>
        <property name="sizePolicy">
         <sizepolicy hsizetype="Minimum" vsizetype="Minimum">
          <horstretch>0</horstretch>
          <verstretch>0</verstretch>
         </sizepolicy>
        </property>
        <property name="minimumSize">
         <size>
          <width>55</width>
          <height>35</height>
         </size>
        </property>
        <property name="maximumSize">
         <size>
          <width>55</width>
          <height>35</height>
         </size>
        </property>
        <property name="font">
         <font>
          <pointsize>11</pointsize>
          <bold>false</bold>
         </font>
        </property>
        <property name="text">
         <string>4</string>
        </property>
       </widget>
       <widget class="QPushButton" name="pushButtonLog">
        <property name="geometry">
         <rect>
          <x>2</x>
          <y>42</y>
          <width>55</width>
          <height>35</height>
         </rect>
        </property>
        <property name="sizePolicy">
         <sizepolicy hsizetype="Minimum" vsizetype="Minimum">
          <horstretch>0</horstretch>
          <verstretch>0</verstretch>
         </sizepolicy>
        </property>
        <property name="minimumSize">
         <size>
          <width>55</width>
          <height>35</height>
         </size>
        </property>
        <property name="maximumSize">
         <size>
          <width>55</width>
          <height>35</height>
         </size>
        </property>
        <property name="font">
         <font>
          <pointsize>11</pointsize>
          <bold>false</bold>
         </font>
        </property>
        <property name="text">
         <string>log()</string>
        </property>
       </widget>
       <widget class="QPushButton" name="pushButton8">
        <property name="geometry">
         <rect>
          <x>54</x>
          <y>153</y>
          <width>55</width>
          <height>35</height>
         </rect>
        </property>
        <property name="sizePolicy">
         <sizepolicy hsizetype="Fixed" vsizetype="Fixed">
          <horstretch>0</horstretch>
          <verstretch>0</verstretch>
         </sizepolicy>
        </property>
        <property name="minimumSize">
         <size>
          <width>55</width>
          <height>35</height>
         </size>
        </property>
        <property name="maximumSize">
         <size>
          <width>55</width>
          <height>35</height>
         </size>
        </property>
        <property name="font">
         <font>
          <pointsize>11</pointsize>
          <bold>false</bold>
         </font>
        </property>
        <property name="text">
         <string>8</string>
        </property>
       </widget>
       <widget class="QPushButton" name="pushButtonDec">
        <property name="geometry">
         <rect>
          <x>106</x>
          <y>268</y>
          <width>55</width>
          <height>35</height>
         </rect>
        </property>
        <property name="sizePolicy">
         <sizepolicy hsizetype="Fixed" vsizetype="Fixed">
          <horstretch>0</horstretch>
          <verstretch>0</verstretch>
         </sizepolicy>
        </property>
        <property name="minimumSize">
         <size>
          <width>55</width>
          <height>35</height>
         </size>
        </property>
        <property name="maximumSize">
         <size>
          <width>55</width>
          <height>35</height>
         </size>
        </property>
        <property name="font">
         <font>
          <pointsize>11</pointsize>
          <bold>false</bold>
         </font>
        </property>
        <property name="text">
         <string>.</string>
        </property>
       </widget>
       <widget class="QPushButton" name="pushButtonAdd">
        <property name="geometry">
         <rect>
          <x>158</x>
          <y>190</y>
          <width>55</width>
          <height>35</height>
         </rect>
        </property>
        <property name="sizePolicy">
         <sizepolicy hsizetype="Fixed" vsizetype="Fixed">
          <horstretch>0</horstretch>
          <verstretch>0</verstretch>
         </sizepolicy>
        </property>
        <property name="minimumSize">
         <size>
          <width>55</width>
          <height>35</height>
         </size>
        </property>
        <property name="maximumSize">
         <size>
          <width>55</width>
          <height>35</height>
         </size>
        </property>
        <property name="font">
         <font>
          <pointsize>11</pointsize>
          <bold>false</bold>
         </font>
        </property>
        <property name="text">
         <string>+</string>
        </property>
       </widget>
       <widget class="QPushButton" name="pushButtonPowerY">
        <property name="geometry">
         <rect>
          <x>54</x>
          <y>42</y>
          <width>55</width>
          <height>35</height>
         </rect>
        </property>
        <property name="sizePolicy">
         <sizepolicy hsizetype="Fixed" vsizetype="Fixed">
          <horstretch>0</horstretch>
          <verstretch>0</verstretch>
         </sizepolicy>
        </property>
        <property name="minimumSize">
         <size>
          <width>55</width>
          <height>35</height>
         </size>
        </property>
        <property name="maximumSize">
         <size>
          <width>55</width>
          <height>35</height>
         </size>
        </property>
        <property name="font">
         <font>
          <pointsize>11</pointsize>
          <bold>false</bold>
         </font>
        </property>
        <property name="text">
         <string>x^y</string>
        </property>
       </widget>
       <widget class="QPushButton" name="pushButton3">
        <property name="geometry">
         <rect>
          <x>106</x>
          <y>231</y>
          <width>55</width>
          <height>35</height>
         </rect>
        </property>
        <property name="sizePolicy">
         <sizepolicy hsizetype="Fixed" vsizetype="Fixed">
          <horstretch>0</horstretch>
          <verstretch>0</verstretch>
         </sizepolicy>
        </property>
        <property name="minimumSize">
         <size>
          <width>55</width>
          <height>35</height>
         </size>
        </property>
        <property name="maximumSize">
         <size>
          <width>55</width>
          <height>35</height>
         </size>
        </property>
        <property name="font">
         <font>
          <pointsize>11</pointsize>
          <bold>false</bold>
         </font>
        </property>
        <property name="text">
         <string>3</string>
        </property>
       </widget>
       <widget class="QPushButton" name="pushButton5">
        <property name="geometry">
         <rect>
          <x>54</x>
          <y>190</y>
          <width>55</width>
          <height>35</height>
         </rect>
        </property>
        <property name="sizePolicy">
         <sizepolicy hsizetype="Fixed" vsizetype="Fixed">
          <horstretch>0</horstretch>
          <verstretch>0</verstretch>
         </sizepolicy>
        </property>
        <property name="minimumSize">
         <size>
          <width>55</width>
          <height>35</height>
         </size>
        </property>
        <property name="maximumSize">
         <size>
          <width>55</width>
          <height>35</height>
         </size>
        </property>
        <property name="font">
         <font>
          <pointsize>11</pointsize>
          <bold>false</bold>
         </font>
        </property>
        <property name="text">
         <string>5</string>
        </property>
       </widget>
      </widget>
     </widget>
    </widget>
   </widget>
  </widget>
  <widget class="QDockWidget" name="dockWidgetBottomTabs">
   <property name="sizePolicy">
    <sizepolicy hsizetype="Expanding" vsizetype="Expanding">
     <horstretch>0</horstretch>
     <verstretch>0</verstretch>
    </sizepolicy>
   </property>
   <property name="minimumSize">
    <size>
     <width>428</width>
     <height>309</height>
    </size>
   </property>
   <property name="maximumSize">
    <size>
     <width>524287</width>
     <height>524287</height>
    </size>
   </property>
   <property name="features">
    <set>QDockWidget::DockWidgetFloatable</set>
   </property>
   <property name="allowedAreas">
    <set>Qt::BottomDockWidgetArea|Qt::TopDockWidgetArea</set>
   </property>
   <attribute name="dockWidgetArea">
    <number>8</number>
   </attribute>
   <widget class="QWidget" name="dockWidgetContents_4">
    <property name="sizePolicy">
     <sizepolicy hsizetype="Expanding" vsizetype="Expanding">
      <horstretch>0</horstretch>
      <verstretch>0</verstretch>
     </sizepolicy>
    </property>
    <layout class="QHBoxLayout" name="horizontalLayout_26">
     <item>
      <widget class="QTabWidget" name="tabWidget">
       <property name="enabled">
        <bool>true</bool>
       </property>
       <property name="minimumSize">
        <size>
         <width>0</width>
         <height>0</height>
        </size>
       </property>
       <property name="maximumSize">
        <size>
         <width>524287</width>
         <height>524287</height>
        </size>
       </property>
       <property name="font">
        <font>
         <pointsize>11</pointsize>
        </font>
       </property>
       <property name="currentIndex">
        <number>0</number>
       </property>
       <widget class="QWidget" name="tabNotes">
        <property name="sizePolicy">
         <sizepolicy hsizetype="Expanding" vsizetype="Expanding">
          <horstretch>0</horstretch>
          <verstretch>0</verstretch>
         </sizepolicy>
        </property>
        <property name="toolTip">
         <string/>
        </property>
        <attribute name="title">
         <string>Notes</string>
        </attribute>
        <layout class="QVBoxLayout" name="verticalLayout_3">
         <item>
          <layout class="QVBoxLayout" name="verticalLayout_13">
           <item>
            <widget class="QGroupBox" name="verticalGroupBox">
             <property name="minimumSize">
              <size>
               <width>0</width>
               <height>40</height>
              </size>
             </property>
             <property name="maximumSize">
              <size>
               <width>16777215</width>
               <height>40</height>
              </size>
             </property>
             <layout class="QHBoxLayout" name="horizontalLayout_30">
              <item>
               <widget class="QToolButton" name="toolButtonNotesHeading">
                <property name="minimumSize">
                 <size>
                  <width>28</width>
                  <height>28</height>
                 </size>
                </property>
                <property name="maximumSize">
                 <size>
                  <width>28</width>
                  <height>28</height>
                 </size>
                </property>
                <property name="font">
                 <font>
                  <pointsize>11</pointsize>
                 </font>
                </property>
                <property name="toolTip">
                 <string>Text formating</string>
                </property>
                <property name="text">
                 <string>Format heading</string>
                </property>
                <property name="icon">
                 <iconset resource="../resources.qrc">
                  <normaloff>:/icons/resources/icons/icon-heading-64.png</normaloff>:/icons/resources/icons/icon-heading-64.png</iconset>
                </property>
                <property name="iconSize">
                 <size>
                  <width>20</width>
                  <height>20</height>
                 </size>
                </property>
                <property name="popupMode">
                 <enum>QToolButton::InstantPopup</enum>
                </property>
               </widget>
              </item>
              <item>
               <widget class="QToolButton" name="toolButtonNotesBold">
                <property name="minimumSize">
                 <size>
                  <width>28</width>
                  <height>28</height>
                 </size>
                </property>
                <property name="maximumSize">
                 <size>
                  <width>28</width>
                  <height>28</height>
                 </size>
                </property>
                <property name="font">
                 <font>
                  <pointsize>11</pointsize>
                 </font>
                </property>
                <property name="toolTip">
                 <string>Text formating</string>
                </property>
                <property name="text">
                 <string>Format text</string>
                </property>
                <property name="icon">
                 <iconset resource="../resources.qrc">
                  <normaloff>:/icons/resources/icons/icon-bold-64.png</normaloff>:/icons/resources/icons/icon-bold-64.png</iconset>
                </property>
                <property name="iconSize">
                 <size>
                  <width>20</width>
                  <height>20</height>
                 </size>
                </property>
               </widget>
              </item>
              <item>
               <widget class="QToolButton" name="toolButtonNotesItalic">
                <property name="minimumSize">
                 <size>
                  <width>28</width>
                  <height>28</height>
                 </size>
                </property>
                <property name="maximumSize">
                 <size>
                  <width>28</width>
                  <height>28</height>
                 </size>
                </property>
                <property name="font">
                 <font>
                  <pointsize>11</pointsize>
                 </font>
                </property>
                <property name="toolTip">
                 <string>Text formating</string>
                </property>
                <property name="text">
                 <string>Format text</string>
                </property>
                <property name="icon">
                 <iconset resource="../resources.qrc">
                  <normaloff>:/icons/resources/icons/icon-italics-64.png</normaloff>:/icons/resources/icons/icon-italics-64.png</iconset>
                </property>
                <property name="iconSize">
                 <size>
                  <width>20</width>
                  <height>20</height>
                 </size>
                </property>
               </widget>
              </item>
              <item>
               <spacer name="horizontalSpacer_7">
                <property name="orientation">
                 <enum>Qt::Horizontal</enum>
                </property>
                <property name="sizeType">
                 <enum>QSizePolicy::Maximum</enum>
                </property>
                <property name="sizeHint" stdset="0">
                 <size>
                  <width>10</width>
                  <height>20</height>
                 </size>
                </property>
               </spacer>
              </item>
              <item>
               <widget class="QToolButton" name="toolButtonNotesBulletList">
                <property name="minimumSize">
                 <size>
                  <width>28</width>
                  <height>28</height>
                 </size>
                </property>
                <property name="maximumSize">
                 <size>
                  <width>28</width>
                  <height>28</height>
                 </size>
                </property>
                <property name="font">
                 <font>
                  <pointsize>11</pointsize>
                 </font>
                </property>
                <property name="toolTip">
                 <string>Format list</string>
                </property>
                <property name="text">
                 <string>Format list</string>
                </property>
                <property name="icon">
                 <iconset resource="../resources.qrc">
                  <normaloff>:/icons/resources/icons/icon-bullet-list-64.png</normaloff>:/icons/resources/icons/icon-bullet-list-64.png</iconset>
                </property>
                <property name="iconSize">
                 <size>
                  <width>20</width>
                  <height>20</height>
                 </size>
                </property>
               </widget>
              </item>
              <item>
               <widget class="QToolButton" name="toolButtonNotesNumList">
                <property name="minimumSize">
                 <size>
                  <width>28</width>
                  <height>28</height>
                 </size>
                </property>
                <property name="maximumSize">
                 <size>
                  <width>28</width>
                  <height>28</height>
                 </size>
                </property>
                <property name="font">
                 <font>
                  <pointsize>11</pointsize>
                 </font>
                </property>
                <property name="toolTip">
                 <string>Format list</string>
                </property>
                <property name="text">
                 <string>Format list</string>
                </property>
                <property name="icon">
                 <iconset resource="../resources.qrc">
                  <normaloff>:/icons/resources/icons/icon-numbered-list-64.png</normaloff>:/icons/resources/icons/icon-numbered-list-64.png</iconset>
                </property>
                <property name="iconSize">
                 <size>
                  <width>20</width>
                  <height>20</height>
                 </size>
                </property>
               </widget>
              </item>
              <item>
               <spacer name="horizontalSpacer_13">
                <property name="orientation">
                 <enum>Qt::Horizontal</enum>
                </property>
                <property name="sizeType">
                 <enum>QSizePolicy::Maximum</enum>
                </property>
                <property name="sizeHint" stdset="0">
                 <size>
                  <width>10</width>
                  <height>20</height>
                 </size>
                </property>
               </spacer>
              </item>
              <item>
               <widget class="QToolButton" name="toolButtonNotesImage">
                <property name="minimumSize">
                 <size>
                  <width>28</width>
                  <height>28</height>
                 </size>
                </property>
                <property name="maximumSize">
                 <size>
                  <width>28</width>
                  <height>28</height>
                 </size>
                </property>
                <property name="font">
                 <font>
                  <pointsize>11</pointsize>
                 </font>
                </property>
                <property name="toolTip">
                 <string>Insert image</string>
                </property>
                <property name="text">
                 <string>Insert image</string>
                </property>
                <property name="icon">
                 <iconset resource="../resources.qrc">
                  <normaloff>:/icons/resources/icons/icon-image-64.png</normaloff>:/icons/resources/icons/icon-image-64.png</iconset>
                </property>
                <property name="iconSize">
                 <size>
                  <width>20</width>
                  <height>20</height>
                 </size>
                </property>
               </widget>
              </item>
              <item>
               <widget class="QToolButton" name="toolButtonNotesInfo">
                <property name="minimumSize">
                 <size>
                  <width>28</width>
                  <height>28</height>
                 </size>
                </property>
                <property name="maximumSize">
                 <size>
                  <width>28</width>
                  <height>28</height>
                 </size>
                </property>
                <property name="font">
                 <font>
                  <pointsize>11</pointsize>
                 </font>
                </property>
                <property name="toolTip">
                 <string>Insert info</string>
                </property>
                <property name="text">
                 <string>Insert info</string>
                </property>
                <property name="icon">
                 <iconset resource="../resources.qrc">
                  <normaloff>:/icons/resources/icons/icon-info-64.png</normaloff>:/icons/resources/icons/icon-info-64.png</iconset>
                </property>
                <property name="iconSize">
                 <size>
                  <width>20</width>
                  <height>20</height>
                 </size>
                </property>
                <property name="popupMode">
                 <enum>QToolButton::InstantPopup</enum>
                </property>
               </widget>
              </item>
              <item>
               <spacer name="horizontalSpacer_14">
                <property name="orientation">
                 <enum>Qt::Horizontal</enum>
                </property>
                <property name="sizeType">
                 <enum>QSizePolicy::Maximum</enum>
                </property>
                <property name="sizeHint" stdset="0">
                 <size>
                  <width>10</width>
                  <height>20</height>
                 </size>
                </property>
               </spacer>
              </item>
              <item>
               <widget class="QToolButton" name="toolButtonNotesSave">
                <property name="minimumSize">
                 <size>
                  <width>28</width>
                  <height>28</height>
                 </size>
                </property>
                <property name="maximumSize">
                 <size>
                  <width>28</width>
                  <height>28</height>
                 </size>
                </property>
                <property name="font">
                 <font>
                  <pointsize>11</pointsize>
                 </font>
                </property>
                <property name="toolTip">
                 <string>Save notes as PDF</string>
                </property>
                <property name="text">
                 <string>Save PDF</string>
                </property>
                <property name="icon">
                 <iconset resource="../resources.qrc">
                  <normaloff>:/icons/resources/icons/icon-pdf-64.png</normaloff>:/icons/resources/icons/icon-pdf-64.png</iconset>
                </property>
                <property name="iconSize">
                 <size>
                  <width>20</width>
                  <height>20</height>
                 </size>
                </property>
               </widget>
              </item>
              <item>
               <spacer name="horizontalSpacer_15">
                <property name="orientation">
                 <enum>Qt::Horizontal</enum>
                </property>
                <property name="sizeHint" stdset="0">
                 <size>
                  <width>40</width>
                  <height>20</height>
                 </size>
                </property>
               </spacer>
              </item>
             </layout>
            </widget>
           </item>
           <item>
            <widget class="QTextEdit" name="textEditNotes">
             <property name="maximumSize">
              <size>
               <width>524287</width>
               <height>524287</height>
              </size>
             </property>
             <property name="cursor" stdset="0">
              <cursorShape>IBeamCursor</cursorShape>
             </property>
            </widget>
           </item>
          </layout>
         </item>
        </layout>
       </widget>
       <widget class="QWidget" name="tabFilterList">
        <property name="sizePolicy">
         <sizepolicy hsizetype="Expanding" vsizetype="Expanding">
          <horstretch>0</horstretch>
          <verstretch>0</verstretch>
         </sizepolicy>
        </property>
        <attribute name="title">
         <string>Filters</string>
        </attribute>
        <layout class="QVBoxLayout" name="verticalLayout_12">
         <item>
          <layout class="QHBoxLayout" name="horizontalLayoutFilter">
           <property name="spacing">
            <number>1</number>
           </property>
           <property name="leftMargin">
            <number>1</number>
           </property>
           <property name="topMargin">
            <number>1</number>
           </property>
           <property name="rightMargin">
            <number>1</number>
           </property>
           <property name="bottomMargin">
            <number>1</number>
           </property>
           <item>
            <layout class="QVBoxLayout" name="verticalLayoutFilterTools">
             <item>
              <widget class="QToolButton" name="toolButtonFilterSelectAll">
               <property name="minimumSize">
                <size>
                 <width>32</width>
                 <height>32</height>
                </size>
               </property>
               <property name="maximumSize">
                <size>
                 <width>32</width>
                 <height>32</height>
                </size>
               </property>
               <property name="text">
                <string>Select All</string>
               </property>
               <property name="icon">
                <iconset resource="../resources.qrc">
                 <normaloff>:/icons/resources/icons/icon-select-all-64.png</normaloff>:/icons/resources/icons/icon-select-all-64.png</iconset>
               </property>
               <property name="iconSize">
                <size>
                 <width>24</width>
                 <height>24</height>
                </size>
               </property>
              </widget>
             </item>
             <item>
              <widget class="QToolButton" name="toolButtonFilterUp">
               <property name="minimumSize">
                <size>
                 <width>32</width>
                 <height>32</height>
                </size>
               </property>
               <property name="maximumSize">
                <size>
                 <width>32</width>
                 <height>32</height>
                </size>
               </property>
               <property name="text">
                <string>...</string>
               </property>
               <property name="icon">
                <iconset resource="../resources.qrc">
                 <normaloff>:/icons/resources/icons/icon-up-arrow-64.png</normaloff>:/icons/resources/icons/icon-up-arrow-64.png</iconset>
               </property>
               <property name="iconSize">
                <size>
                 <width>24</width>
                 <height>24</height>
                </size>
               </property>
              </widget>
             </item>
             <item>
              <widget class="QToolButton" name="toolButtonFilterDown">
               <property name="minimumSize">
                <size>
                 <width>32</width>
                 <height>32</height>
                </size>
               </property>
               <property name="maximumSize">
                <size>
                 <width>32</width>
                 <height>32</height>
                </size>
               </property>
               <property name="text">
                <string>...</string>
               </property>
               <property name="icon">
                <iconset resource="../resources.qrc">
                 <normaloff>:/icons/resources/icons/icon-down-64.png</normaloff>:/icons/resources/icons/icon-down-64.png</iconset>
               </property>
               <property name="iconSize">
                <size>
                 <width>24</width>
                 <height>24</height>
                </size>
               </property>
              </widget>
             </item>
             <item>
              <widget class="QToolButton" name="toolButtonFilterSave">
               <property name="minimumSize">
                <size>
                 <width>32</width>
                 <height>32</height>
                </size>
               </property>
               <property name="maximumSize">
                <size>
                 <width>32</width>
                 <height>32</height>
                </size>
               </property>
               <property name="font">
                <font>
                 <pointsize>11</pointsize>
                </font>
               </property>
               <property name="toolTip">
                <string>Save profile</string>
               </property>
               <property name="text">
                <string>Save profile</string>
               </property>
               <property name="icon">
                <iconset resource="../resources.qrc">
                 <normaloff>:/icons/resources/icons/icon-save-file-64.png</normaloff>:/icons/resources/icons/icon-save-file-64.png</iconset>
               </property>
               <property name="iconSize">
                <size>
                 <width>24</width>
                 <height>24</height>
                </size>
               </property>
              </widget>
             </item>
             <item>
              <widget class="QToolButton" name="toolButtonFilterRemove">
               <property name="enabled">
                <bool>true</bool>
               </property>
               <property name="minimumSize">
                <size>
                 <width>32</width>
                 <height>32</height>
                </size>
               </property>
               <property name="maximumSize">
                <size>
                 <width>32</width>
                 <height>32</height>
                </size>
               </property>
               <property name="text">
                <string>Remove </string>
               </property>
               <property name="icon">
                <iconset resource="../resources.qrc">
                 <normaloff>:/icons/resources/icons/icon-delete-64.png</normaloff>:/icons/resources/icons/icon-delete-64.png</iconset>
               </property>
               <property name="iconSize">
                <size>
                 <width>24</width>
                 <height>24</height>
                </size>
               </property>
              </widget>
             </item>
             <item>
              <spacer name="verticalSpacer_2">
               <property name="orientation">
                <enum>Qt::Vertical</enum>
               </property>
               <property name="sizeHint" stdset="0">
                <size>
                 <width>20</width>
                 <height>40</height>
                </size>
               </property>
              </spacer>
             </item>
            </layout>
           </item>
           <item>
            <layout class="QVBoxLayout" name="verticalLayout_9">
             <item>
              <widget class="QTableWidget" name="tableWidgetFilters">
               <property name="sizePolicy">
                <sizepolicy hsizetype="Preferred" vsizetype="Expanding">
                 <horstretch>0</horstretch>
                 <verstretch>0</verstretch>
                </sizepolicy>
               </property>
               <property name="minimumSize">
                <size>
                 <width>0</width>
                 <height>0</height>
                </size>
               </property>
               <property name="maximumSize">
                <size>
                 <width>524287</width>
                 <height>524287</height>
                </size>
               </property>
               <property name="accessibleName">
                <string>Filters</string>
               </property>
               <property name="selectionBehavior">
                <enum>QAbstractItemView::SelectRows</enum>
               </property>
               <attribute name="horizontalHeaderDefaultSectionSize">
                <number>80</number>
               </attribute>
               <attribute name="horizontalHeaderStretchLastSection">
                <bool>true</bool>
               </attribute>
               <column>
                <property name="text">
                 <string>Use</string>
                </property>
                <property name="font">
                 <font>
                  <pointsize>11</pointsize>
                 </font>
                </property>
               </column>
               <column>
                <property name="text">
                 <string>Field Type</string>
                </property>
                <property name="font">
                 <font>
                  <pointsize>11</pointsize>
                 </font>
                </property>
               </column>
               <column>
                <property name="text">
                 <string>Field Name</string>
                </property>
                <property name="font">
                 <font>
                  <pointsize>11</pointsize>
                 </font>
                </property>
               </column>
               <column>
                <property name="text">
                 <string>Norm</string>
                </property>
                <property name="font">
                 <font>
                  <pointsize>11</pointsize>
                 </font>
                </property>
               </column>
               <column>
                <property name="text">
                 <string>Min</string>
                </property>
                <property name="font">
                 <font>
                  <pointsize>11</pointsize>
                 </font>
                </property>
               </column>
               <column>
                <property name="text">
                 <string>Max</string>
                </property>
                <property name="font">
                 <font>
                  <pointsize>11</pointsize>
                 </font>
                </property>
               </column>
              </widget>
             </item>
             <item>
              <widget class="QLabel" name="labelFilterInfo">
               <property name="sizePolicy">
                <sizepolicy hsizetype="Expanding" vsizetype="Expanding">
                 <horstretch>0</horstretch>
                 <verstretch>0</verstretch>
                </sizepolicy>
               </property>
               <property name="minimumSize">
                <size>
                 <width>0</width>
                 <height>18</height>
                </size>
               </property>
               <property name="maximumSize">
                <size>
                 <width>524287</width>
                 <height>18</height>
                </size>
               </property>
               <property name="font">
                <font>
                 <pointsize>9</pointsize>
                </font>
               </property>
               <property name="frameShape">
                <enum>QFrame::Box</enum>
               </property>
               <property name="frameShadow">
                <enum>QFrame::Raised</enum>
               </property>
               <property name="text">
                <string>Ok</string>
               </property>
               <property name="alignment">
                <set>Qt::AlignLeading|Qt::AlignLeft|Qt::AlignVCenter</set>
               </property>
               <property name="wordWrap">
                <bool>true</bool>
               </property>
              </widget>
             </item>
            </layout>
           </item>
          </layout>
         </item>
        </layout>
       </widget>
       <widget class="QWidget" name="tabProfileView">
        <property name="sizePolicy">
         <sizepolicy hsizetype="Expanding" vsizetype="Expanding">
          <horstretch>0</horstretch>
          <verstretch>0</verstretch>
         </sizepolicy>
        </property>
        <attribute name="title">
         <string>Profiles</string>
        </attribute>
        <layout class="QVBoxLayout" name="verticalLayout_19">
         <property name="topMargin">
          <number>0</number>
         </property>
         <property name="bottomMargin">
          <number>0</number>
         </property>
         <item>
          <layout class="QHBoxLayout" name="horizontalLayout_2">
           <item>
            <layout class="QVBoxLayout" name="verticalLayout_2">
             <property name="sizeConstraint">
              <enum>QLayout::SetNoConstraint</enum>
             </property>
             <item>
              <widget class="QToolButton" name="toolButtonProfileEditToggle">
               <property name="minimumSize">
                <size>
                 <width>32</width>
                 <height>32</height>
                </size>
               </property>
               <property name="maximumSize">
                <size>
                 <width>32</width>
                 <height>32</height>
                </size>
               </property>
               <property name="toolTip">
                <string>Toggle profile point masking</string>
               </property>
               <property name="text">
                <string>...</string>
               </property>
               <property name="icon">
                <iconset resource="../resources.qrc">
                 <normaloff>:/icons/resources/icons/icon-edit-64.png</normaloff>:/icons/resources/icons/icon-edit-64.png</iconset>
               </property>
               <property name="iconSize">
                <size>
                 <width>24</width>
                 <height>24</height>
                </size>
               </property>
               <property name="checkable">
                <bool>true</bool>
               </property>
              </widget>
             </item>
             <item>
              <widget class="QToolButton" name="toolButtonProfilePointToggle">
               <property name="minimumSize">
                <size>
                 <width>32</width>
                 <height>32</height>
                </size>
               </property>
               <property name="maximumSize">
                <size>
                 <width>32</width>
                 <height>32</height>
                </size>
               </property>
               <property name="toolTip">
                <string>Mask/unmask profile points</string>
               </property>
               <property name="text">
                <string>...</string>
               </property>
               <property name="icon">
                <iconset resource="../resources.qrc">
                 <normaloff>:/icons/resources/icons/icon-show-hide-64.png</normaloff>:/icons/resources/icons/icon-show-hide-64.png</iconset>
               </property>
               <property name="iconSize">
                <size>
                 <width>24</width>
                 <height>24</height>
                </size>
               </property>
               <property name="checkable">
                <bool>true</bool>
               </property>
              </widget>
             </item>
             <item>
              <widget class="QToolButton" name="toolButtonProfileExport">
               <property name="minimumSize">
                <size>
                 <width>32</width>
                 <height>32</height>
                </size>
               </property>
               <property name="maximumSize">
                <size>
                 <width>32</width>
                 <height>32</height>
                </size>
               </property>
               <property name="toolTip">
                <string>Save profile data</string>
               </property>
               <property name="text">
                <string>...</string>
               </property>
               <property name="icon">
                <iconset resource="../resources.qrc">
                 <normaloff>:/icons/resources/icons/icon-save-file-64.png</normaloff>:/icons/resources/icons/icon-save-file-64.png</iconset>
               </property>
               <property name="iconSize">
                <size>
                 <width>24</width>
                 <height>24</height>
                </size>
               </property>
              </widget>
             </item>
             <item>
              <spacer name="verticalSpacer_3">
               <property name="orientation">
                <enum>Qt::Vertical</enum>
               </property>
               <property name="sizeHint" stdset="0">
                <size>
                 <width>20</width>
                 <height>40</height>
                </size>
               </property>
              </spacer>
             </item>
            </layout>
           </item>
           <item>
            <widget class="QWidget" name="widgetProfilePlot" native="true">
             <property name="sizePolicy">
              <sizepolicy hsizetype="Expanding" vsizetype="Expanding">
               <horstretch>0</horstretch>
               <verstretch>0</verstretch>
              </sizepolicy>
             </property>
             <property name="minimumSize">
              <size>
               <width>0</width>
               <height>0</height>
              </size>
             </property>
             <property name="maximumSize">
              <size>
               <width>524287</width>
               <height>524287</height>
              </size>
             </property>
            </widget>
           </item>
          </layout>
         </item>
        </layout>
       </widget>
      </widget>
     </item>
    </layout>
   </widget>
  </widget>
  <action name="actionOpenDirectory">
   <property name="icon">
    <iconset resource="../resources.qrc">
     <normaloff>:/icons/resources/icons/icon-add-directory-64.png</normaloff>:/icons/resources/icons/icon-add-directory-64.png</iconset>
   </property>
   <property name="text">
    <string>Open Directory</string>
   </property>
   <property name="toolTip">
    <string>Open a directory to sample maps</string>
   </property>
   <property name="font">
    <font>
     <pointsize>12</pointsize>
    </font>
   </property>
   <property name="shortcut">
    <string>Ctrl+O</string>
   </property>
  </action>
  <action name="actionSave">
   <property name="icon">
    <iconset resource="../resources.qrc">
     <normaloff>:/icons/resources/icons/icon-save-file-64.png</normaloff>:/icons/resources/icons/icon-save-file-64.png</iconset>
   </property>
   <property name="text">
    <string>Save Current Figure</string>
   </property>
   <property name="font">
    <font>
     <pointsize>12</pointsize>
    </font>
   </property>
   <property name="shortcut">
    <string>Ctrl+S</string>
   </property>
  </action>
  <action name="actionUndo">
   <property name="text">
    <string>Undo</string>
   </property>
  </action>
  <action name="actionCut">
   <property name="text">
    <string>Cut</string>
   </property>
  </action>
  <action name="actionCopy">
   <property name="text">
    <string>Copy</string>
   </property>
   <property name="toolTip">
    <string>Copy</string>
   </property>
  </action>
  <action name="actionShortcuts">
   <property name="text">
    <string>Shortcuts</string>
   </property>
  </action>
  <action name="actionCalculator">
   <property name="icon">
    <iconset resource="../resources.qrc">
     <normaloff>:/icons/resources/icons/icon-calculator-64.png</normaloff>
     <normalon>:/icons/resources/icons/icons8-calculator-48.png</normalon>:/icons/resources/icons/icon-calculator-64.png</iconset>
   </property>
   <property name="text">
    <string>Calculator</string>
   </property>
   <property name="toolTip">
    <string>Calculate custom fields</string>
   </property>
   <property name="font">
    <font>
     <pointsize>12</pointsize>
    </font>
   </property>
  </action>
  <action name="actionSelectAnalytes">
   <property name="checkable">
    <bool>false</bool>
   </property>
   <property name="enabled">
    <bool>true</bool>
   </property>
   <property name="icon">
    <iconset resource="../resources.qrc">
     <normaloff>:/icons/resources/icons/icon-atom-64.png</normaloff>:/icons/resources/icons/icon-atom-64.png</iconset>
   </property>
   <property name="text">
    <string>Select Analytes</string>
   </property>
   <property name="toolTip">
    <string>Select analytes for processing</string>
   </property>
   <property name="font">
    <font>
     <pointsize>12</pointsize>
    </font>
   </property>
   <property name="shortcut">
    <string>Ctrl+I</string>
   </property>
   <property name="menuRole">
    <enum>QAction::TextHeuristicRole</enum>
   </property>
   <property name="iconVisibleInMenu">
    <bool>false</bool>
   </property>
  </action>
  <action name="actionBiPlot">
   <property name="icon">
    <iconset resource="../resources.qrc">
     <normaloff>:/icons/resources/icons/icon-scatter-64.png</normaloff>:/icons/resources/icons/icon-scatter-64.png</iconset>
   </property>
   <property name="text">
    <string>Bi-Plot</string>
   </property>
   <property name="toolTip">
    <string>Bi-plot</string>
   </property>
   <property name="font">
    <font>
     <pointsize>12</pointsize>
    </font>
   </property>
  </action>
  <action name="actionTernary">
   <property name="icon">
    <iconset resource="../resources.qrc">
     <normaloff>:/icons/resources/icons/icon-ternary-64.png</normaloff>:/icons/resources/icons/icon-ternary-64.png</iconset>
   </property>
   <property name="text">
    <string>Ternary</string>
   </property>
   <property name="toolTip">
    <string>Ternary scatter and heatmaps</string>
   </property>
   <property name="font">
    <font>
     <pointsize>12</pointsize>
    </font>
   </property>
  </action>
  <action name="actionCluster">
   <property name="icon">
    <iconset resource="../resources.qrc">
     <normaloff>:/icons/resources/icons/icon-cluster-64.png</normaloff>:/icons/resources/icons/icon-cluster-64.png</iconset>
   </property>
   <property name="text">
    <string>Cluster</string>
   </property>
   <property name="toolTip">
    <string>Cluster analysis</string>
   </property>
   <property name="font">
    <font>
     <pointsize>12</pointsize>
    </font>
   </property>
  </action>
  <action name="actionTEC">
   <property name="icon">
    <iconset resource="../resources.qrc">
     <normaloff>:/icons/resources/icons/icon-TEC-64.png</normaloff>:/icons/resources/icons/icon-TEC-64.png</iconset>
   </property>
   <property name="text">
    <string>TEC</string>
   </property>
   <property name="toolTip">
    <string>TEC plot</string>
   </property>
   <property name="font">
    <font>
     <pointsize>12</pointsize>
    </font>
   </property>
  </action>
  <action name="actionRadar">
   <property name="text">
    <string>Radar</string>
   </property>
   <property name="font">
    <font>
     <pointsize>12</pointsize>
    </font>
   </property>
  </action>
  <action name="actionCompare_Spot_Map">
   <property name="enabled">
    <bool>false</bool>
   </property>
   <property name="icon">
    <iconset resource="../resources.qrc">
     <normaloff>:/icons/resources/icons/icon-analysis-64.png</normaloff>:/icons/resources/icons/icon-analysis-64.png</iconset>
   </property>
   <property name="text">
    <string>Compare Spot/Map</string>
   </property>
   <property name="font">
    <font>
     <pointsize>12</pointsize>
    </font>
   </property>
  </action>
  <action name="actionPreferences">
   <property name="text">
    <string>Preferences</string>
   </property>
   <property name="font">
    <font>
     <pointsize>12</pointsize>
     <bold>false</bold>
    </font>
   </property>
  </action>
  <action name="actionAbout">
   <property name="text">
    <string>About</string>
   </property>
   <property name="font">
    <font>
     <pointsize>12</pointsize>
    </font>
   </property>
  </action>
  <action name="actionQuit_LaME">
   <property name="text">
    <string>Quit LaME</string>
   </property>
   <property name="shortcut">
    <string>Ctrl+Q</string>
   </property>
   <property name="menuRole">
    <enum>QAction::QuitRole</enum>
   </property>
  </action>
  <action name="actionBatch_Process">
   <property name="enabled">
    <bool>false</bool>
   </property>
   <property name="icon">
    <iconset resource="../resources.qrc">
     <normaloff>:/icons/resources/icons/icon-batch-64.png</normaloff>:/icons/resources/icons/icon-batch-64.png</iconset>
   </property>
   <property name="text">
    <string>Batch Process</string>
   </property>
   <property name="font">
    <font>
     <pointsize>12</pointsize>
    </font>
   </property>
  </action>
  <action name="actionSpotData">
   <property name="icon">
    <iconset resource="../resources.qrc">
     <normaloff>:/icons/resources/icons/icon-spot-data-64.png</normaloff>:/icons/resources/icons/icon-spot-data-64.png</iconset>
   </property>
   <property name="text">
    <string>Open Spot Data</string>
   </property>
   <property name="toolTip">
    <string>Open spot tools</string>
   </property>
   <property name="font">
    <font>
     <pointsize>12</pointsize>
    </font>
   </property>
   <property name="menuRole">
    <enum>QAction::TextHeuristicRole</enum>
   </property>
  </action>
  <action name="actionFilter_Tools">
   <property name="icon">
    <iconset resource="../resources.qrc">
     <normaloff>:/icons/resources/icons/icon-filter-64.png</normaloff>:/icons/resources/icons/icon-filter-64.png</iconset>
   </property>
   <property name="text">
    <string>Filter Tools</string>
   </property>
   <property name="toolTip">
    <string>Open filtering tools</string>
   </property>
   <property name="font">
    <font>
     <pointsize>12</pointsize>
    </font>
   </property>
   <property name="shortcut">
    <string>Ctrl+F</string>
   </property>
   <property name="menuRole">
    <enum>QAction::TextHeuristicRole</enum>
   </property>
  </action>
  <action name="actionProfiles">
   <property name="icon">
    <iconset resource="../resources.qrc">
     <normaloff>:/icons/resources/icons/icon-profile-64.png</normaloff>:/icons/resources/icons/icon-profile-64.png</iconset>
   </property>
   <property name="text">
    <string>Profiles</string>
   </property>
   <property name="toolTip">
    <string>Profiles</string>
   </property>
   <property name="font">
    <font>
     <pointsize>12</pointsize>
    </font>
   </property>
   <property name="menuRole">
    <enum>QAction::TextHeuristicRole</enum>
   </property>
  </action>
  <action name="actionPolygon">
   <property name="icon">
    <iconset resource="../resources.qrc">
     <normaloff>:/icons/resources/icons/icon-polygon-new-64.png</normaloff>:/icons/resources/icons/icon-polygon-new-64.png</iconset>
   </property>
   <property name="text">
    <string>Polygon</string>
   </property>
   <property name="toolTip">
    <string>Add/select polygons</string>
   </property>
   <property name="font">
    <font>
     <pointsize>12</pointsize>
    </font>
   </property>
   <property name="menuRole">
    <enum>QAction::TextHeuristicRole</enum>
   </property>
  </action>
  <action name="actionCluster_Mask">
   <property name="icon">
    <iconset resource="../resources.qrc">
     <normaloff>:/icons/resources/icons/icon-mask-light-64.png</normaloff>:/icons/resources/icons/icon-mask-light-64.png</iconset>
   </property>
   <property name="text">
    <string>Cluster Mask</string>
   </property>
   <property name="toolTip">
    <string>Cluster mask</string>
   </property>
   <property name="font">
    <font>
     <pointsize>12</pointsize>
    </font>
   </property>
   <property name="menuRole">
    <enum>QAction::NoRole</enum>
   </property>
  </action>
  <action name="actionCorrelation">
   <property name="icon">
    <iconset resource="../resources.qrc">
     <normaloff>:/icons/resources/icons/icon-correlation-64.png</normaloff>:/icons/resources/icons/icon-correlation-64.png</iconset>
   </property>
   <property name="text">
    <string>Correlation</string>
   </property>
   <property name="toolTip">
    <string>Correlations</string>
   </property>
   <property name="font">
    <font>
     <pointsize>12</pointsize>
    </font>
   </property>
   <property name="menuRole">
    <enum>QAction::NoRole</enum>
   </property>
  </action>
  <action name="actionHistograms">
   <property name="icon">
    <iconset resource="../resources.qrc">
     <normaloff>:/icons/resources/icons/icon-histogram-64.png</normaloff>:/icons/resources/icons/icon-histogram-64.png</iconset>
   </property>
   <property name="text">
    <string>Histograms</string>
   </property>
   <property name="toolTip">
    <string>Histograms</string>
   </property>
   <property name="font">
    <font>
     <pointsize>12</pointsize>
    </font>
   </property>
   <property name="menuRole">
    <enum>QAction::NoRole</enum>
   </property>
  </action>
  <action name="actionReset">
   <property name="icon">
    <iconset resource="../resources.qrc">
     <normaloff>:/icons/resources/icons/icon-nuke-64.png</normaloff>:/icons/resources/icons/icon-nuke-64.png</iconset>
   </property>
   <property name="text">
    <string>Restart Session</string>
   </property>
   <property name="toolTip">
    <string>Clear all changes and plots to start over</string>
   </property>
   <property name="font">
    <font>
     <pointsize>12</pointsize>
    </font>
   </property>
   <property name="menuRole">
    <enum>QAction::NoRole</enum>
   </property>
  </action>
  <action name="actionOpenSample">
   <property name="icon">
    <iconset resource="../resources.qrc">
     <normaloff>:/icons/resources/icons/icon-open-file-64.png</normaloff>:/icons/resources/icons/icon-open-file-64.png</iconset>
   </property>
   <property name="text">
    <string>Open Sample</string>
   </property>
   <property name="toolTip">
    <string>Open a single file</string>
   </property>
   <property name="font">
    <font>
     <pointsize>12</pointsize>
    </font>
   </property>
   <property name="menuRole">
    <enum>QAction::NoRole</enum>
   </property>
  </action>
  <action name="actionNoise_reduction">
   <property name="icon">
    <iconset resource="../resources.qrc">
     <normaloff>:/icons/resources/icons/icon-noise-reduction-64.png</normaloff>:/icons/resources/icons/icon-noise-reduction-64.png</iconset>
   </property>
   <property name="text">
    <string>Noise reduction</string>
   </property>
   <property name="toolTip">
    <string>Noise reduction</string>
   </property>
   <property name="font">
    <font>
     <pointsize>12</pointsize>
    </font>
   </property>
   <property name="menuRole">
    <enum>QAction::NoRole</enum>
   </property>
  </action>
  <action name="actionSavePlotToTree">
   <property name="icon">
    <iconset resource="../resources.qrc">
     <normaloff>:/icons/resources/icons/icon-tree-64.png</normaloff>:/icons/resources/icons/icon-tree-64.png</iconset>
   </property>
   <property name="text">
    <string>Save Plot to Tree</string>
   </property>
   <property name="toolTip">
    <string>Save the current plot to the plot selector</string>
   </property>
   <property name="shortcut">
    <string>Ctrl+T</string>
   </property>
   <property name="menuRole">
    <enum>QAction::NoRole</enum>
   </property>
  </action>
  <action name="actionImportFiles">
   <property name="text">
    <string>Import files</string>
   </property>
  </action>
 </widget>
 <resources>
  <include location="../resources.qrc"/>
 </resources>
 <connections/>
</ui>
<|MERGE_RESOLUTION|>--- conflicted
+++ resolved
@@ -1,11109 +1,11101 @@
-<?xml version="1.0" encoding="UTF-8"?>
-<ui version="4.0">
- <class>MainWindow</class>
- <widget class="QMainWindow" name="MainWindow">
-  <property name="geometry">
-   <rect>
-    <x>0</x>
-    <y>0</y>
-    <width>1123</width>
-    <height>1027</height>
-   </rect>
-  </property>
-  <property name="maximumSize">
-   <size>
-    <width>16777215</width>
-    <height>16777215</height>
-   </size>
-  </property>
-  <property name="windowTitle">
-   <string>LaME: Laser Map Explorer</string>
-  </property>
-  <property name="windowIcon">
-   <iconset resource="../resources.qrc">
-    <normaloff>:/icons/resources/icons/LaME-64.png</normaloff>:/icons/resources/icons/LaME-64.png</iconset>
-  </property>
-  <property name="unifiedTitleAndToolBarOnMac">
-   <bool>false</bool>
-  </property>
-  <widget class="QWidget" name="centralwidget">
-   <property name="font">
-    <font>
-     <pointsize>13</pointsize>
-    </font>
-   </property>
-   <layout class="QHBoxLayout" name="horizontalLayout_29">
-    <item>
-     <widget class="QTabWidget" name="canvasWindow">
-      <property name="font">
-       <font>
-        <pointsize>11</pointsize>
-       </font>
-      </property>
-      <property name="accessibleName">
-       <string/>
-      </property>
-      <property name="currentIndex">
-       <number>1</number>
-      </property>
-      <property name="documentMode">
-       <bool>false</bool>
-      </property>
-      <property name="tabsClosable">
-       <bool>false</bool>
-      </property>
-      <property name="tabBarAutoHide">
-       <bool>false</bool>
-      </property>
-      <widget class="QWidget" name="singleViewTab">
-       <attribute name="title">
-        <string>Single View</string>
-       </attribute>
-       <layout class="QVBoxLayout" name="verticalLayout_7">
-        <item>
-         <widget class="QWidget" name="widgetSingleView" native="true">
-          <property name="cursor">
-           <cursorShape>CrossCursor</cursorShape>
-          </property>
-         </widget>
-        </item>
-        <item>
-         <widget class="QGroupBox" name="groupBoxInfo">
-          <property name="minimumSize">
-           <size>
-            <width>200</width>
-            <height>40</height>
-           </size>
-          </property>
-          <property name="maximumSize">
-           <size>
-            <width>16777215</width>
-            <height>40</height>
-           </size>
-          </property>
-          <property name="title">
-           <string/>
-          </property>
-          <layout class="QGridLayout" name="gridLayout_8">
-           <property name="topMargin">
-            <number>0</number>
-           </property>
-           <property name="bottomMargin">
-            <number>0</number>
-           </property>
-           <property name="verticalSpacing">
-            <number>-1</number>
-           </property>
-           <item row="0" column="0">
-            <widget class="QToolButton" name="toolButtonHomeSV">
-             <property name="minimumSize">
-              <size>
-               <width>28</width>
-               <height>28</height>
-              </size>
-             </property>
-             <property name="maximumSize">
-              <size>
-               <width>28</width>
-               <height>28</height>
-              </size>
-             </property>
-             <property name="toolTip">
-              <string>Return to home view</string>
-             </property>
-             <property name="icon">
-              <iconset resource="../resources.qrc">
-               <normaloff>:/icons/resources/icons/icon-home-64.png</normaloff>:/icons/resources/icons/icon-home-64.png</iconset>
-             </property>
-             <property name="iconSize">
-              <size>
-               <width>20</width>
-               <height>20</height>
-              </size>
-             </property>
-            </widget>
-           </item>
-           <item row="0" column="3">
-            <widget class="QToolButton" name="toolButtonPreferencesSV">
-             <property name="minimumSize">
-              <size>
-               <width>28</width>
-               <height>28</height>
-              </size>
-             </property>
-             <property name="maximumSize">
-              <size>
-               <width>28</width>
-               <height>28</height>
-              </size>
-             </property>
-             <property name="toolTip">
-              <string>Change colormap</string>
-             </property>
-             <property name="icon">
-              <iconset resource="../resources.qrc">
-               <normaloff>:/icons/resources/icons/icon-axes-64.png</normaloff>:/icons/resources/icons/icon-axes-64.png</iconset>
-             </property>
-             <property name="iconSize">
-              <size>
-               <width>20</width>
-               <height>20</height>
-              </size>
-             </property>
-            </widget>
-           </item>
-           <item row="0" column="6">
-            <widget class="QToolButton" name="toolButtonAxesSV">
-             <property name="minimumSize">
-              <size>
-               <width>28</width>
-               <height>28</height>
-              </size>
-             </property>
-             <property name="maximumSize">
-              <size>
-               <width>28</width>
-               <height>28</height>
-              </size>
-             </property>
-             <property name="toolTip">
-              <string>Axes tool</string>
-             </property>
-             <property name="icon">
-              <iconset resource="../resources.qrc">
-               <normaloff>:/icons/resources/icons/icon-rgb-64.png</normaloff>:/icons/resources/icons/icon-rgb-64.png</iconset>
-             </property>
-             <property name="iconSize">
-              <size>
-               <width>20</width>
-               <height>20</height>
-              </size>
-             </property>
-            </widget>
-           </item>
-           <item row="0" column="10">
-            <layout class="QHBoxLayout" name="horizontalLayout_27">
-             <item>
-              <widget class="QLabel" name="labelInfoStatsL">
-               <property name="maximumSize">
-                <size>
-                 <width>40</width>
-                 <height>16777215</height>
-                </size>
-               </property>
-               <property name="font">
-                <font>
-                 <pointsize>11</pointsize>
-                </font>
-               </property>
-               <property name="text">
-                <string>Stats:</string>
-               </property>
-              </widget>
-             </item>
-             <item>
-              <layout class="QVBoxLayout" name="verticalLayout_17">
-               <item>
-                <widget class="QLabel" name="labelInfoY">
-                 <property name="font">
-                  <font>
-                   <family>Avenir</family>
-                   <pointsize>9</pointsize>
-                  </font>
-                 </property>
-                 <property name="text">
-                  <string>X: 0</string>
-                 </property>
-                </widget>
-               </item>
-               <item>
-                <widget class="QLabel" name="labelInfoX">
-                 <property name="font">
-                  <font>
-                   <family>Avenir</family>
-                   <pointsize>9</pointsize>
-                  </font>
-                 </property>
-                 <property name="text">
-                  <string>Y: 0</string>
-                 </property>
-                </widget>
-               </item>
-              </layout>
-             </item>
-             <item>
-              <widget class="QLabel" name="labelInfoStats">
-               <property name="text">
-                <string/>
-               </property>
-              </widget>
-             </item>
-             <item>
-              <widget class="QLabel" name="labelInfoV">
-               <property name="font">
-                <font>
-                 <family>Avenir</family>
-                 <pointsize>9</pointsize>
-                </font>
-               </property>
-               <property name="text">
-                <string>V: 0</string>
-               </property>
-              </widget>
-             </item>
-            </layout>
-           </item>
-           <item row="0" column="9">
-            <widget class="QToolButton" name="toolButtonSaveSV">
-             <property name="minimumSize">
-              <size>
-               <width>28</width>
-               <height>28</height>
-              </size>
-             </property>
-             <property name="maximumSize">
-              <size>
-               <width>28</width>
-               <height>28</height>
-              </size>
-             </property>
-             <property name="toolTip">
-              <string>Save plot</string>
-             </property>
-             <property name="icon">
-              <iconset resource="../resources.qrc">
-               <normaloff>:/icons/resources/icons/icon-save-file-64.png</normaloff>:/icons/resources/icons/icon-save-file-64.png</iconset>
-             </property>
-             <property name="iconSize">
-              <size>
-               <width>20</width>
-               <height>20</height>
-              </size>
-             </property>
-            </widget>
-           </item>
-           <item row="0" column="2">
-            <widget class="QToolButton" name="toolButtonZoomSV">
-             <property name="minimumSize">
-              <size>
-               <width>28</width>
-               <height>28</height>
-              </size>
-             </property>
-             <property name="maximumSize">
-              <size>
-               <width>28</width>
-               <height>28</height>
-              </size>
-             </property>
-             <property name="toolTip">
-              <string>Zoom In/Out</string>
-             </property>
-             <property name="icon">
-              <iconset resource="../resources.qrc">
-               <normaloff>:/icons/resources/icons/icon-zoom-64.png</normaloff>:/icons/resources/icons/icon-zoom-64.png</iconset>
-             </property>
-             <property name="iconSize">
-              <size>
-               <width>20</width>
-               <height>20</height>
-              </size>
-             </property>
-             <property name="checkable">
-              <bool>true</bool>
-             </property>
-            </widget>
-           </item>
-           <item row="0" column="1">
-            <widget class="QToolButton" name="toolButtonPanSV">
-             <property name="minimumSize">
-              <size>
-               <width>28</width>
-               <height>28</height>
-              </size>
-             </property>
-             <property name="maximumSize">
-              <size>
-               <width>28</width>
-               <height>28</height>
-              </size>
-             </property>
-             <property name="toolTip">
-              <string>Shift plot</string>
-             </property>
-             <property name="icon">
-              <iconset resource="../resources.qrc">
-               <normaloff>:/icons/resources/icons/icon-move-64.png</normaloff>:/icons/resources/icons/icon-move-64.png</iconset>
-             </property>
-             <property name="iconSize">
-              <size>
-               <width>20</width>
-               <height>20</height>
-              </size>
-             </property>
-             <property name="checkable">
-              <bool>true</bool>
-             </property>
-            </widget>
-           </item>
-           <item row="0" column="7">
-            <widget class="QToolButton" name="toolButtonAnnotateSV">
-             <property name="minimumSize">
-              <size>
-               <width>28</width>
-               <height>28</height>
-              </size>
-             </property>
-             <property name="maximumSize">
-              <size>
-               <width>28</width>
-               <height>28</height>
-              </size>
-             </property>
-             <property name="toolTip">
-              <string>Add annotation</string>
-             </property>
-             <property name="icon">
-              <iconset resource="../resources.qrc">
-               <normaloff>:/icons/resources/icons/icon-annotate-64.png</normaloff>:/icons/resources/icons/icon-annotate-64.png</iconset>
-             </property>
-             <property name="iconSize">
-              <size>
-               <width>20</width>
-               <height>20</height>
-              </size>
-             </property>
-             <property name="checkable">
-              <bool>true</bool>
-             </property>
-            </widget>
-           </item>
-           <item row="0" column="8">
-            <widget class="QToolButton" name="toolButtonDistanceSV">
-             <property name="minimumSize">
-              <size>
-               <width>28</width>
-               <height>28</height>
-              </size>
-             </property>
-             <property name="maximumSize">
-              <size>
-               <width>28</width>
-               <height>28</height>
-              </size>
-             </property>
-             <property name="toolTip">
-              <string>Measure distance</string>
-             </property>
-             <property name="icon">
-              <iconset resource="../resources.qrc">
-               <normaloff>:/icons/resources/icons/icon-distance-64.png</normaloff>:/icons/resources/icons/icon-distance-64.png</iconset>
-             </property>
-             <property name="iconSize">
-              <size>
-               <width>20</width>
-               <height>20</height>
-              </size>
-             </property>
-             <property name="checkable">
-              <bool>true</bool>
-             </property>
-            </widget>
-           </item>
-          </layout>
-         </widget>
-        </item>
-       </layout>
-      </widget>
-      <widget class="QWidget" name="multiViewTab">
-       <attribute name="title">
-        <string>Multi View</string>
-       </attribute>
-       <layout class="QVBoxLayout" name="verticalLayout_6">
-        <item>
-         <widget class="QGroupBox" name="groupBoxMVControls">
-          <property name="minimumSize">
-           <size>
-            <width>0</width>
-            <height>40</height>
-           </size>
-          </property>
-          <property name="maximumSize">
-           <size>
-            <width>16777215</width>
-            <height>40</height>
-           </size>
-          </property>
-          <property name="title">
-           <string/>
-          </property>
-          <layout class="QGridLayout" name="gridLayoutInfoM_3">
-           <property name="topMargin">
-            <number>0</number>
-           </property>
-           <property name="bottomMargin">
-            <number>0</number>
-           </property>
-           <item row="0" column="1">
-            <widget class="QSpinBox" name="spinBoxMaxRows">
-             <property name="minimum">
-              <number>1</number>
-             </property>
-             <property name="maximum">
-              <number>6</number>
-             </property>
-             <property name="value">
-              <number>2</number>
-             </property>
-            </widget>
-           </item>
-           <item row="0" column="4">
-            <spacer name="horizontalSpacer_18">
-             <property name="orientation">
-              <enum>Qt::Horizontal</enum>
-             </property>
-             <property name="sizeHint" stdset="0">
-              <size>
-               <width>40</width>
-               <height>20</height>
-              </size>
-             </property>
-            </spacer>
-           </item>
-           <item row="0" column="2">
-            <widget class="QLabel" name="labelMaxCols">
-             <property name="text">
-              <string>Max cols</string>
-             </property>
-            </widget>
-           </item>
-           <item row="0" column="5">
-            <widget class="QComboBox" name="comboBoxPlots">
-             <property name="maximumSize">
-              <size>
-               <width>200</width>
-               <height>16777215</height>
-              </size>
-             </property>
-             <item>
-              <property name="text">
-               <string>New Item</string>
-              </property>
-             </item>
-            </widget>
-           </item>
-           <item row="0" column="6">
-            <widget class="QToolButton" name="toolButtonRemoveMVPlot">
-             <property name="minimumSize">
-              <size>
-               <width>28</width>
-               <height>28</height>
-              </size>
-             </property>
-             <property name="maximumSize">
-              <size>
-               <width>28</width>
-               <height>28</height>
-              </size>
-             </property>
-             <property name="layoutDirection">
-              <enum>Qt::LeftToRight</enum>
-             </property>
-             <property name="text">
-              <string>Remove</string>
-             </property>
-             <property name="icon">
-              <iconset resource="../resources.qrc">
-               <normaloff>:/icons/resources/icons/icon-delete-64.png</normaloff>:/icons/resources/icons/icon-delete-64.png</iconset>
-             </property>
-             <property name="iconSize">
-              <size>
-               <width>18</width>
-               <height>18</height>
-              </size>
-             </property>
-            </widget>
-           </item>
-           <item row="0" column="0">
-            <widget class="QLabel" name="labelMaxRows">
-             <property name="text">
-              <string>Max rows</string>
-             </property>
-            </widget>
-           </item>
-           <item row="0" column="3">
-            <widget class="QSpinBox" name="spinBoxMaxCols">
-             <property name="minimum">
-              <number>1</number>
-             </property>
-             <property name="maximum">
-              <number>8</number>
-             </property>
-             <property name="value">
-              <number>3</number>
-             </property>
-            </widget>
-           </item>
-           <item row="0" column="7">
-            <widget class="QToolButton" name="toolButtonRemoveAllMVPlots">
-             <property name="minimumSize">
-              <size>
-               <width>28</width>
-               <height>28</height>
-              </size>
-             </property>
-             <property name="maximumSize">
-              <size>
-               <width>28</width>
-               <height>28</height>
-              </size>
-             </property>
-             <property name="layoutDirection">
-              <enum>Qt::LeftToRight</enum>
-             </property>
-             <property name="text">
-              <string>Remove</string>
-             </property>
-             <property name="icon">
-              <iconset resource="../resources.qrc">
-               <normaloff>:/icons/resources/icons/icon-eraser-64.svg</normaloff>:/icons/resources/icons/icon-eraser-64.svg</iconset>
-             </property>
-             <property name="iconSize">
-              <size>
-               <width>18</width>
-               <height>18</height>
-              </size>
-             </property>
-            </widget>
-           </item>
-          </layout>
-         </widget>
-        </item>
-        <item>
-         <widget class="QWidget" name="widgetMultiView" native="true">
-          <property name="minimumSize">
-           <size>
-            <width>0</width>
-            <height>0</height>
-           </size>
-          </property>
-          <property name="cursor">
-           <cursorShape>CrossCursor</cursorShape>
-          </property>
-          <property name="toolTip">
-           <string>Remove selected plots from tree</string>
-          </property>
-         </widget>
-        </item>
-        <item>
-         <widget class="QGroupBox" name="groupBoxInfoMV">
-          <property name="minimumSize">
-           <size>
-            <width>0</width>
-            <height>40</height>
-           </size>
-          </property>
-          <property name="maximumSize">
-           <size>
-            <width>16777215</width>
-            <height>40</height>
-           </size>
-          </property>
-          <property name="title">
-           <string/>
-          </property>
-          <layout class="QGridLayout" name="gridLayoutInfoM">
-           <property name="topMargin">
-            <number>0</number>
-           </property>
-           <property name="bottomMargin">
-            <number>0</number>
-           </property>
-           <item row="0" column="2">
-            <widget class="QToolButton" name="toolButtonPanMV">
-             <property name="toolTip">
-              <string>Pan figure</string>
-             </property>
-             <property name="icon">
-              <iconset resource="../resources.qrc">
-               <normaloff>:/icons/resources/icons/icon-move-64.png</normaloff>:/icons/resources/icons/icon-move-64.png</iconset>
-             </property>
-             <property name="iconSize">
-              <size>
-               <width>18</width>
-               <height>18</height>
-              </size>
-             </property>
-            </widget>
-           </item>
-           <item row="0" column="5">
-            <widget class="QToolButton" name="toolButtonAxesMV">
-             <property name="toolTip">
-              <string>Axis borders and spacing</string>
-             </property>
-             <property name="icon">
-              <iconset resource="../resources.qrc">
-               <normaloff>:/icons/resources/icons/icon-rgb-64.png</normaloff>:/icons/resources/icons/icon-rgb-64.png</iconset>
-             </property>
-             <property name="iconSize">
-              <size>
-               <width>18</width>
-               <height>18</height>
-              </size>
-             </property>
-            </widget>
-           </item>
-           <item row="0" column="4">
-            <widget class="QToolButton" name="toolButtonPreferencesMV">
-             <property name="toolTip">
-              <string>Figure options</string>
-             </property>
-             <property name="icon">
-              <iconset resource="../resources.qrc">
-               <normaloff>:/icons/resources/icons/icon-axes-64.png</normaloff>:/icons/resources/icons/icon-axes-64.png</iconset>
-             </property>
-             <property name="iconSize">
-              <size>
-               <width>18</width>
-               <height>18</height>
-              </size>
-             </property>
-            </widget>
-           </item>
-           <item row="0" column="6">
-            <widget class="QToolButton" name="toolButtonSaveMV">
-             <property name="toolTip">
-              <string>Save image or data</string>
-             </property>
-             <property name="icon">
-              <iconset resource="../resources.qrc">
-               <normaloff>:/icons/resources/icons/icon-save-file-64.png</normaloff>:/icons/resources/icons/icon-save-file-64.png</iconset>
-             </property>
-             <property name="iconSize">
-              <size>
-               <width>18</width>
-               <height>18</height>
-              </size>
-             </property>
-            </widget>
-           </item>
-           <item row="0" column="3">
-            <widget class="QToolButton" name="toolButtonZoomMV">
-             <property name="toolTip">
-              <string>Zoom in/out</string>
-             </property>
-             <property name="icon">
-              <iconset resource="../resources.qrc">
-               <normaloff>:/icons/resources/icons/icon-zoom-64.png</normaloff>:/icons/resources/icons/icon-zoom-64.png</iconset>
-             </property>
-             <property name="iconSize">
-              <size>
-               <width>18</width>
-               <height>18</height>
-              </size>
-             </property>
-            </widget>
-           </item>
-           <item row="0" column="0">
-            <widget class="QToolButton" name="toolButtonHomeMV">
-             <property name="toolTip">
-              <string>Original view</string>
-             </property>
-             <property name="icon">
-              <iconset resource="../resources.qrc">
-               <normaloff>:/icons/resources/icons/icon-home-64.png</normaloff>:/icons/resources/icons/icon-home-64.png</iconset>
-             </property>
-             <property name="iconSize">
-              <size>
-               <width>18</width>
-               <height>18</height>
-              </size>
-             </property>
-            </widget>
-           </item>
-           <item row="0" column="7">
-            <layout class="QHBoxLayout" name="horizontalLayout_28">
-             <item>
-              <widget class="QLabel" name="labelInfoStatsLM">
-               <property name="maximumSize">
-                <size>
-                 <width>40</width>
-                 <height>16777215</height>
-                </size>
-               </property>
-               <property name="text">
-                <string>Stats:</string>
-               </property>
-              </widget>
-             </item>
-             <item>
-              <widget class="QLabel" name="labelInfoStatsM">
-               <property name="text">
-                <string/>
-               </property>
-              </widget>
-             </item>
-             <item>
-              <layout class="QVBoxLayout" name="verticalLayout_16">
-               <item>
-                <widget class="QLabel" name="labelInfoYM">
-                 <property name="font">
-                  <font>
-                   <family>Avenir</family>
-                   <pointsize>9</pointsize>
-                  </font>
-                 </property>
-                 <property name="text">
-                  <string>Y: 0</string>
-                 </property>
-                </widget>
-               </item>
-               <item>
-                <widget class="QLabel" name="labelInfoXM">
-                 <property name="font">
-                  <font>
-                   <family>Avenir</family>
-                   <pointsize>9</pointsize>
-                  </font>
-                 </property>
-                 <property name="text">
-                  <string>X: 0</string>
-                 </property>
-                </widget>
-               </item>
-              </layout>
-             </item>
-            </layout>
-           </item>
-          </layout>
-         </widget>
-        </item>
-       </layout>
-      </widget>
-      <widget class="QWidget" name="quickViewTab">
-       <attribute name="title">
-        <string>Quick View</string>
-       </attribute>
-       <widget class="QWidget" name="widgetQuickView" native="true">
-        <property name="geometry">
-         <rect>
-          <x>20</x>
-          <y>15</y>
-          <width>531</width>
-          <height>416</height>
-         </rect>
-        </property>
-        <property name="minimumSize">
-         <size>
-          <width>0</width>
-          <height>0</height>
-         </size>
-        </property>
-        <property name="cursor">
-         <cursorShape>CrossCursor</cursorShape>
-        </property>
-        <property name="toolTip">
-         <string>Remove selected plots from tree</string>
-        </property>
-       </widget>
-       <widget class="QGroupBox" name="groupBoxInfoM_2">
-        <property name="geometry">
-         <rect>
-          <x>20</x>
-          <y>460</y>
-          <width>500</width>
-          <height>40</height>
-         </rect>
-        </property>
-        <property name="minimumSize">
-         <size>
-          <width>0</width>
-          <height>40</height>
-         </size>
-        </property>
-        <property name="maximumSize">
-         <size>
-          <width>16777215</width>
-          <height>40</height>
-         </size>
-        </property>
-        <property name="title">
-         <string/>
-        </property>
-        <layout class="QGridLayout" name="gridLayoutInfoM_2">
-         <property name="topMargin">
-          <number>0</number>
-         </property>
-         <property name="bottomMargin">
-          <number>0</number>
-         </property>
-         <item row="0" column="0">
-          <widget class="QToolButton" name="toolButtonHomeQV">
-           <property name="toolTip">
-            <string>Original view</string>
-           </property>
-           <property name="icon">
-            <iconset resource="../resources.qrc">
-             <normaloff>:/icons/resources/icons/icon-home-64.png</normaloff>:/icons/resources/icons/icon-home-64.png</iconset>
-           </property>
-           <property name="iconSize">
-            <size>
-             <width>18</width>
-             <height>18</height>
-            </size>
-           </property>
-          </widget>
-         </item>
-         <item row="0" column="2">
-          <widget class="QToolButton" name="toolButtonPanQV">
-           <property name="toolTip">
-            <string>Pan figure</string>
-           </property>
-           <property name="icon">
-            <iconset resource="../resources.qrc">
-             <normaloff>:/icons/resources/icons/icon-move-64.png</normaloff>:/icons/resources/icons/icon-move-64.png</iconset>
-           </property>
-           <property name="iconSize">
-            <size>
-             <width>18</width>
-             <height>18</height>
-            </size>
-           </property>
-          </widget>
-         </item>
-         <item row="0" column="3">
-          <widget class="QToolButton" name="toolButtonZoomQV">
-           <property name="toolTip">
-            <string>Zoom in/out</string>
-           </property>
-           <property name="icon">
-            <iconset resource="../resources.qrc">
-             <normaloff>:/icons/resources/icons/icon-zoom-64.png</normaloff>:/icons/resources/icons/icon-zoom-64.png</iconset>
-           </property>
-           <property name="iconSize">
-            <size>
-             <width>18</width>
-             <height>18</height>
-            </size>
-           </property>
-          </widget>
-         </item>
-         <item row="0" column="4">
-          <widget class="QToolButton" name="toolButtonSaveQV">
-           <property name="toolTip">
-            <string>Save image or data</string>
-           </property>
-           <property name="icon">
-            <iconset resource="../resources.qrc">
-             <normaloff>:/icons/resources/icons/icon-save-file-64.png</normaloff>:/icons/resources/icons/icon-save-file-64.png</iconset>
-           </property>
-           <property name="iconSize">
-            <size>
-             <width>18</width>
-             <height>18</height>
-            </size>
-           </property>
-          </widget>
-         </item>
-         <item row="0" column="5">
-          <spacer name="horizontalSpacer_6">
-           <property name="orientation">
-            <enum>Qt::Horizontal</enum>
-           </property>
-           <property name="sizeHint" stdset="0">
-            <size>
-             <width>40</width>
-             <height>20</height>
-            </size>
-           </property>
-          </spacer>
-         </item>
-        </layout>
-       </widget>
-      </widget>
-     </widget>
-    </item>
-   </layout>
-  </widget>
-  <widget class="QMenuBar" name="menubar">
-   <property name="geometry">
-    <rect>
-     <x>0</x>
-     <y>0</y>
-     <width>1123</width>
-     <height>24</height>
-    </rect>
-   </property>
-   <property name="font">
-    <font>
-     <pointsize>12</pointsize>
-    </font>
-   </property>
-   <widget class="QMenu" name="menuFile">
-    <property name="font">
-     <font>
-      <pointsize>12</pointsize>
-     </font>
-    </property>
-    <property name="title">
-     <string>File</string>
-    </property>
-    <addaction name="actionOpenSample"/>
-    <addaction name="actionOpenDirectory"/>
-    <addaction name="actionSpotData"/>
-    <addaction name="separator"/>
-    <addaction name="actionSave"/>
-    <addaction name="separator"/>
-    <addaction name="actionReset"/>
-    <addaction name="actionImportFiles"/>
-   </widget>
-   <widget class="QMenu" name="menuPlot">
-    <property name="font">
-     <font>
-      <pointsize>12</pointsize>
-     </font>
-    </property>
-    <property name="title">
-     <string>Plot</string>
-    </property>
-    <addaction name="actionCorrelation"/>
-    <addaction name="actionHistograms"/>
-    <addaction name="actionBiPlot"/>
-    <addaction name="actionTernary"/>
-    <addaction name="actionTEC"/>
-    <addaction name="actionRadar"/>
-    <addaction name="actionCluster"/>
-    <addaction name="separator"/>
-    <addaction name="actionSavePlotToTree"/>
-   </widget>
-   <widget class="QMenu" name="menuAnalyze">
-    <property name="font">
-     <font>
-      <pointsize>12</pointsize>
-     </font>
-    </property>
-    <property name="title">
-     <string>Analyze</string>
-    </property>
-    <addaction name="actionFilter_Tools"/>
-    <addaction name="actionPolygon"/>
-    <addaction name="actionCluster_Mask"/>
-    <addaction name="actionNoise_reduction"/>
-    <addaction name="separator"/>
-    <addaction name="actionCompare_Spot_Map"/>
-    <addaction name="actionProfiles"/>
-    <addaction name="actionBatch_Process"/>
-   </widget>
-   <widget class="QMenu" name="menuHelp">
-    <property name="font">
-     <font>
-      <pointsize>12</pointsize>
-     </font>
-    </property>
-    <property name="title">
-     <string>Help</string>
-    </property>
-   </widget>
-   <widget class="QMenu" name="menuLaME">
-    <property name="font">
-     <font>
-      <pointsize>12</pointsize>
-      <bold>true</bold>
-     </font>
-    </property>
-    <property name="title">
-     <string>LaME</string>
-    </property>
-    <addaction name="actionAbout"/>
-    <addaction name="separator"/>
-    <addaction name="actionPreferences"/>
-    <addaction name="separator"/>
-    <addaction name="actionQuit_LaME"/>
-   </widget>
-   <addaction name="menuLaME"/>
-   <addaction name="menuFile"/>
-   <addaction name="menuPlot"/>
-   <addaction name="menuAnalyze"/>
-   <addaction name="menuHelp"/>
-  </widget>
-  <widget class="QStatusBar" name="statusbar">
-   <property name="font">
-    <font>
-     <pointsize>11</pointsize>
-    </font>
-   </property>
-  </widget>
-  <widget class="QToolBar" name="toolBar">
-   <property name="font">
-    <font>
-     <pointsize>12</pointsize>
-    </font>
-   </property>
-   <property name="windowTitle">
-    <string>toolBar</string>
-   </property>
-   <property name="toolTip">
-    <string>profile tools</string>
-   </property>
-   <property name="iconSize">
-    <size>
-     <width>24</width>
-     <height>24</height>
-    </size>
-   </property>
-   <attribute name="toolBarArea">
-    <enum>TopToolBarArea</enum>
-   </attribute>
-   <attribute name="toolBarBreak">
-    <bool>false</bool>
-   </attribute>
-   <addaction name="actionOpenSample"/>
-   <addaction name="actionOpenDirectory"/>
-   <addaction name="actionSelectAnalytes"/>
-   <addaction name="actionBatch_Process"/>
-   <addaction name="actionSavePlotToTree"/>
-   <addaction name="separator"/>
-   <addaction name="actionSpotData"/>
-   <addaction name="actionFilter_Tools"/>
-   <addaction name="actionPolygon"/>
-   <addaction name="actionCluster_Mask"/>
-   <addaction name="actionNoise_reduction"/>
-   <addaction name="separator"/>
-   <addaction name="actionCorrelation"/>
-   <addaction name="actionHistograms"/>
-   <addaction name="actionBiPlot"/>
-   <addaction name="actionTernary"/>
-   <addaction name="actionTEC"/>
-   <addaction name="actionCluster"/>
-   <addaction name="separator"/>
-   <addaction name="actionProfiles"/>
-   <addaction name="actionCalculator"/>
-   <addaction name="separator"/>
-   <addaction name="actionReset"/>
-  </widget>
-  <widget class="QDockWidget" name="dockWidgetLeftToolbox">
-   <property name="sizePolicy">
-    <sizepolicy hsizetype="Fixed" vsizetype="Preferred">
-     <horstretch>0</horstretch>
-     <verstretch>0</verstretch>
-    </sizepolicy>
-   </property>
-   <property name="minimumSize">
-    <size>
-     <width>300</width>
-     <height>62</height>
-    </size>
-   </property>
-   <property name="features">
-    <set>QDockWidget::DockWidgetFloatable</set>
-   </property>
-   <property name="allowedAreas">
-    <set>Qt::LeftDockWidgetArea|Qt::RightDockWidgetArea</set>
-   </property>
-   <property name="windowTitle">
-    <string>Control Toolbox</string>
-   </property>
-   <attribute name="dockWidgetArea">
-    <number>1</number>
-   </attribute>
-   <widget class="QWidget" name="dockWidgetContents">
-    <widget class="QToolBox" name="toolBox">
-     <property name="enabled">
-      <bool>true</bool>
-     </property>
-     <property name="geometry">
-      <rect>
-       <x>0</x>
-       <y>0</y>
-       <width>300</width>
-       <height>861</height>
-      </rect>
-     </property>
-     <property name="minimumSize">
-      <size>
-       <width>300</width>
-       <height>0</height>
-      </size>
-     </property>
-     <property name="maximumSize">
-      <size>
-       <width>300</width>
-       <height>16777215</height>
-      </size>
-     </property>
-     <property name="font">
-      <font>
-       <pointsize>12</pointsize>
-      </font>
-     </property>
-     <property name="toolTip">
-      <string>Activates the crop tool</string>
-     </property>
-     <property name="currentIndex">
-      <number>3</number>
-     </property>
-     <widget class="QWidget" name="SelectAnalytePage">
-      <property name="enabled">
-       <bool>true</bool>
-      </property>
-      <property name="geometry">
-       <rect>
-        <x>0</x>
-        <y>0</y>
-        <width>300</width>
-        <height>531</height>
-       </rect>
-      </property>
-      <attribute name="label">
-       <string>Samples and Fields</string>
-      </attribute>
-      <widget class="QGroupBox" name="groupBoxSampleOptions">
-       <property name="geometry">
-        <rect>
-         <x>4</x>
-         <y>0</y>
-         <width>291</width>
-         <height>146</height>
-        </rect>
-       </property>
-       <property name="title">
-        <string/>
-       </property>
-       <widget class="QWidget" name="formLayoutWidget_3">
-        <property name="geometry">
-         <rect>
-          <x>5</x>
-          <y>5</y>
-          <width>281</width>
-          <height>136</height>
-         </rect>
-        </property>
-        <layout class="QFormLayout" name="formLayout_3">
-         <item row="0" column="0">
-          <widget class="QLabel" name="labelSample">
-           <property name="font">
-            <font>
-             <pointsize>11</pointsize>
-            </font>
-           </property>
-           <property name="text">
-            <string>Sample</string>
-           </property>
-          </widget>
-         </item>
-         <item row="0" column="1">
-          <widget class="QComboBox" name="comboBoxSampleId">
-           <property name="maximumSize">
-            <size>
-             <width>200</width>
-             <height>16777215</height>
-            </size>
-           </property>
-           <property name="font">
-            <font>
-             <pointsize>11</pointsize>
-            </font>
-           </property>
-           <property name="toolTip">
-            <string>Select sample to analyze</string>
-           </property>
-           <item>
-            <property name="text">
-             <string>Open file/directory to start</string>
-            </property>
-           </item>
-          </widget>
-         </item>
-         <item row="1" column="0">
-          <widget class="QLabel" name="labelReferenceValue">
-           <property name="font">
-            <font>
-             <pointsize>11</pointsize>
-            </font>
-           </property>
-           <property name="text">
-            <string>Ref. value</string>
-           </property>
-           <property name="alignment">
-            <set>Qt::AlignCenter</set>
-           </property>
-          </widget>
-         </item>
-         <item row="1" column="1">
-          <widget class="QComboBox" name="comboBoxRefMaterial">
-           <property name="maximumSize">
-            <size>
-             <width>200</width>
-             <height>16777215</height>
-            </size>
-           </property>
-           <property name="font">
-            <font>
-             <pointsize>11</pointsize>
-            </font>
-           </property>
-           <property name="toolTip">
-            <string>Select reference for normalizing chemistry</string>
-           </property>
-          </widget>
-         </item>
-         <item row="2" column="0">
-          <widget class="QLabel" name="labelDataScaling">
-           <property name="font">
-            <font>
-             <pointsize>11</pointsize>
-            </font>
-           </property>
-           <property name="text">
-            <string>Data scaling</string>
-           </property>
-          </widget>
-         </item>
-         <item row="2" column="1">
-          <widget class="QComboBox" name="comboBoxNorm">
-           <property name="maximumSize">
-            <size>
-             <width>200</width>
-             <height>16777215</height>
-            </size>
-           </property>
-           <property name="font">
-            <font>
-             <pointsize>11</pointsize>
-            </font>
-           </property>
-           <property name="toolTip">
-            <string>&lt;html&gt;&lt;head/&gt;&lt;body&gt;&lt;p&gt;Switch between linear/log normalization for all analytes,&lt;/p&gt;&lt;p&gt;to change for individual analytes, use the analyte select tool&lt;/p&gt;&lt;/body&gt;&lt;/html&gt;</string>
-           </property>
-           <property name="editable">
-            <bool>false</bool>
-           </property>
-           <item>
-            <property name="text">
-             <string>linear</string>
-            </property>
-           </item>
-           <item>
-            <property name="text">
-             <string>log</string>
-            </property>
-           </item>
-           <item>
-            <property name="text">
-             <string>mixed</string>
-            </property>
-           </item>
-          </widget>
-         </item>
-         <item row="3" column="1">
-          <widget class="QComboBox" name="comboBoxCorrelationMethod">
-           <property name="maximumSize">
-            <size>
-             <width>200</width>
-             <height>16777215</height>
-            </size>
-           </property>
-           <property name="font">
-            <font>
-             <pointsize>11</pointsize>
-            </font>
-           </property>
-           <property name="toolTip">
-            <string>Choose correlation method</string>
-           </property>
-           <item>
-            <property name="text">
-             <string>None</string>
-            </property>
-           </item>
-           <item>
-            <property name="text">
-             <string>Pearson</string>
-            </property>
-           </item>
-           <item>
-            <property name="text">
-             <string>Spearman</string>
-            </property>
-           </item>
-           <item>
-            <property name="text">
-             <string>Kendall</string>
-            </property>
-           </item>
-          </widget>
-         </item>
-         <item row="3" column="0">
-          <widget class="QLabel" name="labelCorrelationMethod">
-           <property name="font">
-            <font>
-             <pointsize>11</pointsize>
-            </font>
-           </property>
-           <property name="text">
-            <string>Corr. Method</string>
-           </property>
-          </widget>
-         </item>
-        </layout>
-       </widget>
-      </widget>
-      <widget class="QGroupBox" name="groupBox_3">
-       <property name="geometry">
-        <rect>
-         <x>4</x>
-         <y>150</y>
-         <width>291</width>
-         <height>66</height>
-        </rect>
-       </property>
-       <property name="toolTip">
-        <string/>
-       </property>
-       <property name="title">
-        <string>Map extent</string>
-       </property>
-       <widget class="QWidget" name="horizontalLayoutWidget_12">
-        <property name="geometry">
-         <rect>
-          <x>5</x>
-          <y>20</y>
-          <width>281</width>
-          <height>41</height>
-         </rect>
-        </property>
-        <layout class="QHBoxLayout" name="horizontalLayout_16">
-         <item>
-          <widget class="QToolButton" name="toolButtonFullView">
-           <property name="minimumSize">
-            <size>
-             <width>32</width>
-             <height>32</height>
-            </size>
-           </property>
-           <property name="maximumSize">
-            <size>
-             <width>32</width>
-             <height>32</height>
-            </size>
-           </property>
-           <property name="toolTip">
-            <string>Restore original extent</string>
-           </property>
-           <property name="text">
-            <string>...</string>
-           </property>
-           <property name="icon">
-            <iconset resource="../resources.qrc">
-             <normaloff>:/icons/resources/icons/icon-fit-to-width-64.png</normaloff>:/icons/resources/icons/icon-fit-to-width-64.png</iconset>
-           </property>
-           <property name="iconSize">
-            <size>
-             <width>24</width>
-             <height>24</height>
-            </size>
-           </property>
-          </widget>
-         </item>
-         <item>
-          <widget class="QToolButton" name="toolButtonCrop">
-           <property name="minimumSize">
-            <size>
-             <width>32</width>
-             <height>32</height>
-            </size>
-           </property>
-           <property name="maximumSize">
-            <size>
-             <width>32</width>
-             <height>32</height>
-            </size>
-           </property>
-           <property name="toolTip">
-            <string>Activates the crop tool</string>
-           </property>
-           <property name="text">
-            <string>...</string>
-           </property>
-           <property name="icon">
-            <iconset resource="../resources.qrc">
-             <normaloff>:/icons/resources/icons/icon-crop-64.png</normaloff>:/icons/resources/icons/icon-crop-64.png</iconset>
-           </property>
-           <property name="iconSize">
-            <size>
-             <width>24</width>
-             <height>24</height>
-            </size>
-           </property>
-           <property name="checkable">
-            <bool>true</bool>
-           </property>
-          </widget>
-         </item>
-         <item>
-          <spacer name="horizontalSpacer_8">
-           <property name="orientation">
-            <enum>Qt::Horizontal</enum>
-           </property>
-           <property name="sizeHint" stdset="0">
-            <size>
-             <width>40</width>
-             <height>20</height>
-            </size>
-           </property>
-          </spacer>
-         </item>
-         <item>
-          <widget class="QToolButton" name="toolButtonSwapXY">
-           <property name="minimumSize">
-            <size>
-             <width>32</width>
-             <height>32</height>
-            </size>
-           </property>
-           <property name="maximumSize">
-            <size>
-             <width>32</width>
-             <height>32</height>
-            </size>
-           </property>
-           <property name="toolTip">
-            <string>Swap X/Y</string>
-           </property>
-           <property name="text">
-            <string>...</string>
-           </property>
-           <property name="icon">
-            <iconset resource="../resources.qrc">
-             <normaloff>:/icons/resources/icons/icon-swap-64.png</normaloff>:/icons/resources/icons/icon-swap-64.png</iconset>
-           </property>
-           <property name="iconSize">
-            <size>
-             <width>24</width>
-             <height>24</height>
-            </size>
-           </property>
-           <property name="checkable">
-            <bool>true</bool>
-           </property>
-          </widget>
-         </item>
-        </layout>
-       </widget>
-      </widget>
-      <widget class="QWidget" name="widgetHistView" native="true">
-       <property name="geometry">
-        <rect>
-         <x>2</x>
-         <y>225</y>
-         <width>296</width>
-         <height>176</height>
-        </rect>
-       </property>
-       <property name="font">
-        <font>
-         <pointsize>8</pointsize>
-        </font>
-       </property>
-       <property name="toolTip">
-        <string>Histogram of active map</string>
-       </property>
-       <property name="autoFillBackground">
-        <bool>false</bool>
-       </property>
-      </widget>
-      <widget class="QGroupBox" name="groupBoxAutoscale">
-       <property name="geometry">
-        <rect>
-         <x>5</x>
-         <y>400</y>
-         <width>291</width>
-         <height>131</height>
-        </rect>
-       </property>
-       <property name="title">
-        <string>Autoscale</string>
-       </property>
-       <widget class="QWidget" name="gridLayoutWidget_7">
-        <property name="geometry">
-         <rect>
-          <x>5</x>
-          <y>65</y>
-          <width>281</width>
-          <height>61</height>
-         </rect>
-        </property>
-        <layout class="QGridLayout" name="gridLayout_11">
-         <item row="1" column="2">
-          <widget class="QDoubleSpinBox" name="doubleSpinBoxUB">
-           <property name="font">
-            <font>
-             <pointsize>11</pointsize>
-            </font>
-           </property>
-           <property name="alignment">
-            <set>Qt::AlignRight|Qt::AlignTrailing|Qt::AlignVCenter</set>
-           </property>
-           <property name="keyboardTracking">
-            <bool>false</bool>
-           </property>
-          </widget>
-         </item>
-         <item row="1" column="1">
-          <widget class="QDoubleSpinBox" name="doubleSpinBoxLB">
-           <property name="font">
-            <font>
-             <pointsize>11</pointsize>
-            </font>
-           </property>
-           <property name="alignment">
-            <set>Qt::AlignRight|Qt::AlignTrailing|Qt::AlignVCenter</set>
-           </property>
-           <property name="keyboardTracking">
-            <bool>false</bool>
-           </property>
-          </widget>
-         </item>
-         <item row="2" column="1">
-          <widget class="QDoubleSpinBox" name="doubleSpinBoxDLB">
-           <property name="font">
-            <font>
-             <pointsize>11</pointsize>
-            </font>
-           </property>
-           <property name="alignment">
-            <set>Qt::AlignRight|Qt::AlignTrailing|Qt::AlignVCenter</set>
-           </property>
-           <property name="keyboardTracking">
-            <bool>false</bool>
-           </property>
-          </widget>
-         </item>
-         <item row="1" column="0">
-          <widget class="QLabel" name="labelQuantileBounds">
-           <property name="font">
-            <font>
-             <pointsize>11</pointsize>
-            </font>
-           </property>
-           <property name="text">
-            <string>Quantile bounds</string>
-           </property>
-           <property name="alignment">
-            <set>Qt::AlignRight|Qt::AlignTrailing|Qt::AlignVCenter</set>
-           </property>
-          </widget>
-         </item>
-         <item row="2" column="2">
-          <widget class="QDoubleSpinBox" name="doubleSpinBoxDUB">
-           <property name="font">
-            <font>
-             <pointsize>11</pointsize>
-            </font>
-           </property>
-           <property name="alignment">
-            <set>Qt::AlignRight|Qt::AlignTrailing|Qt::AlignVCenter</set>
-           </property>
-           <property name="keyboardTracking">
-            <bool>false</bool>
-           </property>
-          </widget>
-         </item>
-         <item row="2" column="0">
-          <widget class="QLabel" name="labelDifferenceBounds">
-           <property name="font">
-            <font>
-             <pointsize>11</pointsize>
-            </font>
-           </property>
-           <property name="text">
-            <string>Difference bound</string>
-           </property>
-           <property name="alignment">
-            <set>Qt::AlignRight|Qt::AlignTrailing|Qt::AlignVCenter</set>
-           </property>
-          </widget>
-         </item>
-        </layout>
-       </widget>
-       <widget class="QWidget" name="horizontalLayoutWidget_16">
-        <property name="geometry">
-         <rect>
-          <x>5</x>
-          <y>20</y>
-          <width>281</width>
-          <height>41</height>
-         </rect>
-        </property>
-        <layout class="QHBoxLayout" name="horizontalLayout_21">
-         <item>
-          <widget class="QToolButton" name="toolButtonAutoScale">
-           <property name="minimumSize">
-            <size>
-             <width>32</width>
-             <height>32</height>
-            </size>
-           </property>
-           <property name="maximumSize">
-            <size>
-             <width>32</width>
-             <height>32</height>
-            </size>
-           </property>
-           <property name="toolTip">
-            <string>Autoscale map</string>
-           </property>
-           <property name="text">
-            <string>...</string>
-           </property>
-           <property name="icon">
-            <iconset resource="../resources.qrc">
-             <normaloff>:/icons/resources/icons/icon-autoscale-64.png</normaloff>:/icons/resources/icons/icon-autoscale-64.png</iconset>
-           </property>
-           <property name="iconSize">
-            <size>
-             <width>24</width>
-             <height>24</height>
-            </size>
-           </property>
-           <property name="checkable">
-            <bool>true</bool>
-           </property>
-           <property name="checked">
-            <bool>true</bool>
-           </property>
-          </widget>
-         </item>
-         <item>
-          <widget class="QToolButton" name="toolButtonScaleEqualize">
-           <property name="minimumSize">
-            <size>
-             <width>32</width>
-             <height>32</height>
-            </size>
-           </property>
-           <property name="maximumSize">
-            <size>
-             <width>32</width>
-             <height>32</height>
-            </size>
-           </property>
-           <property name="font">
-            <font>
-             <pointsize>11</pointsize>
-            </font>
-           </property>
-           <property name="toolTip">
-            <string>Equalize colormap to histogram</string>
-           </property>
-           <property name="text">
-            <string>...</string>
-           </property>
-           <property name="icon">
-            <iconset resource="../resources.qrc">
-             <normaloff>:/icons/resources/icons/icon-histeq-64.png</normaloff>:/icons/resources/icons/icon-histeq-64.png</iconset>
-           </property>
-           <property name="iconSize">
-            <size>
-             <width>24</width>
-             <height>24</height>
-            </size>
-           </property>
-           <property name="checkable">
-            <bool>true</bool>
-           </property>
-          </widget>
-         </item>
-         <item>
-          <spacer name="horizontalSpacer_11">
-           <property name="orientation">
-            <enum>Qt::Horizontal</enum>
-           </property>
-           <property name="sizeHint" stdset="0">
-            <size>
-             <width>40</width>
-             <height>20</height>
-            </size>
-           </property>
-          </spacer>
-         </item>
-         <item>
-          <widget class="QCheckBox" name="checkBoxShowHistCmap">
-           <property name="text">
-            <string>Show with colormap</string>
-           </property>
-           <property name="checked">
-            <bool>true</bool>
-           </property>
-          </widget>
-         </item>
-        </layout>
-       </widget>
-      </widget>
-     </widget>
-     <widget class="QWidget" name="PreprocessPage">
-      <property name="enabled">
-       <bool>true</bool>
-      </property>
-      <property name="geometry">
-       <rect>
-        <x>0</x>
-        <y>0</y>
-        <width>300</width>
-        <height>531</height>
-       </rect>
-      </property>
-      <attribute name="label">
-       <string>Preprocess</string>
-      </attribute>
-      <widget class="QGroupBox" name="groupBoxHistogram">
-       <property name="geometry">
-        <rect>
-         <x>4</x>
-         <y>-5</y>
-         <width>291</width>
-         <height>151</height>
-        </rect>
-       </property>
-       <property name="title">
-        <string>Histogram</string>
-       </property>
-       <widget class="QWidget" name="horizontalLayoutWidget_17">
-        <property name="geometry">
-         <rect>
-          <x>5</x>
-          <y>20</y>
-          <width>281</width>
-          <height>128</height>
-         </rect>
-        </property>
-        <layout class="QHBoxLayout" name="horizontalLayout_22">
-         <item>
-          <layout class="QFormLayout" name="formLayout_10">
-           <item row="0" column="0">
-            <widget class="QComboBox" name="comboBoxHistFieldType">
-             <property name="sizePolicy">
-              <sizepolicy hsizetype="Expanding" vsizetype="Fixed">
-               <horstretch>0</horstretch>
-               <verstretch>0</verstretch>
-              </sizepolicy>
-             </property>
-             <property name="font">
-              <font>
-               <pointsize>11</pointsize>
-              </font>
-             </property>
-             <property name="toolTip">
-              <string>Select field for x-axis or top vertex of ternary</string>
-             </property>
-             <item>
-              <property name="text">
-               <string>Analyte</string>
-              </property>
-             </item>
-             <item>
-              <property name="text">
-               <string>Ratio</string>
-              </property>
-             </item>
-            </widget>
-           </item>
-           <item row="0" column="1">
-            <widget class="QComboBox" name="comboBoxHistField">
-             <property name="sizePolicy">
-              <sizepolicy hsizetype="Expanding" vsizetype="Fixed">
-               <horstretch>0</horstretch>
-               <verstretch>0</verstretch>
-              </sizepolicy>
-             </property>
-             <property name="font">
-              <font>
-               <pointsize>11</pointsize>
-              </font>
-             </property>
-             <property name="toolTip">
-              <string>Select field for x-axis or top ternary vertex</string>
-             </property>
-             <item>
-              <property name="text">
-               <string>New Item</string>
-              </property>
-             </item>
-            </widget>
-           </item>
-           <item row="1" column="0">
-            <widget class="QLabel" name="labelBinWidth">
-             <property name="font">
-              <font>
-               <pointsize>11</pointsize>
-              </font>
-             </property>
-             <property name="text">
-              <string>Bin width</string>
-             </property>
-             <property name="alignment">
-              <set>Qt::AlignRight|Qt::AlignTrailing|Qt::AlignVCenter</set>
-             </property>
-            </widget>
-           </item>
-           <item row="1" column="1">
-            <widget class="QSpinBox" name="spinBoxBinWidth">
-             <property name="sizePolicy">
-              <sizepolicy hsizetype="Expanding" vsizetype="Fixed">
-               <horstretch>0</horstretch>
-               <verstretch>0</verstretch>
-              </sizepolicy>
-             </property>
-             <property name="font">
-              <font>
-               <pointsize>11</pointsize>
-              </font>
-             </property>
-             <property name="alignment">
-              <set>Qt::AlignRight|Qt::AlignTrailing|Qt::AlignVCenter</set>
-             </property>
-             <property name="keyboardTracking">
-              <bool>false</bool>
-             </property>
-            </widget>
-           </item>
-           <item row="2" column="0">
-            <widget class="QLabel" name="labelNoBins">
-             <property name="font">
-              <font>
-               <pointsize>11</pointsize>
-              </font>
-             </property>
-             <property name="text">
-              <string>No. bins</string>
-             </property>
-             <property name="alignment">
-              <set>Qt::AlignRight|Qt::AlignTrailing|Qt::AlignVCenter</set>
-             </property>
-            </widget>
-           </item>
-           <item row="2" column="1">
-            <widget class="QSpinBox" name="spinBoxNBins">
-             <property name="sizePolicy">
-              <sizepolicy hsizetype="Expanding" vsizetype="Fixed">
-               <horstretch>0</horstretch>
-               <verstretch>0</verstretch>
-              </sizepolicy>
-             </property>
-             <property name="font">
-              <font>
-               <pointsize>11</pointsize>
-              </font>
-             </property>
-             <property name="alignment">
-              <set>Qt::AlignRight|Qt::AlignTrailing|Qt::AlignVCenter</set>
-             </property>
-             <property name="keyboardTracking">
-              <bool>false</bool>
-             </property>
-             <property name="minimum">
-              <number>1</number>
-             </property>
-             <property name="maximum">
-              <number>500</number>
-             </property>
-             <property name="stepType">
-              <enum>QAbstractSpinBox::AdaptiveDecimalStepType</enum>
-             </property>
-            </widget>
-           </item>
-           <item row="3" column="0">
-            <widget class="QLabel" name="labelHistType">
-             <property name="text">
-              <string>Histogram type</string>
-             </property>
-            </widget>
-           </item>
-           <item row="3" column="1">
-            <widget class="QComboBox" name="comboBoxHistType">
-             <property name="sizePolicy">
-              <sizepolicy hsizetype="Expanding" vsizetype="Fixed">
-               <horstretch>0</horstretch>
-               <verstretch>0</verstretch>
-              </sizepolicy>
-             </property>
-             <item>
-              <property name="text">
-               <string>PDF</string>
-              </property>
-             </item>
-             <item>
-              <property name="text">
-               <string>CDF</string>
-              </property>
-             </item>
-            </widget>
-           </item>
-          </layout>
-         </item>
-         <item>
-          <layout class="QVBoxLayout" name="verticalLayout_8">
-           <item>
-            <widget class="QToolButton" name="toolButtonKDE">
-             <property name="minimumSize">
-              <size>
-               <width>32</width>
-               <height>32</height>
-              </size>
-             </property>
-             <property name="maximumSize">
-              <size>
-               <width>32</width>
-               <height>32</height>
-              </size>
-             </property>
-             <property name="text">
-              <string>...</string>
-             </property>
-             <property name="icon">
-              <iconset resource="../resources.qrc">
-               <normaloff>:/icons/resources/icons/icon-KDE-64.png</normaloff>:/icons/resources/icons/icon-KDE-64.png</iconset>
-             </property>
-             <property name="iconSize">
-              <size>
-               <width>24</width>
-               <height>24</height>
-              </size>
-             </property>
-             <property name="checkable">
-              <bool>true</bool>
-             </property>
-            </widget>
-           </item>
-           <item>
-            <spacer name="verticalSpacer_7">
-             <property name="orientation">
-              <enum>Qt::Vertical</enum>
-             </property>
-             <property name="sizeHint" stdset="0">
-              <size>
-               <width>20</width>
-               <height>40</height>
-              </size>
-             </property>
-            </spacer>
-           </item>
-           <item>
-            <widget class="QToolButton" name="toolButtonHistogramReset">
-             <property name="minimumSize">
-              <size>
-               <width>32</width>
-               <height>32</height>
-              </size>
-             </property>
-             <property name="maximumSize">
-              <size>
-               <width>32</width>
-               <height>32</height>
-              </size>
-             </property>
-             <property name="font">
-              <font>
-               <pointsize>11</pointsize>
-              </font>
-             </property>
-             <property name="toolTip">
-              <string>Reset histogram axes</string>
-             </property>
-             <property name="text">
-              <string>Reset</string>
-             </property>
-             <property name="icon">
-              <iconset resource="../resources.qrc">
-               <normaloff>:/icons/resources/icons/icon-reset-64.png</normaloff>:/icons/resources/icons/icon-reset-64.png</iconset>
-             </property>
-             <property name="iconSize">
-              <size>
-               <width>24</width>
-               <height>24</height>
-              </size>
-             </property>
-            </widget>
-           </item>
-          </layout>
-         </item>
-        </layout>
-       </widget>
-      </widget>
-      <widget class="QGroupBox" name="groupBoxNoiseReduction">
-       <property name="geometry">
-        <rect>
-         <x>5</x>
-         <y>150</y>
-         <width>291</width>
-         <height>191</height>
-        </rect>
-       </property>
-       <property name="title">
-        <string>Noise Reduction</string>
-       </property>
-       <widget class="QWidget" name="formLayoutWidget_5">
-        <property name="geometry">
-         <rect>
-          <x>5</x>
-          <y>20</y>
-          <width>286</width>
-          <height>168</height>
-         </rect>
-        </property>
-        <layout class="QFormLayout" name="formLayout_9">
-         <item row="0" column="0">
-          <widget class="QLabel" name="labelMethods">
-           <property name="font">
-            <font>
-             <pointsize>11</pointsize>
-            </font>
-           </property>
-           <property name="text">
-            <string>Method</string>
-           </property>
-          </widget>
-         </item>
-         <item row="0" column="1">
-          <widget class="QComboBox" name="comboBoxNoiseReductionMethod">
-           <property name="maximumSize">
-            <size>
-             <width>150</width>
-             <height>16777215</height>
-            </size>
-           </property>
-           <property name="font">
-            <font>
-             <pointsize>11</pointsize>
-            </font>
-           </property>
-           <item>
-            <property name="text">
-             <string>none</string>
-            </property>
-           </item>
-           <item>
-            <property name="text">
-             <string>median</string>
-            </property>
-           </item>
-           <item>
-            <property name="text">
-             <string>Gaussian</string>
-            </property>
-           </item>
-           <item>
-            <property name="text">
-             <string>Wiener</string>
-            </property>
-           </item>
-           <item>
-            <property name="text">
-             <string>edge-preserving</string>
-            </property>
-           </item>
-           <item>
-            <property name="text">
-             <string>bilateral</string>
-            </property>
-           </item>
-          </widget>
-         </item>
-         <item row="1" column="0">
-          <widget class="QLabel" name="labelNoiseOption1">
-           <property name="font">
-            <font>
-             <pointsize>11</pointsize>
-            </font>
-           </property>
-           <property name="text">
-            <string>Option 1</string>
-           </property>
-           <property name="alignment">
-            <set>Qt::AlignCenter</set>
-           </property>
-          </widget>
-         </item>
-         <item row="1" column="1">
-          <widget class="QSpinBox" name="spinBoxNoiseOption1">
-           <property name="maximumSize">
-            <size>
-             <width>150</width>
-             <height>16777215</height>
-            </size>
-           </property>
-           <property name="font">
-            <font>
-             <pointsize>11</pointsize>
-            </font>
-           </property>
-           <property name="toolTip">
-            <string>Set smoothing for noise reduction filter</string>
-           </property>
-           <property name="alignment">
-            <set>Qt::AlignRight|Qt::AlignTrailing|Qt::AlignVCenter</set>
-           </property>
-           <property name="keyboardTracking">
-            <bool>false</bool>
-           </property>
-           <property name="maximum">
-            <number>200</number>
-           </property>
-           <property name="value">
-            <number>30</number>
-           </property>
-          </widget>
-         </item>
-         <item row="3" column="0">
-          <widget class="QLabel" name="labelApplySmoothing">
-           <property name="font">
-            <font>
-             <pointsize>11</pointsize>
-            </font>
-           </property>
-           <property name="text">
-            <string>Apply to analysis</string>
-           </property>
-          </widget>
-         </item>
-         <item row="3" column="1">
-          <widget class="QComboBox" name="comboBox_2">
-           <property name="maximumSize">
-            <size>
-             <width>150</width>
-             <height>16777215</height>
-            </size>
-           </property>
-           <property name="font">
-            <font>
-             <pointsize>11</pointsize>
-            </font>
-           </property>
-           <item>
-            <property name="text">
-             <string>No</string>
-            </property>
-           </item>
-           <item>
-            <property name="text">
-             <string>Yes</string>
-            </property>
-           </item>
-          </widget>
-         </item>
-         <item row="2" column="0">
-          <widget class="QLabel" name="labelNoiseOption2">
-           <property name="enabled">
-            <bool>false</bool>
-           </property>
-           <property name="font">
-            <font>
-             <pointsize>11</pointsize>
-            </font>
-           </property>
-           <property name="text">
-            <string> Option 2</string>
-           </property>
-          </widget>
-         </item>
-         <item row="2" column="1">
-          <widget class="QDoubleSpinBox" name="doubleSpinBoxNoiseOption2">
-           <property name="enabled">
-            <bool>false</bool>
-           </property>
-           <property name="maximumSize">
-            <size>
-             <width>150</width>
-             <height>16777215</height>
-            </size>
-           </property>
-           <property name="font">
-            <font>
-             <pointsize>11</pointsize>
-            </font>
-           </property>
-           <property name="alignment">
-            <set>Qt::AlignRight|Qt::AlignTrailing|Qt::AlignVCenter</set>
-           </property>
-           <property name="decimals">
-            <number>1</number>
-           </property>
-          </widget>
-         </item>
-         <item row="4" column="1">
-          <widget class="QToolButton" name="toolButtonGradientMap">
-           <property name="minimumSize">
-            <size>
-             <width>32</width>
-             <height>32</height>
-            </size>
-           </property>
-           <property name="maximumSize">
-            <size>
-             <width>32</width>
-             <height>32</height>
-            </size>
-           </property>
-           <property name="font">
-            <font>
-             <pointsize>11</pointsize>
-            </font>
-           </property>
-           <property name="toolTip">
-            <string>Show gradient map</string>
-           </property>
-           <property name="text">
-            <string>...</string>
-           </property>
-           <property name="icon">
-            <iconset resource="../resources.qrc">
-             <normaloff>:/icons/resources/icons/icon-gradient-64.png</normaloff>:/icons/resources/icons/icon-gradient-64.png</iconset>
-           </property>
-           <property name="iconSize">
-            <size>
-             <width>24</width>
-             <height>24</height>
-            </size>
-           </property>
-           <property name="checkable">
-            <bool>true</bool>
-           </property>
-          </widget>
-         </item>
-         <item row="4" column="0">
-          <widget class="QLabel" name="labelGradientMap">
-           <property name="font">
-            <font>
-             <pointsize>11</pointsize>
-            </font>
-           </property>
-           <property name="text">
-            <string>Gradient</string>
-           </property>
-          </widget>
-         </item>
-        </layout>
-       </widget>
-      </widget>
-     </widget>
-     <widget class="QWidget" name="SpotDataPage">
-      <property name="geometry">
-       <rect>
-        <x>0</x>
-        <y>0</y>
-        <width>300</width>
-        <height>531</height>
-       </rect>
-      </property>
-      <attribute name="label">
-       <string>Spot Data</string>
-      </attribute>
-      <widget class="QGroupBox" name="groupBox">
-       <property name="geometry">
-        <rect>
-         <x>4</x>
-         <y>0</y>
-         <width>291</width>
-         <height>416</height>
-        </rect>
-       </property>
-       <property name="title">
-        <string/>
-       </property>
-       <widget class="QTableWidget" name="tableWidgetSpots">
-        <property name="geometry">
-         <rect>
-          <x>5</x>
-          <y>5</y>
-          <width>281</width>
-          <height>361</height>
-         </rect>
-        </property>
-        <property name="font">
-         <font>
-          <pointsize>11</pointsize>
-         </font>
-        </property>
-        <property name="sortingEnabled">
-         <bool>true</bool>
-        </property>
-        <attribute name="horizontalHeaderDefaultSectionSize">
-         <number>55</number>
-        </attribute>
-        <attribute name="horizontalHeaderStretchLastSection">
-         <bool>true</bool>
-        </attribute>
-        <column>
-         <property name="text">
-          <string>Spot Id</string>
-         </property>
-        </column>
-        <column>
-         <property name="text">
-          <string>X</string>
-         </property>
-        </column>
-        <column>
-         <property name="text">
-          <string>Y</string>
-         </property>
-        </column>
-        <column>
-         <property name="text">
-          <string>Visible</string>
-         </property>
-        </column>
-        <column>
-         <property name="text">
-          <string>Annotate</string>
-         </property>
-        </column>
-       </widget>
-       <widget class="QWidget" name="horizontalLayoutWidget_11">
-        <property name="geometry">
-         <rect>
-          <x>5</x>
-          <y>370</y>
-          <width>281</width>
-          <height>41</height>
-         </rect>
-        </property>
-        <layout class="QHBoxLayout" name="horizontalLayout_15">
-         <item>
-          <widget class="QToolButton" name="toolButtonSpotLoad">
-           <property name="minimumSize">
-            <size>
-             <width>32</width>
-             <height>32</height>
-            </size>
-           </property>
-           <property name="maximumSize">
-            <size>
-             <width>32</width>
-             <height>32</height>
-            </size>
-           </property>
-           <property name="toolTip">
-            <string>Load spot file</string>
-           </property>
-           <property name="text">
-            <string>...</string>
-           </property>
-           <property name="icon">
-            <iconset resource="../resources.qrc">
-             <normaloff>:/icons/resources/icons/icon-open-file-64.png</normaloff>:/icons/resources/icons/icon-open-file-64.png</iconset>
-           </property>
-           <property name="iconSize">
-            <size>
-             <width>24</width>
-             <height>24</height>
-            </size>
-           </property>
-          </widget>
-         </item>
-         <item>
-          <widget class="QToolButton" name="toolButtonSpotLocate">
-           <property name="minimumSize">
-            <size>
-             <width>32</width>
-             <height>32</height>
-            </size>
-           </property>
-           <property name="maximumSize">
-            <size>
-             <width>32</width>
-             <height>32</height>
-            </size>
-           </property>
-           <property name="toolTip">
-            <string>Place spot on map</string>
-           </property>
-           <property name="text">
-            <string>...</string>
-           </property>
-           <property name="icon">
-            <iconset resource="../resources.qrc">
-             <normaloff>:/icons/resources/icons/icon-spot-64.png</normaloff>:/icons/resources/icons/icon-spot-64.png</iconset>
-           </property>
-           <property name="iconSize">
-            <size>
-             <width>24</width>
-             <height>24</height>
-            </size>
-           </property>
-           <property name="checkable">
-            <bool>true</bool>
-           </property>
-          </widget>
-         </item>
-         <item>
-          <widget class="QToolButton" name="toolButtonSpotMove">
-           <property name="minimumSize">
-            <size>
-             <width>32</width>
-             <height>32</height>
-            </size>
-           </property>
-           <property name="maximumSize">
-            <size>
-             <width>32</width>
-             <height>32</height>
-            </size>
-           </property>
-           <property name="toolTip">
-            <string>Adjust spot location</string>
-           </property>
-           <property name="text">
-            <string>...</string>
-           </property>
-           <property name="icon">
-            <iconset resource="../resources.qrc">
-             <normaloff>:/icons/resources/icons/icon-move-point-64.png</normaloff>:/icons/resources/icons/icon-move-point-64.png</iconset>
-           </property>
-           <property name="iconSize">
-            <size>
-             <width>24</width>
-             <height>24</height>
-            </size>
-           </property>
-           <property name="checkable">
-            <bool>true</bool>
-           </property>
-          </widget>
-         </item>
-         <item>
-          <widget class="QToolButton" name="toolButtonSpotToggleView">
-           <property name="minimumSize">
-            <size>
-             <width>32</width>
-             <height>32</height>
-            </size>
-           </property>
-           <property name="maximumSize">
-            <size>
-             <width>32</width>
-             <height>32</height>
-            </size>
-           </property>
-           <property name="toolTip">
-            <string>Show hide/spots</string>
-           </property>
-           <property name="text">
-            <string>...</string>
-           </property>
-           <property name="icon">
-            <iconset resource="../resources.qrc">
-             <normaloff>:/icons/resources/icons/icon-show-hide-64.png</normaloff>:/icons/resources/icons/icon-show-hide-64.png</iconset>
-           </property>
-           <property name="iconSize">
-            <size>
-             <width>24</width>
-             <height>24</height>
-            </size>
-           </property>
-           <property name="checkable">
-            <bool>true</bool>
-           </property>
-          </widget>
-         </item>
-         <item>
-          <widget class="QToolButton" name="toolButtonSpotSelectAll">
-           <property name="minimumSize">
-            <size>
-             <width>32</width>
-             <height>32</height>
-            </size>
-           </property>
-           <property name="maximumSize">
-            <size>
-             <width>32</width>
-             <height>32</height>
-            </size>
-           </property>
-           <property name="toolTip">
-            <string>Select all spots</string>
-           </property>
-           <property name="text">
-            <string>Select All</string>
-           </property>
-           <property name="icon">
-            <iconset resource="../resources.qrc">
-             <normaloff>:/icons/resources/icons/icon-select-all-64.png</normaloff>:/icons/resources/icons/icon-select-all-64.png</iconset>
-           </property>
-           <property name="iconSize">
-            <size>
-             <width>24</width>
-             <height>24</height>
-            </size>
-           </property>
-          </widget>
-         </item>
-         <item>
-          <widget class="QToolButton" name="toolButton">
-           <property name="minimumSize">
-            <size>
-             <width>32</width>
-             <height>32</height>
-            </size>
-           </property>
-           <property name="maximumSize">
-            <size>
-             <width>32</width>
-             <height>32</height>
-            </size>
-           </property>
-           <property name="toolTip">
-            <string>Compare spots with map data</string>
-           </property>
-           <property name="text">
-            <string>...</string>
-           </property>
-           <property name="icon">
-            <iconset resource="../resources.qrc">
-             <normaloff>:/icons/resources/icons/icon-analysis-64.png</normaloff>:/icons/resources/icons/icon-analysis-64.png</iconset>
-           </property>
-           <property name="iconSize">
-            <size>
-             <width>24</width>
-             <height>24</height>
-            </size>
-           </property>
-          </widget>
-         </item>
-         <item>
-          <widget class="QToolButton" name="toolButtonSpotRemove">
-           <property name="minimumSize">
-            <size>
-             <width>32</width>
-             <height>32</height>
-            </size>
-           </property>
-           <property name="maximumSize">
-            <size>
-             <width>32</width>
-             <height>32</height>
-            </size>
-           </property>
-           <property name="toolTip">
-            <string>Remove selected spot(s)</string>
-           </property>
-           <property name="text">
-            <string>...</string>
-           </property>
-           <property name="icon">
-            <iconset resource="../resources.qrc">
-             <normaloff>:/icons/resources/icons/icon-delete-64.png</normaloff>:/icons/resources/icons/icon-delete-64.png</iconset>
-           </property>
-           <property name="iconSize">
-            <size>
-             <width>24</width>
-             <height>24</height>
-            </size>
-           </property>
-          </widget>
-         </item>
-        </layout>
-       </widget>
-      </widget>
-     </widget>
-     <widget class="QWidget" name="FilterPage">
-      <property name="enabled">
-       <bool>true</bool>
-      </property>
-      <property name="geometry">
-       <rect>
-        <x>0</x>
-        <y>0</y>
-        <width>300</width>
-        <height>531</height>
-       </rect>
-      </property>
-      <attribute name="label">
-       <string>Filter</string>
-      </attribute>
-      <widget class="QGroupBox" name="groupBoxElemental">
-       <property name="geometry">
-        <rect>
-         <x>4</x>
-         <y>65</y>
-         <width>291</width>
-         <height>131</height>
-        </rect>
-       </property>
-       <property name="font">
-        <font>
-         <pointsize>11</pointsize>
-        </font>
-       </property>
-       <property name="title">
-        <string>Filter by value</string>
-       </property>
-       <property name="alignment">
-        <set>Qt::AlignLeading|Qt::AlignLeft|Qt::AlignVCenter</set>
-       </property>
-       <widget class="QWidget" name="gridLayoutWidget_3">
-        <property name="geometry">
-         <rect>
-          <x>5</x>
-          <y>19</y>
-          <width>281</width>
-          <height>112</height>
-         </rect>
-        </property>
-        <layout class="QGridLayout" name="gridLayout_4">
-         <item row="0" column="1">
-          <widget class="QLabel" name="labelFMinVal">
-           <property name="text">
-            <string>min</string>
-           </property>
-          </widget>
-         </item>
-         <item row="1" column="2">
-          <widget class="QLineEdit" name="lineEditFMax">
-           <property name="toolTip">
-            <string>Input maximum value for filtering</string>
-           </property>
-           <property name="alignment">
-            <set>Qt::AlignRight|Qt::AlignTrailing|Qt::AlignVCenter</set>
-           </property>
-          </widget>
-         </item>
-         <item row="0" column="2">
-          <widget class="QLineEdit" name="lineEditFMin">
-           <property name="toolTip">
-            <string>Input minimum value for filtering</string>
-           </property>
-           <property name="alignment">
-            <set>Qt::AlignRight|Qt::AlignTrailing|Qt::AlignVCenter</set>
-           </property>
-          </widget>
-         </item>
-         <item row="2" column="0">
-          <widget class="QCheckBox" name="checkBoxPersistentFilter">
-           <property name="toolTip">
-            <string>Select persistent to keep filters when samples are changed</string>
-           </property>
-           <property name="text">
-            <string>Persistent</string>
-           </property>
-          </widget>
-         </item>
-         <item row="1" column="3">
-          <widget class="QDoubleSpinBox" name="doubleSpinBoxFMaxQ">
-           <property name="sizePolicy">
-            <sizepolicy hsizetype="Expanding" vsizetype="Fixed">
-             <horstretch>0</horstretch>
-             <verstretch>0</verstretch>
-            </sizepolicy>
-           </property>
-           <property name="font">
-            <font>
-             <pointsize>11</pointsize>
-            </font>
-           </property>
-           <property name="toolTip">
-            <string>Select maximum quantile for filtering</string>
-           </property>
-           <property name="alignment">
-            <set>Qt::AlignRight|Qt::AlignTrailing|Qt::AlignVCenter</set>
-           </property>
-           <property name="keyboardTracking">
-            <bool>false</bool>
-           </property>
-          </widget>
-         </item>
-         <item row="0" column="3">
-          <widget class="QDoubleSpinBox" name="doubleSpinBoxFMinQ">
-           <property name="sizePolicy">
-            <sizepolicy hsizetype="Expanding" vsizetype="Fixed">
-             <horstretch>0</horstretch>
-             <verstretch>0</verstretch>
-            </sizepolicy>
-           </property>
-           <property name="font">
-            <font>
-             <pointsize>11</pointsize>
-            </font>
-           </property>
-           <property name="toolTip">
-            <string>Select mimimum quantile for filtering</string>
-           </property>
-           <property name="alignment">
-            <set>Qt::AlignRight|Qt::AlignTrailing|Qt::AlignVCenter</set>
-           </property>
-           <property name="keyboardTracking">
-            <bool>false</bool>
-           </property>
-          </widget>
-         </item>
-         <item row="1" column="0">
-          <widget class="QComboBox" name="comboBoxFilterField">
-           <property name="sizePolicy">
-            <sizepolicy hsizetype="Expanding" vsizetype="Fixed">
-             <horstretch>0</horstretch>
-             <verstretch>0</verstretch>
-            </sizepolicy>
-           </property>
-           <property name="toolTip">
-            <string>Select field for filtering</string>
-           </property>
-          </widget>
-         </item>
-         <item row="0" column="0">
-          <widget class="QComboBox" name="comboBoxFilterFieldType">
-           <property name="sizePolicy">
-            <sizepolicy hsizetype="Expanding" vsizetype="Fixed">
-             <horstretch>0</horstretch>
-             <verstretch>0</verstretch>
-            </sizepolicy>
-           </property>
-           <property name="toolTip">
-            <string>Choose a field type for filtering</string>
-           </property>
-           <item>
-            <property name="text">
-             <string>Analyte</string>
-            </property>
-           </item>
-           <item>
-            <property name="text">
-             <string>Ratio</string>
-            </property>
-           </item>
-          </widget>
-         </item>
-         <item row="1" column="1">
-          <widget class="QLabel" name="labelFMaxVal">
-           <property name="text">
-            <string>max</string>
-           </property>
-          </widget>
-         </item>
-         <item row="2" column="3">
-          <layout class="QHBoxLayout" name="horizontalLayout_25">
-           <item>
-            <spacer name="horizontalSpacer_12">
-             <property name="orientation">
-              <enum>Qt::Horizontal</enum>
-             </property>
-             <property name="sizeHint" stdset="0">
-              <size>
-               <width>40</width>
-               <height>20</height>
-              </size>
-             </property>
-            </spacer>
-           </item>
-           <item>
-            <widget class="QToolButton" name="toolButtonAddFilter">
-             <property name="minimumSize">
-              <size>
-               <width>32</width>
-               <height>32</height>
-              </size>
-             </property>
-             <property name="maximumSize">
-              <size>
-               <width>32</width>
-               <height>32</height>
-              </size>
-             </property>
-             <property name="toolTip">
-              <string>Click to add filter</string>
-             </property>
-             <property name="text">
-              <string>Add filter</string>
-             </property>
-             <property name="icon">
-              <iconset>
-               <normaloff>:/icons/resources/icons/icons8-filter-50.png</normaloff>
-               <normalon>:/icons/resources/icons/icon-filter2-64.png</normalon>:/icons/resources/icons/icons8-filter-50.png</iconset>
-             </property>
-             <property name="iconSize">
-              <size>
-               <width>24</width>
-               <height>24</height>
-              </size>
-             </property>
-            </widget>
-           </item>
-          </layout>
-         </item>
-        </layout>
-       </widget>
-      </widget>
-      <widget class="QGroupBox" name="groupBoxPolygon">
-       <property name="geometry">
-        <rect>
-         <x>4</x>
-         <y>265</y>
-         <width>291</width>
-         <height>231</height>
-        </rect>
-       </property>
-       <property name="font">
-        <font>
-         <pointsize>11</pointsize>
-        </font>
-       </property>
-       <property name="title">
-        <string>Polygons</string>
-       </property>
-       <widget class="QTableWidget" name="tableWidgetPolyPoints">
-        <property name="geometry">
-         <rect>
-          <x>10</x>
-          <y>70</y>
-          <width>276</width>
-          <height>111</height>
-         </rect>
-        </property>
-        <property name="sizePolicy">
-         <sizepolicy hsizetype="Fixed" vsizetype="Expanding">
-          <horstretch>0</horstretch>
-          <verstretch>0</verstretch>
-         </sizepolicy>
-        </property>
-        <property name="accessibleName">
-         <string>Polygon</string>
-        </property>
-        <property name="selectionBehavior">
-         <enum>QAbstractItemView::SelectRows</enum>
-        </property>
-        <attribute name="horizontalHeaderDefaultSectionSize">
-         <number>53</number>
-        </attribute>
-        <attribute name="horizontalHeaderStretchLastSection">
-         <bool>true</bool>
-        </attribute>
-        <column>
-         <property name="text">
-          <string>Poly ID</string>
-         </property>
-         <property name="font">
-          <font>
-           <pointsize>11</pointsize>
-          </font>
-         </property>
-        </column>
-        <column>
-         <property name="text">
-          <string>Name</string>
-         </property>
-        </column>
-        <column>
-         <property name="text">
-          <string>Link</string>
-         </property>
-         <property name="font">
-          <font>
-           <pointsize>11</pointsize>
-          </font>
-         </property>
-        </column>
-        <column>
-         <property name="text">
-          <string>In/out</string>
-         </property>
-        </column>
-        <column>
-         <property name="text">
-          <string>Analysis</string>
-         </property>
-         <property name="font">
-          <font>
-           <pointsize>11</pointsize>
-          </font>
-         </property>
-        </column>
-       </widget>
-       <widget class="QWidget" name="horizontalLayoutWidget_5">
-        <property name="geometry">
-         <rect>
-          <x>10</x>
-          <y>20</y>
-          <width>276</width>
-          <height>41</height>
-         </rect>
-        </property>
-        <layout class="QHBoxLayout" name="horizontalLayout_9">
-         <item>
-          <widget class="QToolButton" name="toolButtonPolyLoad">
-           <property name="minimumSize">
-            <size>
-             <width>32</width>
-             <height>32</height>
-            </size>
-           </property>
-           <property name="maximumSize">
-            <size>
-             <width>32</width>
-             <height>32</height>
-            </size>
-           </property>
-           <property name="font">
-            <font>
-             <pointsize>11</pointsize>
-            </font>
-           </property>
-           <property name="toolTip">
-            <string>Load polygon file</string>
-           </property>
-           <property name="text">
-            <string>...</string>
-           </property>
-           <property name="icon">
-            <iconset resource="../resources.qrc">
-             <normaloff>:/icons/resources/icons/icon-open-file-64.png</normaloff>:/icons/resources/icons/icon-open-file-64.png</iconset>
-           </property>
-           <property name="iconSize">
-            <size>
-             <width>24</width>
-             <height>24</height>
-            </size>
-           </property>
-          </widget>
-         </item>
-         <item>
-          <spacer name="horizontalSpacer_2">
-           <property name="orientation">
-            <enum>Qt::Horizontal</enum>
-           </property>
-           <property name="sizeHint" stdset="0">
-            <size>
-             <width>10</width>
-             <height>20</height>
-            </size>
-           </property>
-          </spacer>
-         </item>
-         <item>
-          <widget class="QToolButton" name="toolButtonPolyCreate">
-           <property name="minimumSize">
-            <size>
-             <width>32</width>
-             <height>32</height>
-            </size>
-           </property>
-           <property name="maximumSize">
-            <size>
-             <width>32</width>
-             <height>32</height>
-            </size>
-           </property>
-           <property name="font">
-            <font>
-             <pointsize>11</pointsize>
-            </font>
-           </property>
-           <property name="toolTip">
-            <string>Create new polygon</string>
-           </property>
-           <property name="text">
-            <string>...</string>
-           </property>
-           <property name="icon">
-            <iconset resource="../resources.qrc">
-             <normaloff>:/icons/resources/icons/icon-polygon-new-64.png</normaloff>:/icons/resources/icons/icon-polygon-new-64.png</iconset>
-           </property>
-           <property name="iconSize">
-            <size>
-             <width>24</width>
-             <height>24</height>
-            </size>
-           </property>
-           <property name="checkable">
-            <bool>true</bool>
-           </property>
-          </widget>
-         </item>
-         <item>
-          <widget class="QToolButton" name="toolButtonPolyMovePoint">
-           <property name="minimumSize">
-            <size>
-             <width>32</width>
-             <height>32</height>
-            </size>
-           </property>
-           <property name="maximumSize">
-            <size>
-             <width>32</width>
-             <height>32</height>
-            </size>
-           </property>
-           <property name="font">
-            <font>
-             <pointsize>11</pointsize>
-            </font>
-           </property>
-           <property name="toolTip">
-            <string>Move point on polygon</string>
-           </property>
-           <property name="text">
-            <string>...</string>
-           </property>
-           <property name="icon">
-            <iconset resource="../resources.qrc">
-             <normaloff>:/icons/resources/icons/icon-move-point-64.png</normaloff>:/icons/resources/icons/icon-move-point-64.png</iconset>
-           </property>
-           <property name="iconSize">
-            <size>
-             <width>24</width>
-             <height>24</height>
-            </size>
-           </property>
-           <property name="checkable">
-            <bool>true</bool>
-           </property>
-          </widget>
-         </item>
-         <item>
-          <widget class="QToolButton" name="toolButtonPolyAddPoint">
-           <property name="maximumSize">
-            <size>
-             <width>32</width>
-             <height>32</height>
-            </size>
-           </property>
-           <property name="font">
-            <font>
-             <pointsize>11</pointsize>
-            </font>
-           </property>
-           <property name="toolTip">
-            <string>Add point to polygon</string>
-           </property>
-           <property name="text">
-            <string>...</string>
-           </property>
-           <property name="icon">
-            <iconset resource="../resources.qrc">
-             <normaloff>:/icons/resources/icons/icon-add-point-64.png</normaloff>:/icons/resources/icons/icon-add-point-64.png</iconset>
-           </property>
-           <property name="iconSize">
-            <size>
-             <width>24</width>
-             <height>24</height>
-            </size>
-           </property>
-           <property name="checkable">
-            <bool>true</bool>
-           </property>
-          </widget>
-         </item>
-         <item>
-          <widget class="QToolButton" name="toolButtonPolyRemovePoint">
-           <property name="minimumSize">
-            <size>
-             <width>32</width>
-             <height>32</height>
-            </size>
-           </property>
-           <property name="maximumSize">
-            <size>
-             <width>32</width>
-             <height>32</height>
-            </size>
-           </property>
-           <property name="font">
-            <font>
-             <pointsize>11</pointsize>
-            </font>
-           </property>
-           <property name="toolTip">
-            <string>Remove point from polygon</string>
-           </property>
-           <property name="text">
-            <string>...</string>
-           </property>
-           <property name="icon">
-            <iconset resource="../resources.qrc">
-             <normaloff>:/icons/resources/icons/icon-remove-point-64.png</normaloff>:/icons/resources/icons/icon-remove-point-64.png</iconset>
-           </property>
-           <property name="iconSize">
-            <size>
-             <width>24</width>
-             <height>24</height>
-            </size>
-           </property>
-           <property name="checkable">
-            <bool>true</bool>
-           </property>
-          </widget>
-         </item>
-        </layout>
-       </widget>
-       <widget class="QWidget" name="horizontalLayoutWidget_6">
-        <property name="geometry">
-         <rect>
-          <x>10</x>
-          <y>190</y>
-          <width>276</width>
-          <height>34</height>
-         </rect>
-        </property>
-        <layout class="QHBoxLayout" name="horizontalLayout_4">
-         <item>
-          <widget class="QToolButton" name="toolButtonPolyLink">
-           <property name="minimumSize">
-            <size>
-             <width>32</width>
-             <height>32</height>
-            </size>
-           </property>
-           <property name="maximumSize">
-            <size>
-             <width>32</width>
-             <height>32</height>
-            </size>
-           </property>
-           <property name="font">
-            <font>
-             <pointsize>11</pointsize>
-            </font>
-           </property>
-           <property name="toolTip">
-            <string>Link selected polygons</string>
-           </property>
-           <property name="text">
-            <string>...</string>
-           </property>
-           <property name="icon">
-            <iconset resource="../resources.qrc">
-             <normaloff>:/icons/resources/icons/icon-link-64.png</normaloff>:/icons/resources/icons/icon-link-64.png</iconset>
-           </property>
-           <property name="iconSize">
-            <size>
-             <width>24</width>
-             <height>24</height>
-            </size>
-           </property>
-          </widget>
-         </item>
-         <item>
-          <widget class="QToolButton" name="toolButtonPolyDelink">
-           <property name="minimumSize">
-            <size>
-             <width>32</width>
-             <height>32</height>
-            </size>
-           </property>
-           <property name="maximumSize">
-            <size>
-             <width>32</width>
-             <height>32</height>
-            </size>
-           </property>
-           <property name="font">
-            <font>
-             <pointsize>11</pointsize>
-            </font>
-           </property>
-           <property name="toolTip">
-            <string>Delink selected polygons</string>
-           </property>
-           <property name="text">
-            <string>...</string>
-           </property>
-           <property name="icon">
-            <iconset resource="../resources.qrc">
-             <normaloff>:/icons/resources/icons/icon-unlink-64.png</normaloff>:/icons/resources/icons/icon-unlink-64.png</iconset>
-           </property>
-           <property name="iconSize">
-            <size>
-             <width>24</width>
-             <height>24</height>
-            </size>
-           </property>
-          </widget>
-         </item>
-         <item>
-          <spacer name="horizontalSpacer_3">
-           <property name="orientation">
-            <enum>Qt::Horizontal</enum>
-           </property>
-           <property name="sizeHint" stdset="0">
-            <size>
-             <width>40</width>
-             <height>20</height>
-            </size>
-           </property>
-          </spacer>
-         </item>
-         <item>
-          <widget class="QToolButton" name="toolButtonPolySave">
-           <property name="minimumSize">
-            <size>
-             <width>32</width>
-             <height>32</height>
-            </size>
-           </property>
-           <property name="maximumSize">
-            <size>
-             <width>32</width>
-             <height>32</height>
-            </size>
-           </property>
-           <property name="font">
-            <font>
-             <pointsize>11</pointsize>
-            </font>
-           </property>
-           <property name="toolTip">
-            <string>Save polygons to file</string>
-           </property>
-           <property name="text">
-            <string>...</string>
-           </property>
-           <property name="icon">
-            <iconset resource="../resources.qrc">
-             <normaloff>:/icons/resources/icons/icon-save-file-64.png</normaloff>:/icons/resources/icons/icon-save-file-64.png</iconset>
-           </property>
-           <property name="iconSize">
-            <size>
-             <width>24</width>
-             <height>24</height>
-            </size>
-           </property>
-          </widget>
-         </item>
-         <item>
-          <widget class="QToolButton" name="toolButtonPolyDelete">
-           <property name="minimumSize">
-            <size>
-             <width>32</width>
-             <height>32</height>
-            </size>
-           </property>
-           <property name="maximumSize">
-            <size>
-             <width>32</width>
-             <height>32</height>
-            </size>
-           </property>
-           <property name="font">
-            <font>
-             <pointsize>11</pointsize>
-            </font>
-           </property>
-           <property name="toolTip">
-            <string>Delete selected polygon</string>
-           </property>
-           <property name="text">
-            <string>...</string>
-           </property>
-           <property name="icon">
-            <iconset resource="../resources.qrc">
-             <normaloff>:/icons/resources/icons/icon-delete-64.png</normaloff>:/icons/resources/icons/icon-delete-64.png</iconset>
-           </property>
-           <property name="iconSize">
-            <size>
-             <width>24</width>
-             <height>24</height>
-            </size>
-           </property>
-          </widget>
-         </item>
-        </layout>
-       </widget>
-      </widget>
-      <widget class="QGroupBox" name="groupBox_6">
-       <property name="geometry">
-        <rect>
-         <x>5</x>
-         <y>0</y>
-         <width>291</width>
-         <height>61</height>
-        </rect>
-       </property>
-       <property name="toolTip">
-        <string/>
-       </property>
-       <property name="title">
-        <string>Data for analysis</string>
-       </property>
-       <widget class="QWidget" name="horizontalLayoutWidget_7">
-        <property name="geometry">
-         <rect>
-          <x>10</x>
-          <y>20</y>
-          <width>186</width>
-          <height>36</height>
-         </rect>
-        </property>
-        <layout class="QHBoxLayout" name="horizontalLayout_10">
-         <item>
-          <widget class="QToolButton" name="toolButtonMapViewable">
-           <property name="minimumSize">
-            <size>
-             <width>32</width>
-             <height>32</height>
-            </size>
-           </property>
-           <property name="maximumSize">
-            <size>
-             <width>32</width>
-             <height>32</height>
-            </size>
-           </property>
-           <property name="toolTip">
-            <string>Turn off all filters/masks</string>
-           </property>
-           <property name="text">
-            <string>Fullmap</string>
-           </property>
-           <property name="icon">
-            <iconset resource="../resources.qrc">
-             <normaloff>:/icons/resources/icons/icon-map-64.png</normaloff>:/icons/resources/icons/icon-map-64.png</iconset>
-           </property>
-           <property name="iconSize">
-            <size>
-             <width>24</width>
-             <height>24</height>
-            </size>
-           </property>
-           <property name="checkable">
-            <bool>false</bool>
-           </property>
-           <property name="checked">
-            <bool>false</bool>
-           </property>
-          </widget>
-         </item>
-         <item>
-          <spacer name="horizontalSpacer_4">
-           <property name="orientation">
-            <enum>Qt::Horizontal</enum>
-           </property>
-           <property name="sizeHint" stdset="0">
-            <size>
-             <width>40</width>
-             <height>20</height>
-            </size>
-           </property>
-          </spacer>
-         </item>
-         <item>
-          <widget class="QToolButton" name="toolButtonFilterToggle">
-           <property name="minimumSize">
-            <size>
-             <width>32</width>
-             <height>32</height>
-            </size>
-           </property>
-           <property name="maximumSize">
-            <size>
-             <width>32</width>
-             <height>32</height>
-            </size>
-           </property>
-           <property name="toolTip">
-            <string>Toggle filters by value</string>
-           </property>
-           <property name="text">
-            <string>...</string>
-           </property>
-           <property name="icon">
-            <iconset>
-             <normaloff>../resources/icons/icon-filter-64.png</normaloff>
-             <normalon>:/icons/resources/icons/icon-filter2-64.png</normalon>../resources/icons/icon-filter-64.png</iconset>
-           </property>
-           <property name="iconSize">
-            <size>
-             <width>24</width>
-             <height>24</height>
-            </size>
-           </property>
-           <property name="checkable">
-            <bool>true</bool>
-           </property>
-          </widget>
-         </item>
-         <item>
-          <widget class="QToolButton" name="toolButtonMapPolygon">
-           <property name="minimumSize">
-            <size>
-             <width>32</width>
-             <height>32</height>
-            </size>
-           </property>
-           <property name="maximumSize">
-            <size>
-             <width>32</width>
-             <height>32</height>
-            </size>
-           </property>
-           <property name="toolTip">
-            <string>Toggle polygon(s) for analysis</string>
-           </property>
-           <property name="text">
-            <string>Polygon</string>
-           </property>
-           <property name="icon">
-            <iconset resource="../resources.qrc">
-             <normaloff>:/icons/resources/icons/icon-polygon-off-64.png</normaloff>
-             <normalon>:/icons/resources/icons/icon-polygon-new-64.png</normalon>:/icons/resources/icons/icon-polygon-off-64.png</iconset>
-           </property>
-           <property name="iconSize">
-            <size>
-             <width>24</width>
-             <height>24</height>
-            </size>
-           </property>
-           <property name="checkable">
-            <bool>true</bool>
-           </property>
-          </widget>
-         </item>
-         <item>
-          <widget class="QToolButton" name="toolButtonMapMask">
-           <property name="minimumSize">
-            <size>
-             <width>32</width>
-             <height>32</height>
-            </size>
-           </property>
-           <property name="maximumSize">
-            <size>
-             <width>32</width>
-             <height>32</height>
-            </size>
-           </property>
-           <property name="toolTip">
-            <string>Toggle masked region</string>
-           </property>
-           <property name="text">
-            <string>Polygon</string>
-           </property>
-           <property name="icon">
-            <iconset>
-             <normaloff>../resources/icons/icon-mask-light-64.png</normaloff>
-             <normalon>:/icons/resources/icons/icon-mask-dark-64.png</normalon>../resources/icons/icon-mask-light-64.png</iconset>
-           </property>
-           <property name="iconSize">
-            <size>
-             <width>24</width>
-             <height>24</height>
-            </size>
-           </property>
-           <property name="checkable">
-            <bool>true</bool>
-           </property>
-          </widget>
-         </item>
-        </layout>
-       </widget>
-      </widget>
-      <widget class="QGroupBox" name="groupBox_2">
-       <property name="geometry">
-        <rect>
-         <x>4</x>
-         <y>200</y>
-         <width>291</width>
-         <height>61</height>
-        </rect>
-       </property>
-       <property name="title">
-        <string>Edge Detection</string>
-       </property>
-       <widget class="QWidget" name="horizontalLayoutWidget_15">
-        <property name="geometry">
-         <rect>
-          <x>5</x>
-          <y>20</y>
-          <width>281</width>
-          <height>38</height>
-         </rect>
-        </property>
-        <layout class="QHBoxLayout" name="horizontalLayout_20">
-         <item>
-          <widget class="QComboBox" name="comboBoxEdgeDetectMethod">
-           <property name="toolTip">
-            <string>Choose an edge-detection method</string>
-           </property>
-           <item>
-            <property name="text">
-             <string>Sobel</string>
-            </property>
-           </item>
-           <item>
-            <property name="text">
-             <string>Canny</string>
-            </property>
-           </item>
-           <item>
-            <property name="text">
-             <string>Zero cross</string>
-            </property>
-           </item>
-          </widget>
-         </item>
-         <item>
-          <spacer name="horizontalSpacer">
-           <property name="orientation">
-            <enum>Qt::Horizontal</enum>
-           </property>
-           <property name="sizeHint" stdset="0">
-            <size>
-             <width>10</width>
-             <height>20</height>
-            </size>
-           </property>
-          </spacer>
-         </item>
-         <item>
-          <widget class="QToolButton" name="toolButtonEdgeDetect">
-           <property name="minimumSize">
-            <size>
-             <width>32</width>
-             <height>32</height>
-            </size>
-           </property>
-           <property name="maximumSize">
-            <size>
-             <width>32</width>
-             <height>32</height>
-            </size>
-           </property>
-           <property name="font">
-            <font>
-             <pointsize>11</pointsize>
-            </font>
-           </property>
-           <property name="toolTip">
-            <string>Add edge-detection as map overlay</string>
-           </property>
-           <property name="text">
-            <string>Edge Detection</string>
-           </property>
-           <property name="icon">
-            <iconset resource="../resources.qrc">
-             <normaloff>:/icons/resources/icons/icon-spotlight-64.png</normaloff>:/icons/resources/icons/icon-spotlight-64.png</iconset>
-           </property>
-           <property name="iconSize">
-            <size>
-             <width>24</width>
-             <height>24</height>
-            </size>
-           </property>
-           <property name="checkable">
-            <bool>true</bool>
-           </property>
-          </widget>
-         </item>
-        </layout>
-       </widget>
-      </widget>
-     </widget>
-     <widget class="QWidget" name="ScatterPage">
-      <property name="enabled">
-       <bool>true</bool>
-      </property>
-      <property name="geometry">
-       <rect>
-        <x>0</x>
-        <y>0</y>
-        <width>300</width>
-        <height>531</height>
-       </rect>
-      </property>
-      <attribute name="label">
-       <string>Scatter and Heatmaps</string>
-      </attribute>
-      <widget class="QGroupBox" name="groupBoxAxes">
-       <property name="geometry">
-        <rect>
-         <x>4</x>
-         <y>0</y>
-         <width>291</width>
-         <height>171</height>
-        </rect>
-       </property>
-       <property name="font">
-        <font>
-         <pointsize>11</pointsize>
-        </font>
-       </property>
-       <property name="title">
-        <string>Biplot and ternary</string>
-       </property>
-       <widget class="QWidget" name="gridLayoutWidget">
-        <property name="geometry">
-         <rect>
-          <x>5</x>
-          <y>20</y>
-          <width>281</width>
-          <height>104</height>
-         </rect>
-        </property>
-        <layout class="QGridLayout" name="gridLayoutAxes">
-         <item row="1" column="2">
-          <widget class="QComboBox" name="comboBoxFieldY">
-           <property name="font">
-            <font>
-             <pointsize>11</pointsize>
-            </font>
-           </property>
-           <property name="toolTip">
-            <string>Select field for y-axis or left ternary vertex</string>
-           </property>
-           <item>
-            <property name="text">
-             <string>New Item</string>
-            </property>
-           </item>
-          </widget>
-         </item>
-         <item row="1" column="0">
-          <widget class="QLabel" name="labelYAnalyte">
-           <property name="font">
-            <font>
-             <pointsize>11</pointsize>
-            </font>
-           </property>
-           <property name="text">
-            <string>Analyte Y</string>
-           </property>
-           <property name="alignment">
-            <set>Qt::AlignRight|Qt::AlignTrailing|Qt::AlignVCenter</set>
-           </property>
-          </widget>
-         </item>
-         <item row="1" column="1">
-          <widget class="QComboBox" name="comboBoxFieldTypeY">
-           <property name="font">
-            <font>
-             <pointsize>11</pointsize>
-            </font>
-           </property>
-           <property name="toolTip">
-            <string>Select field for y-axis or left vertex of ternary</string>
-           </property>
-           <item>
-            <property name="text">
-             <string>Analyte</string>
-            </property>
-           </item>
-           <item>
-            <property name="text">
-             <string>Ratio</string>
-            </property>
-           </item>
-          </widget>
-         </item>
-         <item row="0" column="2">
-          <widget class="QComboBox" name="comboBoxFieldX">
-           <property name="font">
-            <font>
-             <pointsize>11</pointsize>
-            </font>
-           </property>
-           <property name="toolTip">
-            <string>Select field for x-axis or top ternary vertex</string>
-           </property>
-           <item>
-            <property name="text">
-             <string>New Item</string>
-            </property>
-           </item>
-          </widget>
-         </item>
-         <item row="0" column="1">
-          <widget class="QComboBox" name="comboBoxFieldTypeX">
-           <property name="font">
-            <font>
-             <pointsize>11</pointsize>
-            </font>
-           </property>
-           <property name="toolTip">
-            <string>Select field for x-axis or top vertex of ternary</string>
-           </property>
-           <item>
-            <property name="text">
-             <string>Analyte</string>
-            </property>
-           </item>
-           <item>
-            <property name="text">
-             <string>Ratio</string>
-            </property>
-           </item>
-          </widget>
-         </item>
-         <item row="0" column="0">
-          <widget class="QLabel" name="labelXAnalyte">
-           <property name="font">
-            <font>
-             <pointsize>11</pointsize>
-            </font>
-           </property>
-           <property name="text">
-            <string>Analyte X</string>
-           </property>
-           <property name="alignment">
-            <set>Qt::AlignRight|Qt::AlignTrailing|Qt::AlignVCenter</set>
-           </property>
-          </widget>
-         </item>
-         <item row="2" column="0">
-          <widget class="QLabel" name="labelZAnalyte">
-           <property name="font">
-            <font>
-             <pointsize>11</pointsize>
-            </font>
-           </property>
-           <property name="text">
-            <string>Analyte Z</string>
-           </property>
-           <property name="alignment">
-            <set>Qt::AlignRight|Qt::AlignTrailing|Qt::AlignVCenter</set>
-           </property>
-          </widget>
-         </item>
-         <item row="2" column="1">
-          <widget class="QComboBox" name="comboBoxFieldTypeZ">
-           <property name="font">
-            <font>
-             <pointsize>11</pointsize>
-            </font>
-           </property>
-           <property name="toolTip">
-            <string>Select field for right vertex of ternary</string>
-           </property>
-           <item>
-            <property name="text">
-             <string>Analyte</string>
-            </property>
-           </item>
-           <item>
-            <property name="text">
-             <string>Ratio</string>
-            </property>
-           </item>
-          </widget>
-         </item>
-         <item row="2" column="2">
-          <widget class="QComboBox" name="comboBoxFieldZ">
-           <property name="font">
-            <font>
-             <pointsize>11</pointsize>
-            </font>
-           </property>
-           <property name="toolTip">
-            <string>Select field for right ternary vertex</string>
-           </property>
-          </widget>
-         </item>
-        </layout>
-       </widget>
-       <widget class="QWidget" name="horizontalLayoutWidget_14">
-        <property name="geometry">
-         <rect>
-          <x>4</x>
-          <y>130</y>
-          <width>281</width>
-          <height>36</height>
-         </rect>
-        </property>
-        <layout class="QHBoxLayout" name="horizontalLayout_19">
-         <item>
-          <layout class="QFormLayout" name="formLayout">
-           <item row="0" column="0">
-            <widget class="QLabel" name="labelHeatmaps">
-             <property name="enabled">
-              <bool>true</bool>
-             </property>
-             <property name="text">
-              <string>Heatmaps</string>
-             </property>
-            </widget>
-           </item>
-           <item row="0" column="1">
-            <widget class="QComboBox" name="comboBoxHeatmaps">
-             <property name="enabled">
-              <bool>true</bool>
-             </property>
-             <property name="maximumSize">
-              <size>
-               <width>150</width>
-               <height>16777215</height>
-              </size>
-             </property>
-             <property name="toolTip">
-              <string>Select the ternary heatmap(s) to display</string>
-             </property>
-             <item>
-              <property name="text">
-               <string>counts</string>
-              </property>
-             </item>
-             <item>
-              <property name="text">
-               <string>counts, median</string>
-              </property>
-             </item>
-             <item>
-              <property name="text">
-               <string>median</string>
-              </property>
-             </item>
-             <item>
-              <property name="text">
-               <string>counts, mean, std</string>
-              </property>
-             </item>
-             <item>
-              <property name="text">
-               <string>mean, std</string>
-              </property>
-             </item>
-            </widget>
-           </item>
-          </layout>
-         </item>
-         <item>
-          <spacer name="horizontalSpacer_10">
-           <property name="orientation">
-            <enum>Qt::Horizontal</enum>
-           </property>
-           <property name="sizeHint" stdset="0">
-            <size>
-             <width>40</width>
-             <height>20</height>
-            </size>
-           </property>
-          </spacer>
-         </item>
-        </layout>
-       </widget>
-      </widget>
-      <widget class="QGroupBox" name="groupBoxTernaryMap">
-       <property name="geometry">
-        <rect>
-         <x>4</x>
-         <y>175</y>
-         <width>291</width>
-         <height>106</height>
-        </rect>
-       </property>
-       <property name="title">
-        <string>Map from ternary</string>
-       </property>
-       <widget class="QWidget" name="horizontalLayoutWidget_2">
-        <property name="geometry">
-         <rect>
-          <x>5</x>
-          <y>25</y>
-          <width>281</width>
-          <height>76</height>
-         </rect>
-        </property>
-        <layout class="QHBoxLayout" name="horizontalLayout_7">
-         <item>
-          <layout class="QFormLayout" name="formLayout_6">
-           <item row="0" column="0">
-            <widget class="QLabel" name="labelTernaryColormap">
-             <property name="text">
-              <string>Colormap</string>
-             </property>
-            </widget>
-           </item>
-           <item row="0" column="1">
-            <widget class="QComboBox" name="comboBoxTernaryColormap">
-             <property name="maximumSize">
-              <size>
-               <width>150</width>
-               <height>16777215</height>
-              </size>
-             </property>
-             <item>
-              <property name="text">
-               <string>yellow-navy-green-white</string>
-              </property>
-             </item>
-             <item>
-              <property name="text">
-               <string>yellow-red-blue</string>
-              </property>
-             </item>
-             <item>
-              <property name="text">
-               <string>black-green-yellow-white</string>
-              </property>
-             </item>
-             <item>
-              <property name="text">
-               <string>yellow-green-navy</string>
-              </property>
-             </item>
-             <item>
-              <property name="text">
-               <string>yellow-cyan-magenta</string>
-              </property>
-             </item>
-             <item>
-              <property name="text">
-               <string>yellow-cyan-magenta-white</string>
-              </property>
-             </item>
-             <item>
-              <property name="text">
-               <string>green-red-blue</string>
-              </property>
-             </item>
-             <item>
-              <property name="text">
-               <string>orange-violet-green-white</string>
-              </property>
-             </item>
-             <item>
-              <property name="text">
-               <string>orange-violet-blue-white</string>
-              </property>
-             </item>
-             <item>
-              <property name="text">
-               <string>user defined</string>
-              </property>
-             </item>
-            </widget>
-           </item>
-           <item row="1" column="0">
-            <widget class="QLabel" name="LabelTernaryColors">
-             <property name="font">
-              <font>
-               <pointsize>11</pointsize>
-              </font>
-             </property>
-             <property name="text">
-              <string>Colors</string>
-             </property>
-            </widget>
-           </item>
-           <item row="1" column="1">
-            <layout class="QHBoxLayout" name="horizontalLayout_5">
-             <item>
-              <widget class="QToolButton" name="toolButtonTCmapXColor">
-               <property name="maximumSize">
-                <size>
-                 <width>18</width>
-                 <height>18</height>
-                </size>
-               </property>
-               <property name="toolTip">
-                <string>Pick color for top vertex</string>
-               </property>
-               <property name="accessibleName">
-                <string>Top ternary color</string>
-               </property>
-               <property name="text">
-                <string>X</string>
-               </property>
-              </widget>
-             </item>
-             <item>
-              <widget class="QToolButton" name="toolButtonTCmapYColor">
-               <property name="maximumSize">
-                <size>
-                 <width>18</width>
-                 <height>18</height>
-                </size>
-               </property>
-               <property name="toolTip">
-                <string>Pick color for left vertex</string>
-               </property>
-               <property name="accessibleName">
-                <string>Left ternary color</string>
-               </property>
-               <property name="text">
-                <string>Y</string>
-               </property>
-              </widget>
-             </item>
-             <item>
-              <widget class="QToolButton" name="toolButtonTCmapZColor">
-               <property name="maximumSize">
-                <size>
-                 <width>18</width>
-                 <height>18</height>
-                </size>
-               </property>
-               <property name="toolTip">
-                <string>Pick color for right vertex</string>
-               </property>
-               <property name="accessibleName">
-                <string>Right ternary color</string>
-               </property>
-               <property name="text">
-                <string>Z</string>
-               </property>
-              </widget>
-             </item>
-             <item>
-              <widget class="QToolButton" name="toolButtonTCmapMColor">
-               <property name="maximumSize">
-                <size>
-                 <width>18</width>
-                 <height>18</height>
-                </size>
-               </property>
-               <property name="toolTip">
-                <string>Pick color for central vertex</string>
-               </property>
-               <property name="accessibleName">
-                <string>Central ternary color</string>
-               </property>
-               <property name="text">
-                <string>M</string>
-               </property>
-              </widget>
-             </item>
-             <item>
-              <widget class="QToolButton" name="toolButtonSaveTernaryColormap">
-               <property name="minimumSize">
-                <size>
-                 <width>32</width>
-                 <height>32</height>
-                </size>
-               </property>
-               <property name="maximumSize">
-                <size>
-                 <width>32</width>
-                 <height>32</height>
-                </size>
-               </property>
-               <property name="text">
-                <string>...</string>
-               </property>
-               <property name="icon">
-                <iconset resource="../resources.qrc">
-                 <normaloff>:/icons/resources/icons/icon-save-file-64.png</normaloff>:/icons/resources/icons/icon-save-file-64.png</iconset>
-               </property>
-               <property name="iconSize">
-                <size>
-                 <width>24</width>
-                 <height>24</height>
-                </size>
-               </property>
-              </widget>
-             </item>
-            </layout>
-           </item>
-          </layout>
-         </item>
-         <item>
-          <layout class="QVBoxLayout" name="verticalLayout_11">
-           <item>
-            <widget class="QToolButton" name="toolButtonTernaryMap">
-             <property name="enabled">
-              <bool>true</bool>
-             </property>
-             <property name="minimumSize">
-              <size>
-               <width>32</width>
-               <height>32</height>
-              </size>
-             </property>
-             <property name="maximumSize">
-              <size>
-               <width>32</width>
-               <height>32</height>
-              </size>
-             </property>
-             <property name="text">
-              <string>...</string>
-             </property>
-             <property name="icon">
-              <iconset resource="../resources.qrc">
-               <normaloff>:/icons/resources/icons/icon-illuminati-64.png</normaloff>:/icons/resources/icons/icon-illuminati-64.png</iconset>
-             </property>
-             <property name="iconSize">
-              <size>
-               <width>24</width>
-               <height>24</height>
-              </size>
-             </property>
-            </widget>
-           </item>
-          </layout>
-         </item>
-        </layout>
-       </widget>
-      </widget>
-     </widget>
-     <widget class="QWidget" name="NDIMPage">
-      <property name="enabled">
-       <bool>true</bool>
-      </property>
-      <property name="geometry">
-       <rect>
-        <x>0</x>
-        <y>0</y>
-        <width>300</width>
-        <height>531</height>
-       </rect>
-      </property>
-      <attribute name="label">
-       <string>n-Dim</string>
-      </attribute>
-      <widget class="QGroupBox" name="groupBoxNDim">
-       <property name="geometry">
-        <rect>
-         <x>4</x>
-         <y>0</y>
-         <width>291</width>
-         <height>406</height>
-        </rect>
-       </property>
-       <property name="font">
-        <font>
-         <pointsize>11</pointsize>
-        </font>
-       </property>
-       <property name="title">
-        <string/>
-       </property>
-       <property name="alignment">
-        <set>Qt::AlignLeading|Qt::AlignLeft|Qt::AlignVCenter</set>
-       </property>
-       <widget class="QWidget" name="verticalLayoutWidget_3">
-        <property name="geometry">
-         <rect>
-          <x>5</x>
-          <y>5</y>
-          <width>281</width>
-          <height>381</height>
-         </rect>
-        </property>
-        <layout class="QVBoxLayout" name="verticalLayout_5">
-         <item>
-          <layout class="QFormLayout" name="formLayout_4">
-           <item row="0" column="0">
-            <widget class="QLabel" name="labelNDimRefValues">
-             <property name="font">
-              <font>
-               <pointsize>11</pointsize>
-              </font>
-             </property>
-             <property name="text">
-              <string>Ref. values</string>
-             </property>
-             <property name="alignment">
-              <set>Qt::AlignCenter</set>
-             </property>
-            </widget>
-           </item>
-           <item row="0" column="1">
-            <widget class="QComboBox" name="comboBoxNDimRefMaterial">
-             <property name="maximumSize">
-              <size>
-               <width>200</width>
-               <height>16777215</height>
-              </size>
-             </property>
-             <property name="font">
-              <font>
-               <pointsize>11</pointsize>
-              </font>
-             </property>
-             <property name="toolTip">
-              <string>Select reference for normalizing series</string>
-             </property>
-            </widget>
-           </item>
-          </layout>
-         </item>
-         <item>
-          <layout class="QGridLayout" name="gridLayout">
-           <item row="1" column="0">
-            <widget class="QTableWidget" name="tableWidgetNDim">
-             <property name="maximumSize">
-              <size>
-               <width>16777215</width>
-               <height>200</height>
-              </size>
-             </property>
-             <property name="font">
-              <font>
-               <pointsize>11</pointsize>
-              </font>
-             </property>
-             <property name="toolTip">
-              <string>Add analytes or select set below</string>
-             </property>
-             <property name="accessibleName">
-              <string>NDim</string>
-             </property>
-             <property name="selectionBehavior">
-              <enum>QAbstractItemView::SelectRows</enum>
-             </property>
-             <attribute name="horizontalHeaderDefaultSectionSize">
-              <number>75</number>
-             </attribute>
-             <attribute name="horizontalHeaderStretchLastSection">
-              <bool>true</bool>
-             </attribute>
-             <column>
-              <property name="text">
-               <string>Use</string>
-              </property>
-              <property name="font">
-               <font>
-                <pointsize>11</pointsize>
-               </font>
-              </property>
-             </column>
-             <column>
-              <property name="text">
-               <string>Sample Id</string>
-              </property>
-              <property name="font">
-               <font>
-                <pointsize>11</pointsize>
-               </font>
-              </property>
-             </column>
-             <column>
-              <property name="text">
-               <string>Analyte</string>
-              </property>
-              <property name="font">
-               <font>
-                <pointsize>11</pointsize>
-               </font>
-              </property>
-             </column>
-            </widget>
-           </item>
-           <item row="2" column="0">
-            <layout class="QFormLayout" name="formLayout_2">
-             <item row="0" column="0">
-              <widget class="QLabel" name="labelNDimAnalyte">
-               <property name="font">
-                <font>
-                 <pointsize>11</pointsize>
-                </font>
-               </property>
-               <property name="text">
-                <string>Analyte</string>
-               </property>
-               <property name="alignment">
-                <set>Qt::AlignRight|Qt::AlignTrailing|Qt::AlignVCenter</set>
-               </property>
-              </widget>
-             </item>
-             <item row="0" column="1">
-              <widget class="QComboBox" name="comboBoxNDimAnalyte">
-               <property name="maximumSize">
-                <size>
-                 <width>150</width>
-                 <height>16777215</height>
-                </size>
-               </property>
-               <property name="font">
-                <font>
-                 <pointsize>11</pointsize>
-                </font>
-               </property>
-               <property name="toolTip">
-                <string>Select analyte to add</string>
-               </property>
-               <item>
-                <property name="text">
-                 <string>New Item</string>
-                </property>
-               </item>
-              </widget>
-             </item>
-             <item row="1" column="0">
-              <widget class="QLabel" name="labelNDimPredefined">
-               <property name="font">
-                <font>
-                 <pointsize>11</pointsize>
-                </font>
-               </property>
-               <property name="text">
-                <string>Predefined</string>
-               </property>
-               <property name="alignment">
-                <set>Qt::AlignRight|Qt::AlignTrailing|Qt::AlignVCenter</set>
-               </property>
-              </widget>
-             </item>
-             <item row="1" column="1">
-              <widget class="QComboBox" name="comboBoxNDimAnalyteSet">
-               <property name="maximumSize">
-                <size>
-                 <width>150</width>
-                 <height>16777215</height>
-                </size>
-               </property>
-               <property name="font">
-                <font>
-                 <pointsize>11</pointsize>
-                </font>
-               </property>
-               <property name="toolTip">
-                <string>Select predefined series, then add</string>
-               </property>
-               <item>
-                <property name="text">
-                 <string>User Defined</string>
-                </property>
-               </item>
-              </widget>
-             </item>
-             <item row="2" column="0">
-              <widget class="QLabel" name="labelNDimQuantiles">
-               <property name="text">
-                <string>Quantiles</string>
-               </property>
-               <property name="alignment">
-                <set>Qt::AlignRight|Qt::AlignTrailing|Qt::AlignVCenter</set>
-               </property>
-              </widget>
-             </item>
-             <item row="2" column="1">
-              <widget class="QComboBox" name="comboBoxNDimQuantiles">
-               <property name="maximumSize">
-                <size>
-                 <width>150</width>
-                 <height>16777215</height>
-                </size>
-               </property>
-               <property name="toolTip">
-                <string>Select quantiles for statistics</string>
-               </property>
-               <item>
-                <property name="text">
-                 <string>0.5</string>
-                </property>
-               </item>
-               <item>
-                <property name="text">
-                 <string>0.25, 0.75</string>
-                </property>
-               </item>
-               <item>
-                <property name="text">
-                 <string>0.25, 0.5, 0.75</string>
-                </property>
-               </item>
-               <item>
-                <property name="text">
-                 <string>0.05, 0.25, 0.5, 0.75, 0.95</string>
-                </property>
-               </item>
-              </widget>
-             </item>
-            </layout>
-           </item>
-           <item row="1" column="1">
-            <layout class="QVBoxLayout" name="verticalLayout">
-             <item>
-              <widget class="QToolButton" name="toolButtonNDimSelectAll">
-               <property name="minimumSize">
-                <size>
-                 <width>32</width>
-                 <height>32</height>
-                </size>
-               </property>
-               <property name="maximumSize">
-                <size>
-                 <width>32</width>
-                 <height>32</height>
-                </size>
-               </property>
-               <property name="toolTip">
-                <string>Select all analytes</string>
-               </property>
-               <property name="text">
-                <string>Select All</string>
-               </property>
-               <property name="icon">
-                <iconset resource="../resources.qrc">
-                 <normaloff>:/icons/resources/icons/icon-select-all-64.png</normaloff>:/icons/resources/icons/icon-select-all-64.png</iconset>
-               </property>
-               <property name="iconSize">
-                <size>
-                 <width>24</width>
-                 <height>24</height>
-                </size>
-               </property>
-              </widget>
-             </item>
-             <item>
-              <widget class="QToolButton" name="toolButtonNDimUp">
-               <property name="minimumSize">
-                <size>
-                 <width>32</width>
-                 <height>32</height>
-                </size>
-               </property>
-               <property name="maximumSize">
-                <size>
-                 <width>32</width>
-                 <height>32</height>
-                </size>
-               </property>
-               <property name="text">
-                <string>...</string>
-               </property>
-               <property name="icon">
-                <iconset resource="../resources.qrc">
-                 <normaloff>:/icons/resources/icons/icon-up-arrow-64.png</normaloff>:/icons/resources/icons/icon-up-arrow-64.png</iconset>
-               </property>
-               <property name="iconSize">
-                <size>
-                 <width>24</width>
-                 <height>24</height>
-                </size>
-               </property>
-              </widget>
-             </item>
-             <item>
-              <widget class="QToolButton" name="toolButtonNDimDown">
-               <property name="minimumSize">
-                <size>
-                 <width>32</width>
-                 <height>32</height>
-                </size>
-               </property>
-               <property name="maximumSize">
-                <size>
-                 <width>32</width>
-                 <height>32</height>
-                </size>
-               </property>
-               <property name="text">
-                <string>...</string>
-               </property>
-               <property name="icon">
-                <iconset resource="../resources.qrc">
-                 <normaloff>:/icons/resources/icons/icon-down-64.png</normaloff>:/icons/resources/icons/icon-down-64.png</iconset>
-               </property>
-               <property name="iconSize">
-                <size>
-                 <width>24</width>
-                 <height>24</height>
-                </size>
-               </property>
-              </widget>
-             </item>
-             <item>
-              <widget class="QToolButton" name="toolButtonNDimRemove">
-               <property name="minimumSize">
-                <size>
-                 <width>32</width>
-                 <height>32</height>
-                </size>
-               </property>
-               <property name="maximumSize">
-                <size>
-                 <width>32</width>
-                 <height>32</height>
-                </size>
-               </property>
-               <property name="toolTip">
-                <string>Delete selected analyte(s)</string>
-               </property>
-               <property name="text">
-                <string>Remove</string>
-               </property>
-               <property name="icon">
-                <iconset resource="../resources.qrc">
-                 <normaloff>:/icons/resources/icons/icon-delete-64.png</normaloff>:/icons/resources/icons/icon-delete-64.png</iconset>
-               </property>
-               <property name="iconSize">
-                <size>
-                 <width>24</width>
-                 <height>24</height>
-                </size>
-               </property>
-              </widget>
-             </item>
-             <item>
-              <widget class="QToolButton" name="toolButtonNDimSaveList">
-               <property name="minimumSize">
-                <size>
-                 <width>32</width>
-                 <height>32</height>
-                </size>
-               </property>
-               <property name="maximumSize">
-                <size>
-                 <width>32</width>
-                 <height>32</height>
-                </size>
-               </property>
-               <property name="toolTip">
-                <string>Save series</string>
-               </property>
-               <property name="text">
-                <string>Save</string>
-               </property>
-               <property name="icon">
-                <iconset resource="../resources.qrc">
-                 <normaloff>:/icons/resources/icons/icon-save-file-64.png</normaloff>:/icons/resources/icons/icon-save-file-64.png</iconset>
-               </property>
-               <property name="iconSize">
-                <size>
-                 <width>24</width>
-                 <height>24</height>
-                </size>
-               </property>
-              </widget>
-             </item>
-            </layout>
-           </item>
-           <item row="2" column="1">
-            <layout class="QVBoxLayout" name="verticalLayout_4">
-             <item>
-              <widget class="QToolButton" name="toolButtonNDimAnalyteAdd">
-               <property name="minimumSize">
-                <size>
-                 <width>32</width>
-                 <height>32</height>
-                </size>
-               </property>
-               <property name="maximumSize">
-                <size>
-                 <width>32</width>
-                 <height>32</height>
-                </size>
-               </property>
-               <property name="toolTip">
-                <string>Add analyte to series</string>
-               </property>
-               <property name="text">
-                <string>Add</string>
-               </property>
-               <property name="icon">
-                <iconset resource="../resources.qrc">
-                 <normaloff>:/icons/resources/icons/icon-accept-64.png</normaloff>:/icons/resources/icons/icon-accept-64.png</iconset>
-               </property>
-               <property name="iconSize">
-                <size>
-                 <width>24</width>
-                 <height>24</height>
-                </size>
-               </property>
-              </widget>
-             </item>
-             <item>
-              <widget class="QToolButton" name="toolButtonNDimAnalyteSetAdd">
-               <property name="minimumSize">
-                <size>
-                 <width>32</width>
-                 <height>32</height>
-                </size>
-               </property>
-               <property name="maximumSize">
-                <size>
-                 <width>32</width>
-                 <height>32</height>
-                </size>
-               </property>
-               <property name="toolTip">
-                <string>Add predefined analyte series</string>
-               </property>
-               <property name="text">
-                <string>Add</string>
-               </property>
-               <property name="icon">
-                <iconset resource="../resources.qrc">
-                 <normaloff>:/icons/resources/icons/icon-add-list-64.png</normaloff>:/icons/resources/icons/icon-add-list-64.png</iconset>
-               </property>
-               <property name="iconSize">
-                <size>
-                 <width>24</width>
-                 <height>24</height>
-                </size>
-               </property>
-              </widget>
-             </item>
-             <item>
-              <spacer name="verticalSpacer_9">
-               <property name="orientation">
-                <enum>Qt::Vertical</enum>
-               </property>
-               <property name="sizeHint" stdset="0">
-                <size>
-                 <width>20</width>
-                 <height>10</height>
-                </size>
-               </property>
-              </spacer>
-             </item>
-             <item>
-              <widget class="QToolButton" name="toolButtonNDimPlot">
-               <property name="minimumSize">
-                <size>
-                 <width>32</width>
-                 <height>32</height>
-                </size>
-               </property>
-               <property name="maximumSize">
-                <size>
-                 <width>32</width>
-                 <height>32</height>
-                </size>
-               </property>
-               <property name="toolTip">
-                <string>Create N-dimensional plot, add to tree</string>
-               </property>
-               <property name="text">
-                <string>Plot</string>
-               </property>
-               <property name="icon">
-                <iconset resource="../resources.qrc">
-                 <normaloff>:/icons/resources/icons/icon-launch-64.png</normaloff>:/icons/resources/icons/icon-launch-64.png</iconset>
-               </property>
-               <property name="iconSize">
-                <size>
-                 <width>24</width>
-                 <height>24</height>
-                </size>
-               </property>
-              </widget>
-             </item>
-            </layout>
-           </item>
-          </layout>
-         </item>
-        </layout>
-       </widget>
-      </widget>
-     </widget>
-     <widget class="QWidget" name="MultidimensionalPage">
-      <property name="enabled">
-       <bool>true</bool>
-      </property>
-      <property name="geometry">
-       <rect>
-        <x>0</x>
-        <y>0</y>
-        <width>300</width>
-        <height>531</height>
-       </rect>
-      </property>
-      <attribute name="label">
-       <string>Dimensional Reduction</string>
-      </attribute>
-      <widget class="QGroupBox" name="groupBox_10">
-       <property name="geometry">
-        <rect>
-         <x>4</x>
-         <y>0</y>
-         <width>291</width>
-         <height>101</height>
-        </rect>
-       </property>
-       <property name="title">
-        <string/>
-       </property>
-       <widget class="QWidget" name="layoutWidget">
-        <property name="geometry">
-         <rect>
-          <x>0</x>
-          <y>5</y>
-          <width>286</width>
-          <height>90</height>
-         </rect>
-        </property>
-        <layout class="QFormLayout" name="formLayout_5">
-         <item row="0" column="0">
-          <widget class="QLabel" name="labelDimRedTechnique">
-           <property name="font">
-            <font>
-             <pointsize>11</pointsize>
-            </font>
-           </property>
-           <property name="text">
-            <string>Technique</string>
-           </property>
-          </widget>
-         </item>
-         <item row="0" column="1">
-          <widget class="QComboBox" name="ComboBoxDimRedTechnique">
-           <property name="sizePolicy">
-            <sizepolicy hsizetype="Expanding" vsizetype="Fixed">
-             <horstretch>0</horstretch>
-             <verstretch>0</verstretch>
-            </sizepolicy>
-           </property>
-           <property name="maximumSize">
-            <size>
-             <width>220</width>
-             <height>16777215</height>
-            </size>
-           </property>
-           <property name="font">
-            <font>
-             <pointsize>11</pointsize>
-            </font>
-           </property>
-           <item>
-            <property name="text">
-             <string>Principal component analysis (PCA)</string>
-            </property>
-           </item>
-          </widget>
-         </item>
-         <item row="1" column="0">
-          <widget class="QLabel" name="labelPCX">
-           <property name="font">
-            <font>
-             <pointsize>11</pointsize>
-            </font>
-           </property>
-           <property name="text">
-            <string>PC X</string>
-           </property>
-           <property name="alignment">
-            <set>Qt::AlignLeading|Qt::AlignLeft|Qt::AlignVCenter</set>
-           </property>
-          </widget>
-         </item>
-         <item row="1" column="1">
-          <widget class="QSpinBox" name="spinBoxPCX">
-           <property name="maximumSize">
-            <size>
-             <width>150</width>
-             <height>16777215</height>
-            </size>
-           </property>
-           <property name="font">
-            <font>
-             <pointsize>11</pointsize>
-            </font>
-           </property>
-           <property name="toolTip">
-            <string>Principal component to display on x-axis</string>
-           </property>
-           <property name="alignment">
-            <set>Qt::AlignRight|Qt::AlignTrailing|Qt::AlignVCenter</set>
-           </property>
-           <property name="keyboardTracking">
-            <bool>false</bool>
-           </property>
-          </widget>
-         </item>
-         <item row="2" column="0">
-          <widget class="QLabel" name="labelPCY">
-           <property name="font">
-            <font>
-             <pointsize>11</pointsize>
-            </font>
-           </property>
-           <property name="text">
-            <string>PC Y</string>
-           </property>
-           <property name="alignment">
-            <set>Qt::AlignLeading|Qt::AlignLeft|Qt::AlignVCenter</set>
-           </property>
-          </widget>
-         </item>
-         <item row="2" column="1">
-          <widget class="QSpinBox" name="spinBoxPCY">
-           <property name="maximumSize">
-            <size>
-             <width>150</width>
-             <height>16777215</height>
-            </size>
-           </property>
-           <property name="font">
-            <font>
-             <pointsize>11</pointsize>
-            </font>
-           </property>
-           <property name="toolTip">
-            <string>Principal component to display on y-axis</string>
-           </property>
-           <property name="alignment">
-            <set>Qt::AlignRight|Qt::AlignTrailing|Qt::AlignVCenter</set>
-           </property>
-           <property name="keyboardTracking">
-            <bool>false</bool>
-           </property>
-          </widget>
-         </item>
-        </layout>
-       </widget>
-      </widget>
-     </widget>
-     <widget class="QWidget" name="ClusteringPage">
-      <property name="enabled">
-       <bool>true</bool>
-      </property>
-      <property name="geometry">
-       <rect>
-        <x>0</x>
-        <y>0</y>
-        <width>300</width>
-        <height>531</height>
-       </rect>
-      </property>
-      <attribute name="label">
-       <string>Clustering</string>
-      </attribute>
-      <widget class="QStackedWidget" name="stackedWidget">
-       <property name="geometry">
-        <rect>
-         <x>0</x>
-         <y>0</y>
-         <width>301</width>
-         <height>421</height>
-        </rect>
-       </property>
-       <property name="toolTip">
-        <string>Open profile style options</string>
-       </property>
-       <property name="currentIndex">
-        <number>0</number>
-       </property>
-       <widget class="QWidget" name="pageClustering">
-        <widget class="QGroupBox" name="groupBoxClustering">
-         <property name="geometry">
-          <rect>
-           <x>4</x>
-           <y>20</y>
-           <width>291</width>
-           <height>206</height>
-          </rect>
-         </property>
-         <property name="title">
-          <string/>
-         </property>
-         <property name="alignment">
-          <set>Qt::AlignCenter</set>
-         </property>
-         <widget class="QWidget" name="layoutWidget">
-          <property name="geometry">
-           <rect>
-            <x>10</x>
-            <y>5</y>
-            <width>274</width>
-            <height>194</height>
-           </rect>
-          </property>
-          <layout class="QFormLayout" name="formLayoutClusterSettings">
-           <item row="0" column="0">
-            <widget class="QLabel" name="labelClusterMethod">
-             <property name="font">
-              <font>
-               <pointsize>11</pointsize>
-              </font>
-             </property>
-             <property name="text">
-              <string>Method</string>
-             </property>
-            </widget>
-           </item>
-           <item row="0" column="1">
-            <widget class="QComboBox" name="comboBoxClusterMethod">
-             <property name="maximumSize">
-              <size>
-               <width>150</width>
-               <height>16777215</height>
-              </size>
-             </property>
-             <property name="font">
-              <font>
-               <pointsize>11</pointsize>
-              </font>
-             </property>
-             <property name="toolTip">
-              <string>Select clustering method</string>
-             </property>
-             <item>
-              <property name="text">
-               <string>k-means</string>
-              </property>
-             </item>
-             <item>
-              <property name="text">
-               <string>fuzzy c-means</string>
-              </property>
-             </item>
-            </widget>
-           </item>
-           <item row="1" column="0">
-            <widget class="QLabel" name="labelNClusters">
-             <property name="font">
-              <font>
-               <pointsize>11</pointsize>
-              </font>
-             </property>
-             <property name="text">
-              <string>No. clusters</string>
-             </property>
-            </widget>
-           </item>
-           <item row="1" column="1">
-            <widget class="QSpinBox" name="spinBoxNClusters">
-             <property name="maximumSize">
-              <size>
-               <width>150</width>
-               <height>16777215</height>
-              </size>
-             </property>
-             <property name="font">
-              <font>
-               <pointsize>11</pointsize>
-              </font>
-             </property>
-             <property name="toolTip">
-              <string>Change the number of clusters</string>
-             </property>
-             <property name="alignment">
-              <set>Qt::AlignRight|Qt::AlignTrailing|Qt::AlignVCenter</set>
-             </property>
-             <property name="keyboardTracking">
-              <bool>false</bool>
-             </property>
-             <property name="minimum">
-              <number>1</number>
-             </property>
-             <property name="maximum">
-              <number>500</number>
-             </property>
-             <property name="value">
-              <number>5</number>
-             </property>
-            </widget>
-           </item>
-           <item row="2" column="0">
-            <widget class="QLabel" name="labelExponent">
-             <property name="font">
-              <font>
-               <pointsize>11</pointsize>
-              </font>
-             </property>
-             <property name="text">
-              <string>Exponent</string>
-             </property>
-            </widget>
-           </item>
-           <item row="2" column="1">
-            <layout class="QHBoxLayout" name="horizontalLayout">
-             <item>
-              <widget class="QLabel" name="labelClusterExponent">
-               <property name="font">
-                <font>
-                 <pointsize>11</pointsize>
-                </font>
-               </property>
-               <property name="text">
-                <string>0</string>
-               </property>
-              </widget>
-             </item>
-             <item>
-              <widget class="QSlider" name="horizontalSliderClusterExponent">
-               <property name="maximumSize">
-                <size>
-                 <width>150</width>
-                 <height>16777215</height>
-                </size>
-               </property>
-               <property name="font">
-                <font>
-                 <pointsize>11</pointsize>
-                </font>
-               </property>
-               <property name="minimum">
-                <number>1</number>
-               </property>
-               <property name="maximum">
-                <number>3</number>
-               </property>
-               <property name="orientation">
-                <enum>Qt::Horizontal</enum>
-               </property>
-               <property name="tickPosition">
-                <enum>QSlider::NoTicks</enum>
-               </property>
-               <property name="tickInterval">
-                <number>5</number>
-               </property>
-              </widget>
-             </item>
-            </layout>
-           </item>
-           <item row="3" column="0">
-            <widget class="QLabel" name="labelClusterDistance">
-             <property name="font">
-              <font>
-               <pointsize>11</pointsize>
-              </font>
-             </property>
-             <property name="text">
-              <string>Distance</string>
-             </property>
-            </widget>
-           </item>
-           <item row="3" column="1">
-            <widget class="QComboBox" name="comboBoxClusterDistance">
-             <property name="maximumSize">
-              <size>
-               <width>150</width>
-               <height>16777215</height>
-              </size>
-             </property>
-             <property name="font">
-              <font>
-               <pointsize>11</pointsize>
-              </font>
-             </property>
-             <property name="toolTip">
-              <string>Change the multidimensional distance metric for clustering</string>
-             </property>
-             <item>
-              <property name="text">
-               <string>New Item</string>
-              </property>
-             </item>
-            </widget>
-           </item>
-           <item row="4" column="0">
-            <widget class="QLabel" name="labelClusterStartingSeed">
-             <property name="font">
-              <font>
-               <pointsize>11</pointsize>
-              </font>
-             </property>
-             <property name="text">
-              <string>Starting seed</string>
-             </property>
-            </widget>
-           </item>
-           <item row="4" column="1">
-            <widget class="QLineEdit" name="lineEditSeed">
-             <property name="maximumSize">
-              <size>
-               <width>150</width>
-               <height>16777215</height>
-              </size>
-             </property>
-             <property name="font">
-              <font>
-               <pointsize>11</pointsize>
-              </font>
-             </property>
-             <property name="toolTip">
-              <string>Change the starting seed</string>
-             </property>
-             <property name="text">
-              <string>23</string>
-             </property>
-             <property name="alignment">
-              <set>Qt::AlignRight|Qt::AlignTrailing|Qt::AlignVCenter</set>
-             </property>
-            </widget>
-           </item>
-           <item row="5" column="0">
-            <widget class="QCheckBox" name="checkBox">
-             <property name="text">
-              <string>PCA</string>
-             </property>
-            </widget>
-           </item>
-           <item row="5" column="1">
-            <layout class="QHBoxLayout" name="horizontalLayout_11">
-             <item>
-              <widget class="QLabel" name="labelPCANumBasis">
-               <property name="font">
-                <font>
-                 <pointsize>11</pointsize>
-                </font>
-               </property>
-               <property name="text">
-                <string>No. basis</string>
-               </property>
-               <property name="alignment">
-                <set>Qt::AlignLeading|Qt::AlignLeft|Qt::AlignVCenter</set>
-               </property>
-              </widget>
-             </item>
-             <item>
-              <widget class="QSpinBox" name="spinBoxPCANumBasis">
-               <property name="maximumSize">
-                <size>
-                 <width>150</width>
-                 <height>16777215</height>
-                </size>
-               </property>
-               <property name="font">
-                <font>
-                 <pointsize>11</pointsize>
-                </font>
-               </property>
-               <property name="toolTip">
-                <string>Number of basis vectors for dimensional reduction</string>
-               </property>
-               <property name="alignment">
-                <set>Qt::AlignRight|Qt::AlignTrailing|Qt::AlignVCenter</set>
-               </property>
-               <property name="keyboardTracking">
-                <bool>false</bool>
-               </property>
-              </widget>
-             </item>
-            </layout>
-           </item>
-          </layout>
-         </widget>
-        </widget>
-       </widget>
-       <widget class="QWidget" name="pagetSNE">
-        <widget class="QGroupBox" name="groupBoxtSNE">
-         <property name="geometry">
-          <rect>
-           <x>25</x>
-           <y>25</y>
-           <width>261</width>
-           <height>311</height>
-          </rect>
-         </property>
-         <property name="title">
-          <string>tSNE</string>
-         </property>
-         <property name="alignment">
-          <set>Qt::AlignLeading|Qt::AlignLeft|Qt::AlignVCenter</set>
-         </property>
-         <widget class="QWidget" name="formLayoutWidget">
-          <property name="geometry">
-           <rect>
-            <x>35</x>
-            <y>25</y>
-            <width>209</width>
-            <height>241</height>
-           </rect>
-          </property>
-          <layout class="QFormLayout" name="formLayout_7">
-           <item row="1" column="0">
-            <widget class="QLabel" name="labelPerplexity">
-             <property name="text">
-              <string>Perplexity</string>
-             </property>
-             <property name="alignment">
-              <set>Qt::AlignCenter</set>
-             </property>
-            </widget>
-           </item>
-           <item row="1" column="1">
-            <widget class="QSlider" name="horizontalSlidertSNEPerplexity">
-             <property name="orientation">
-              <enum>Qt::Horizontal</enum>
-             </property>
-             <property name="tickPosition">
-              <enum>QSlider::TicksAbove</enum>
-             </property>
-             <property name="tickInterval">
-              <number>2</number>
-             </property>
-            </widget>
-           </item>
-           <item row="2" column="0">
-            <widget class="QLabel" name="labelExaggeration">
-             <property name="text">
-              <string>Exaggeration</string>
-             </property>
-             <property name="alignment">
-              <set>Qt::AlignCenter</set>
-             </property>
-            </widget>
-           </item>
-           <item row="2" column="1">
-            <widget class="QSlider" name="horizontalSlidertSNEExaggeration">
-             <property name="orientation">
-              <enum>Qt::Horizontal</enum>
-             </property>
-             <property name="tickPosition">
-              <enum>QSlider::TicksAbove</enum>
-             </property>
-             <property name="tickInterval">
-              <number>2</number>
-             </property>
-            </widget>
-           </item>
-           <item row="3" column="0">
-            <widget class="QLabel" name="labelDistance">
-             <property name="text">
-              <string>Distance</string>
-             </property>
-             <property name="alignment">
-              <set>Qt::AlignCenter</set>
-             </property>
-            </widget>
-           </item>
-           <item row="3" column="1">
-            <widget class="QComboBox" name="comboBoxtSNEDistance_2">
-             <item>
-              <property name="text">
-               <string>Euclidean</string>
-              </property>
-             </item>
-            </widget>
-           </item>
-           <item row="4" column="0">
-            <widget class="QLabel" name="labelThreshold">
-             <property name="text">
-              <string>Threshold</string>
-             </property>
-             <property name="alignment">
-              <set>Qt::AlignCenter</set>
-             </property>
-            </widget>
-           </item>
-           <item row="4" column="1">
-            <widget class="QSpinBox" name="spinBoxtSNEThreshold">
-             <property name="keyboardTracking">
-              <bool>false</bool>
-             </property>
-            </widget>
-           </item>
-           <item row="5" column="0">
-            <widget class="QLabel" name="labelGridSize">
-             <property name="text">
-              <string>Grid size</string>
-             </property>
-             <property name="alignment">
-              <set>Qt::AlignCenter</set>
-             </property>
-            </widget>
-           </item>
-           <item row="5" column="1">
-            <widget class="QSpinBox" name="spinBoxtSNEGridSize">
-             <property name="keyboardTracking">
-              <bool>false</bool>
-             </property>
-            </widget>
-           </item>
-           <item row="0" column="0">
-            <widget class="QLabel" name="labelTSNEPlotType">
-             <property name="text">
-              <string>Plot type</string>
-             </property>
-             <property name="alignment">
-              <set>Qt::AlignCenter</set>
-             </property>
-            </widget>
-           </item>
-           <item row="0" column="1">
-            <widget class="QComboBox" name="comboBox_3">
-             <item>
-              <property name="text">
-               <string>Coordinates</string>
-              </property>
-             </item>
-             <item>
-              <property name="text">
-               <string>Map</string>
-              </property>
-             </item>
-            </widget>
-           </item>
-           <item row="6" column="0">
-            <widget class="QLabel" name="labelAssignGroups">
-             <property name="text">
-              <string>Assign Groups</string>
-             </property>
-             <property name="alignment">
-              <set>Qt::AlignCenter</set>
-             </property>
-            </widget>
-           </item>
-           <item row="6" column="1">
-            <widget class="QPushButton" name="pushButton_47">
-             <property name="text">
-              <string>No</string>
-             </property>
-            </widget>
-           </item>
-          </layout>
-         </widget>
-         <widget class="QToolButton" name="toolButton_37">
-          <property name="geometry">
-           <rect>
-            <x>210</x>
-            <y>275</y>
-            <width>32</width>
-            <height>32</height>
-           </rect>
-          </property>
-          <property name="minimumSize">
-           <size>
-            <width>32</width>
-            <height>32</height>
-           </size>
-          </property>
-          <property name="maximumSize">
-           <size>
-            <width>32</width>
-            <height>32</height>
-           </size>
-          </property>
-          <property name="text">
-           <string>Run tSNE</string>
-          </property>
-          <property name="icon">
-           <iconset resource="../resources.qrc">
-            <normaloff>:/icons/resources/icons/icon-launch-64.png</normaloff>:/icons/resources/icons/icon-launch-64.png</iconset>
-          </property>
-          <property name="iconSize">
-           <size>
-            <width>24</width>
-            <height>24</height>
-           </size>
-          </property>
-         </widget>
-        </widget>
-       </widget>
-      </widget>
-     </widget>
-     <widget class="QWidget" name="ProfilingPage">
-      <property name="enabled">
-       <bool>true</bool>
-      </property>
-      <property name="geometry">
-       <rect>
-        <x>0</x>
-        <y>0</y>
-        <width>300</width>
-        <height>531</height>
-       </rect>
-      </property>
-      <attribute name="label">
-       <string>Profiling</string>
-      </attribute>
-      <widget class="QGroupBox" name="groupBoxProfileProperties">
-       <property name="geometry">
-        <rect>
-         <x>4</x>
-         <y>0</y>
-         <width>291</width>
-         <height>221</height>
-        </rect>
-       </property>
-       <property name="font">
-        <font>
-         <pointsize>11</pointsize>
-        </font>
-       </property>
-       <property name="title">
-        <string>Generation</string>
-       </property>
-       <widget class="QWidget" name="horizontalLayoutWidget_3">
-        <property name="geometry">
-         <rect>
-          <x>5</x>
-          <y>20</y>
-          <width>281</width>
-          <height>196</height>
-         </rect>
-        </property>
-        <layout class="QHBoxLayout" name="horizontalLayoutProfileGeneration">
-         <item>
-          <layout class="QFormLayout" name="formLayoutProfileParams">
-           <item row="0" column="0">
-            <widget class="QLabel" name="labelProfileList">
-             <property name="text">
-              <string>Profile</string>
-             </property>
-            </widget>
-           </item>
-           <item row="0" column="1">
-            <widget class="QComboBox" name="comboBoxProfileList">
-             <property name="maximumSize">
-              <size>
-               <width>110</width>
-               <height>16777215</height>
-              </size>
-             </property>
-            </widget>
-           </item>
-           <item row="1" column="0">
-            <widget class="QLabel" name="labelPointSort">
-             <property name="text">
-              <string>Point sort</string>
-             </property>
-            </widget>
-           </item>
-           <item row="1" column="1">
-            <widget class="QComboBox" name="comboBoxProfileSort">
-             <property name="maximumSize">
-              <size>
-               <width>110</width>
-               <height>16777215</height>
-              </size>
-             </property>
-             <property name="toolTip">
-              <string>Change sort of control points</string>
-             </property>
-             <item>
-              <property name="text">
-               <string>no</string>
-              </property>
-             </item>
-             <item>
-              <property name="text">
-               <string>x</string>
-              </property>
-             </item>
-             <item>
-              <property name="text">
-               <string>y</string>
-              </property>
-             </item>
-            </widget>
-           </item>
-           <item row="2" column="0">
-            <widget class="QLabel" name="labelPointRadius">
-             <property name="text">
-              <string>Point radius</string>
-             </property>
-            </widget>
-           </item>
-           <item row="2" column="1">
-            <widget class="QLineEdit" name="lineEditPointRadius">
-             <property name="maximumSize">
-              <size>
-               <width>110</width>
-               <height>16777215</height>
-              </size>
-             </property>
-             <property name="toolTip">
-              <string>Radius for determining point statistics</string>
-             </property>
-             <property name="text">
-              <string>5</string>
-             </property>
-             <property name="alignment">
-              <set>Qt::AlignRight|Qt::AlignTrailing|Qt::AlignVCenter</set>
-             </property>
-            </widget>
-           </item>
-           <item row="3" column="0">
-            <widget class="QLabel" name="labelPointThreshold">
-             <property name="text">
-              <string>Y-axis threshold</string>
-             </property>
-            </widget>
-           </item>
-           <item row="3" column="1">
-            <widget class="QLineEdit" name="lineEditYThresh">
-             <property name="maximumSize">
-              <size>
-               <width>110</width>
-               <height>16777215</height>
-              </size>
-             </property>
-             <property name="text">
-              <string>500</string>
-             </property>
-             <property name="alignment">
-              <set>Qt::AlignRight|Qt::AlignTrailing|Qt::AlignVCenter</set>
-             </property>
-            </widget>
-           </item>
-           <item row="4" column="0">
-            <widget class="QLabel" name="labelPointInterpDistance">
-             <property name="text">
-              <string>Interp. distance</string>
-             </property>
-            </widget>
-           </item>
-           <item row="4" column="1">
-            <widget class="QLineEdit" name="lineEditIntDist">
-             <property name="maximumSize">
-              <size>
-               <width>110</width>
-               <height>16777215</height>
-              </size>
-             </property>
-             <property name="toolTip">
-              <string>Distance between interpolated points</string>
-             </property>
-             <property name="text">
-              <string>50</string>
-             </property>
-             <property name="alignment">
-              <set>Qt::AlignRight|Qt::AlignTrailing|Qt::AlignVCenter</set>
-             </property>
-            </widget>
-           </item>
-           <item row="5" column="0">
-            <widget class="QLabel" name="labelPointStats">
-             <property name="text">
-              <string>Point &amp; error type</string>
-             </property>
-            </widget>
-           </item>
-           <item row="5" column="1">
-            <widget class="QComboBox" name="comboBoxPointType">
-             <property name="maximumSize">
-              <size>
-               <width>110</width>
-               <height>16777215</height>
-              </size>
-             </property>
-             <property name="toolTip">
-              <string>Statistic for estimating point value</string>
-             </property>
-             <item>
-              <property name="text">
-               <string>median + IQR</string>
-              </property>
-             </item>
-             <item>
-              <property name="text">
-               <string>mean + standard deviation</string>
-              </property>
-             </item>
-             <item>
-              <property name="text">
-               <string>mean + standard error</string>
-              </property>
-             </item>
-            </widget>
-           </item>
-          </layout>
-         </item>
-         <item>
-          <layout class="QVBoxLayout" name="verticalLayoutProfileTools">
-           <item>
-            <widget class="QToolButton" name="toolButtonPlotProfile">
-             <property name="minimumSize">
-              <size>
-               <width>32</width>
-               <height>32</height>
-              </size>
-             </property>
-             <property name="maximumSize">
-              <size>
-               <width>32</width>
-               <height>32</height>
-              </size>
-             </property>
-             <property name="font">
-              <font>
-               <pointsize>11</pointsize>
-              </font>
-             </property>
-             <property name="toolTip">
-              <string>Create profile control points</string>
-             </property>
-             <property name="text">
-              <string>Toggle profiling</string>
-             </property>
-             <property name="icon">
-              <iconset resource="../resources.qrc">
-               <normaloff>:/icons/resources/icons/icon-profile-64.png</normaloff>:/icons/resources/icons/icon-profile-64.png</iconset>
-             </property>
-             <property name="iconSize">
-              <size>
-               <width>24</width>
-               <height>24</height>
-              </size>
-             </property>
-             <property name="checkable">
-              <bool>true</bool>
-             </property>
-            </widget>
-           </item>
-           <item>
-            <widget class="QToolButton" name="toolButtonIPProfile">
-             <property name="enabled">
-              <bool>true</bool>
-             </property>
-             <property name="sizePolicy">
-              <sizepolicy hsizetype="Fixed" vsizetype="Fixed">
-               <horstretch>0</horstretch>
-               <verstretch>0</verstretch>
-              </sizepolicy>
-             </property>
-             <property name="minimumSize">
-              <size>
-               <width>32</width>
-               <height>32</height>
-              </size>
-             </property>
-             <property name="maximumSize">
-              <size>
-               <width>32</width>
-               <height>32</height>
-              </size>
-             </property>
-             <property name="font">
-              <font>
-               <pointsize>11</pointsize>
-              </font>
-             </property>
-             <property name="toolTip">
-              <string>Interpolate between control points</string>
-             </property>
-             <property name="text">
-              <string>Interpolate profile</string>
-             </property>
-             <property name="icon">
-              <iconset resource="../resources.qrc">
-               <normaloff>:/icons/resources/icons/icon-interpolate-64.png</normaloff>:/icons/resources/icons/icon-interpolate-64.png</iconset>
-             </property>
-             <property name="iconSize">
-              <size>
-               <width>24</width>
-               <height>24</height>
-              </size>
-             </property>
-             <property name="checkable">
-              <bool>true</bool>
-             </property>
-            </widget>
-           </item>
-           <item>
-            <widget class="QToolButton" name="toolButtonPointMove">
-             <property name="enabled">
-              <bool>true</bool>
-             </property>
-             <property name="sizePolicy">
-              <sizepolicy hsizetype="Fixed" vsizetype="Fixed">
-               <horstretch>0</horstretch>
-               <verstretch>0</verstretch>
-              </sizepolicy>
-             </property>
-             <property name="minimumSize">
-              <size>
-               <width>32</width>
-               <height>32</height>
-              </size>
-             </property>
-             <property name="maximumSize">
-              <size>
-               <width>32</width>
-               <height>32</height>
-              </size>
-             </property>
-             <property name="toolTip">
-              <string>Adjust profile point location</string>
-             </property>
-             <property name="text">
-              <string>...</string>
-             </property>
-             <property name="icon">
-              <iconset resource="../resources.qrc">
-               <normaloff>:/icons/resources/icons/icon-move-point-64.png</normaloff>:/icons/resources/icons/icon-move-point-64.png</iconset>
-             </property>
-             <property name="iconSize">
-              <size>
-               <width>24</width>
-               <height>24</height>
-              </size>
-             </property>
-             <property name="checkable">
-              <bool>true</bool>
-             </property>
-             <property name="checked">
-              <bool>false</bool>
-             </property>
-            </widget>
-           </item>
-           <item>
-            <spacer name="verticalSpacer">
-             <property name="orientation">
-              <enum>Qt::Vertical</enum>
-             </property>
-             <property name="sizeHint" stdset="0">
-              <size>
-               <width>32</width>
-               <height>40</height>
-              </size>
-             </property>
-            </spacer>
-           </item>
-           <item>
-            <widget class="QToolButton" name="toolButtonClearProfile">
-             <property name="sizePolicy">
-              <sizepolicy hsizetype="Fixed" vsizetype="Fixed">
-               <horstretch>0</horstretch>
-               <verstretch>0</verstretch>
-              </sizepolicy>
-             </property>
-             <property name="minimumSize">
-              <size>
-               <width>32</width>
-               <height>32</height>
-              </size>
-             </property>
-             <property name="maximumSize">
-              <size>
-               <width>32</width>
-               <height>32</height>
-              </size>
-             </property>
-             <property name="font">
-              <font>
-               <pointsize>11</pointsize>
-              </font>
-             </property>
-             <property name="toolTip">
-              <string>Delete profile</string>
-             </property>
-             <property name="text">
-              <string>Delete profiile</string>
-             </property>
-             <property name="icon">
-              <iconset resource="../resources.qrc">
-               <normaloff>:/icons/resources/icons/icon-delete-64.png</normaloff>:/icons/resources/icons/icon-delete-64.png</iconset>
-             </property>
-             <property name="iconSize">
-              <size>
-               <width>24</width>
-               <height>24</height>
-              </size>
-             </property>
-            </widget>
-           </item>
-          </layout>
-         </item>
-        </layout>
-       </widget>
-      </widget>
-      <widget class="QGroupBox" name="groupBoxProfilePoints">
-       <property name="geometry">
-        <rect>
-         <x>4</x>
-         <y>230</y>
-         <width>291</width>
-         <height>261</height>
-        </rect>
-       </property>
-       <property name="title">
-        <string>Control points</string>
-       </property>
-       <widget class="QWidget" name="horizontalLayoutWidget">
-        <property name="geometry">
-         <rect>
-          <x>5</x>
-          <y>30</y>
-          <width>281</width>
-          <height>222</height>
-         </rect>
-        </property>
-        <layout class="QHBoxLayout" name="horizontalLayout_6">
-         <item>
-          <widget class="QTableWidget" name="tableWidgetProfilePoints">
-           <property name="font">
-            <font>
-             <pointsize>11</pointsize>
-            </font>
-           </property>
-           <property name="accessibleName">
-            <string>Profiling</string>
-           </property>
-           <property name="sizeAdjustPolicy">
-            <enum>QAbstractScrollArea::AdjustToContents</enum>
-           </property>
-           <property name="sortingEnabled">
-            <bool>false</bool>
-           </property>
-           <attribute name="horizontalHeaderDefaultSectionSize">
-            <number>80</number>
-           </attribute>
-           <attribute name="horizontalHeaderStretchLastSection">
-            <bool>true</bool>
-           </attribute>
-           <column>
-            <property name="text">
-             <string>Point</string>
-            </property>
-            <property name="font">
-             <font>
-              <pointsize>11</pointsize>
-             </font>
-            </property>
-           </column>
-           <column>
-            <property name="text">
-             <string>X</string>
-            </property>
-            <property name="font">
-             <font>
-              <pointsize>11</pointsize>
-             </font>
-            </property>
-           </column>
-           <column>
-            <property name="text">
-             <string>Y</string>
-            </property>
-            <property name="font">
-             <font>
-              <pointsize>11</pointsize>
-             </font>
-            </property>
-           </column>
-          </widget>
-         </item>
-         <item>
-          <layout class="QVBoxLayout" name="verticalLayoutPointTools">
-           <item>
-            <widget class="QToolButton" name="toolButtonPointSelectAll">
-             <property name="sizePolicy">
-              <sizepolicy hsizetype="Fixed" vsizetype="Fixed">
-               <horstretch>0</horstretch>
-               <verstretch>0</verstretch>
-              </sizepolicy>
-             </property>
-             <property name="minimumSize">
-              <size>
-               <width>32</width>
-               <height>32</height>
-              </size>
-             </property>
-             <property name="maximumSize">
-              <size>
-               <width>32</width>
-               <height>32</height>
-              </size>
-             </property>
-             <property name="font">
-              <font>
-               <pointsize>11</pointsize>
-              </font>
-             </property>
-             <property name="toolTip">
-              <string>Select all profile points</string>
-             </property>
-             <property name="text">
-              <string>Select All</string>
-             </property>
-             <property name="icon">
-              <iconset resource="../resources.qrc">
-               <normaloff>:/icons/resources/icons/icon-select-all-64.png</normaloff>:/icons/resources/icons/icon-select-all-64.png</iconset>
-             </property>
-             <property name="iconSize">
-              <size>
-               <width>24</width>
-               <height>24</height>
-              </size>
-             </property>
-            </widget>
-           </item>
-           <item>
-            <widget class="QToolButton" name="toolButtonPointUp">
-             <property name="minimumSize">
-              <size>
-               <width>32</width>
-               <height>32</height>
-              </size>
-             </property>
-             <property name="maximumSize">
-              <size>
-               <width>32</width>
-               <height>32</height>
-              </size>
-             </property>
-             <property name="font">
-              <font>
-               <pointsize>11</pointsize>
-              </font>
-             </property>
-             <property name="toolTip">
-              <string>Move selected point up</string>
-             </property>
-             <property name="text">
-              <string>Move up</string>
-             </property>
-             <property name="icon">
-              <iconset resource="../resources.qrc">
-               <normaloff>:/icons/resources/icons/icon-up-arrow-64.png</normaloff>:/icons/resources/icons/icon-up-arrow-64.png</iconset>
-             </property>
-             <property name="iconSize">
-              <size>
-               <width>24</width>
-               <height>24</height>
-              </size>
-             </property>
-            </widget>
-           </item>
-           <item>
-            <widget class="QToolButton" name="toolButtonPointDown">
-             <property name="minimumSize">
-              <size>
-               <width>32</width>
-               <height>32</height>
-              </size>
-             </property>
-             <property name="maximumSize">
-              <size>
-               <width>32</width>
-               <height>32</height>
-              </size>
-             </property>
-             <property name="font">
-              <font>
-               <pointsize>11</pointsize>
-              </font>
-             </property>
-             <property name="toolTip">
-              <string>Move selected point down</string>
-             </property>
-             <property name="text">
-              <string>Move down</string>
-             </property>
-             <property name="icon">
-              <iconset resource="../resources.qrc">
-               <normaloff>:/icons/resources/icons/icon-down-64.png</normaloff>:/icons/resources/icons/icon-down-64.png</iconset>
-             </property>
-             <property name="iconSize">
-              <size>
-               <width>24</width>
-               <height>24</height>
-              </size>
-             </property>
-            </widget>
-           </item>
-           <item>
-            <spacer name="verticalSpacer_6">
-             <property name="orientation">
-              <enum>Qt::Vertical</enum>
-             </property>
-             <property name="sizeHint" stdset="0">
-              <size>
-               <width>20</width>
-               <height>40</height>
-              </size>
-             </property>
-            </spacer>
-           </item>
-           <item>
-            <widget class="QToolButton" name="toolButtonPointDelete">
-             <property name="minimumSize">
-              <size>
-               <width>32</width>
-               <height>32</height>
-              </size>
-             </property>
-             <property name="maximumSize">
-              <size>
-               <width>32</width>
-               <height>32</height>
-              </size>
-             </property>
-             <property name="font">
-              <font>
-               <pointsize>11</pointsize>
-              </font>
-             </property>
-             <property name="toolTip">
-              <string>Delete point(s)</string>
-             </property>
-             <property name="text">
-              <string>Delete points</string>
-             </property>
-             <property name="icon">
-              <iconset resource="../resources.qrc">
-               <normaloff>:/icons/resources/icons/icon-delete-64.png</normaloff>:/icons/resources/icons/icon-delete-64.png</iconset>
-             </property>
-             <property name="iconSize">
-              <size>
-               <width>24</width>
-               <height>24</height>
-              </size>
-             </property>
-            </widget>
-           </item>
-          </layout>
-         </item>
-        </layout>
-       </widget>
-      </widget>
-     </widget>
-     <widget class="QWidget" name="SpecialFunctionPage">
-      <property name="geometry">
-       <rect>
-        <x>0</x>
-        <y>0</y>
-        <width>300</width>
-        <height>531</height>
-       </rect>
-      </property>
-      <attribute name="label">
-       <string>Special Functions</string>
-      </attribute>
-      <widget class="QTabWidget" name="tabWidgetSpecialFcn">
-       <property name="geometry">
-        <rect>
-         <x>4</x>
-         <y>0</y>
-         <width>291</width>
-         <height>431</height>
-        </rect>
-       </property>
-       <property name="maximumSize">
-        <size>
-         <width>300</width>
-         <height>16777215</height>
-        </size>
-       </property>
-       <property name="font">
-        <font>
-         <pointsize>11</pointsize>
-        </font>
-       </property>
-       <property name="currentIndex">
-        <number>3</number>
-       </property>
-       <widget class="QWidget" name="tabThermometry">
-        <attribute name="title">
-         <string>Thermometry</string>
-        </attribute>
-        <widget class="QWidget" name="formLayoutWidget_7">
-         <property name="geometry">
-          <rect>
-           <x>10</x>
-           <y>10</y>
-           <width>271</width>
-           <height>131</height>
-          </rect>
-         </property>
-         <layout class="QFormLayout" name="formLayoutThermometry">
-          <item row="0" column="0">
-           <widget class="QLabel" name="labelThermometryMethod">
-            <property name="text">
-             <string>Method</string>
-            </property>
-           </widget>
-          </item>
-          <item row="0" column="1">
-           <widget class="QComboBox" name="ComboBoxThermometryMethod">
-            <property name="maximumSize">
-             <size>
-              <width>200</width>
-              <height>16777215</height>
-             </size>
-            </property>
-           </widget>
-          </item>
-         </layout>
-        </widget>
-       </widget>
-       <widget class="QWidget" name="tabBarometry">
-        <attribute name="title">
-         <string>Barometry</string>
-        </attribute>
-        <widget class="QWidget" name="formLayoutWidget_8">
-         <property name="geometry">
-          <rect>
-           <x>10</x>
-           <y>10</y>
-           <width>271</width>
-           <height>131</height>
-          </rect>
-         </property>
-         <layout class="QFormLayout" name="formLayoutBarometry">
-          <item row="0" column="0">
-           <widget class="QLabel" name="labelBarometryMethod">
-            <property name="text">
-             <string>Method</string>
-            </property>
-           </widget>
-          </item>
-          <item row="0" column="1">
-           <widget class="QComboBox" name="ComboBoxBarometryMethod">
-            <property name="maximumSize">
-             <size>
-              <width>200</width>
-              <height>16777215</height>
-             </size>
-            </property>
-           </widget>
-          </item>
-         </layout>
-        </widget>
-       </widget>
-       <widget class="QWidget" name="tabDating">
-        <attribute name="title">
-         <string>Dating</string>
-        </attribute>
-        <widget class="QWidget" name="formLayoutWidget_6">
-         <property name="geometry">
-          <rect>
-           <x>10</x>
-           <y>10</y>
-           <width>271</width>
-           <height>131</height>
-          </rect>
-         </property>
-         <layout class="QFormLayout" name="formLayoutDating">
-          <item row="0" column="0">
-           <widget class="QLabel" name="labelDatingMethod">
-            <property name="text">
-             <string>Method</string>
-            </property>
-           </widget>
-          </item>
-          <item row="0" column="1">
-           <widget class="QComboBox" name="ComboBoxDatingMethod">
-            <property name="maximumSize">
-             <size>
-              <width>200</width>
-              <height>16777215</height>
-             </size>
-            </property>
-            <item>
-             <property name="text">
-              <string>Re-Os</string>
-             </property>
-            </item>
-           </widget>
-          </item>
-         </layout>
-        </widget>
-       </widget>
-       <widget class="QWidget" name="tabDiffusion">
-        <attribute name="title">
-         <string>Diffusion</string>
-        </attribute>
-        <widget class="QWidget" name="formLayoutWidget_9">
-         <property name="geometry">
-          <rect>
-           <x>10</x>
-           <y>10</y>
-           <width>271</width>
-           <height>151</height>
-          </rect>
-         </property>
-         <layout class="QFormLayout" name="formLayoutDiffusion">
-          <item row="2" column="0">
-           <widget class="QLabel" name="labelDimensionality">
-            <property name="text">
-             <string>Dimensionality</string>
-            </property>
-           </widget>
-          </item>
-          <item row="2" column="1">
-           <widget class="QComboBox" name="comboBoxDimensionality">
-            <property name="maximumSize">
-             <size>
-              <width>200</width>
-              <height>16777215</height>
-             </size>
-            </property>
-            <item>
-             <property name="text">
-              <string>One-dimensional</string>
-             </property>
-            </item>
-            <item>
-             <property name="text">
-              <string>Two-dimensional</string>
-             </property>
-            </item>
-           </widget>
-          </item>
-          <item row="3" column="0">
-           <widget class="QLabel" name="labelDatingDiffusionMethod">
-            <property name="text">
-             <string>Method</string>
-            </property>
-           </widget>
-          </item>
-          <item row="3" column="1">
-           <widget class="QComboBox" name="ComboBoxDiffusionMethod">
-            <property name="maximumSize">
-             <size>
-              <width>200</width>
-              <height>16777215</height>
-             </size>
-            </property>
-           </widget>
-          </item>
-          <item row="0" column="0">
-           <widget class="QLabel" name="labelRegion">
-            <property name="text">
-             <string>Region</string>
-            </property>
-           </widget>
-          </item>
-          <item row="0" column="1">
-           <widget class="QComboBox" name="comboBoxRegion">
-            <property name="maximumSize">
-             <size>
-              <width>200</width>
-              <height>16777215</height>
-             </size>
-            </property>
-           </widget>
-          </item>
-          <item row="1" column="0">
-           <widget class="QLabel" name="labelDiffusionProfile">
-            <property name="text">
-             <string>Profile</string>
-            </property>
-           </widget>
-          </item>
-          <item row="1" column="1">
-           <widget class="QComboBox" name="comboBoxDiffusionProfile">
-            <property name="maximumSize">
-             <size>
-              <width>200</width>
-              <height>16777215</height>
-             </size>
-            </property>
-           </widget>
-          </item>
-         </layout>
-        </widget>
-        <widget class="QWidget" name="horizontalLayoutWidget_4">
-         <property name="geometry">
-          <rect>
-           <x>10</x>
-           <y>170</y>
-           <width>271</width>
-           <height>181</height>
-          </rect>
-         </property>
-         <layout class="QHBoxLayout" name="horizontalLayout_8">
-          <item>
-           <widget class="QTableWidget" name="tableWidgetDiffusionConstants">
-            <attribute name="horizontalHeaderDefaultSectionSize">
-             <number>79</number>
-            </attribute>
-            <column>
-             <property name="text">
-              <string>Use</string>
-             </property>
-            </column>
-            <column>
-             <property name="text">
-              <string>Species</string>
-             </property>
-            </column>
-            <column>
-             <property name="text">
-              <string>D</string>
-             </property>
-            </column>
-           </widget>
-          </item>
-          <item>
-           <layout class="QVBoxLayout" name="verticalLayout_10">
-            <item>
-             <widget class="QToolButton" name="toolButtonDiffusionLoad">
-              <property name="minimumSize">
-               <size>
-                <width>32</width>
-                <height>32</height>
-               </size>
-              </property>
-              <property name="maximumSize">
-               <size>
-                <width>32</width>
-                <height>32</height>
-               </size>
-              </property>
-              <property name="font">
-               <font>
-                <pointsize>11</pointsize>
-               </font>
-              </property>
-              <property name="toolTip">
-               <string>Load polygon file</string>
-              </property>
-              <property name="text">
-               <string>...</string>
-              </property>
-              <property name="icon">
-               <iconset resource="../resources.qrc">
-                <normaloff>:/icons/resources/icons/icon-open-file-64.png</normaloff>:/icons/resources/icons/icon-open-file-64.png</iconset>
-              </property>
-              <property name="iconSize">
-               <size>
-                <width>24</width>
-                <height>24</height>
-               </size>
-              </property>
-             </widget>
-            </item>
-            <item>
-             <spacer name="verticalSpacer_5">
-              <property name="orientation">
-               <enum>Qt::Vertical</enum>
-              </property>
-              <property name="sizeHint" stdset="0">
-               <size>
-                <width>20</width>
-                <height>40</height>
-               </size>
-              </property>
-             </spacer>
-            </item>
-           </layout>
-          </item>
-         </layout>
-        </widget>
-       </widget>
-      </widget>
-     </widget>
-    </widget>
-   </widget>
-  </widget>
-  <widget class="QDockWidget" name="dockWidgetRightToolbox">
-   <property name="sizePolicy">
-    <sizepolicy hsizetype="Fixed" vsizetype="Preferred">
-     <horstretch>0</horstretch>
-     <verstretch>0</verstretch>
-    </sizepolicy>
-   </property>
-   <property name="minimumSize">
-    <size>
-     <width>221</width>
-     <height>62</height>
-    </size>
-   </property>
-   <property name="features">
-    <set>QDockWidget::DockWidgetFloatable</set>
-   </property>
-   <property name="windowTitle">
-    <string>Plot and Property Toolbox</string>
-   </property>
-   <attribute name="dockWidgetArea">
-    <number>2</number>
-   </attribute>
-   <widget class="QWidget" name="dockWidgetContents_2">
-    <widget class="QToolBox" name="toolBoxTreeView">
-     <property name="geometry">
-      <rect>
-       <x>0</x>
-       <y>0</y>
-       <width>221</width>
-       <height>856</height>
-      </rect>
-     </property>
-     <property name="sizePolicy">
-      <sizepolicy hsizetype="Fixed" vsizetype="Preferred">
-       <horstretch>0</horstretch>
-       <verstretch>0</verstretch>
-      </sizepolicy>
-     </property>
-     <property name="minimumSize">
-      <size>
-       <width>221</width>
-       <height>0</height>
-      </size>
-     </property>
-     <property name="maximumSize">
-      <size>
-       <width>120</width>
-       <height>16777215</height>
-      </size>
-     </property>
-     <property name="font">
-      <font>
-       <pointsize>12</pointsize>
-       <bold>false</bold>
-      </font>
-     </property>
-     <property name="currentIndex">
-      <number>1</number>
-     </property>
-     <widget class="QWidget" name="TreeView">
-      <property name="geometry">
-       <rect>
-        <x>0</x>
-        <y>0</y>
-        <width>221</width>
-        <height>755</height>
-       </rect>
-      </property>
-      <attribute name="label">
-       <string>Plot Selector</string>
-      </attribute>
-      <widget class="QTreeView" name="treeView">
-       <property name="geometry">
-        <rect>
-         <x>5</x>
-         <y>0</y>
-         <width>211</width>
-         <height>651</height>
-        </rect>
-       </property>
-       <property name="font">
-        <font>
-         <pointsize>11</pointsize>
-         <bold>false</bold>
-        </font>
-       </property>
-       <property name="mouseTracking">
-        <bool>true</bool>
-       </property>
-      </widget>
-      <widget class="QWidget" name="horizontalLayoutWidget_13">
-       <property name="geometry">
-        <rect>
-         <x>5</x>
-         <y>655</y>
-         <width>211</width>
-         <height>36</height>
-        </rect>
-       </property>
-       <layout class="QHBoxLayout" name="horizontalLayout_17">
-        <item>
-         <widget class="QToolButton" name="toolButtonSortAnalyte">
-          <property name="minimumSize">
-           <size>
-            <width>32</width>
-            <height>32</height>
-           </size>
-          </property>
-          <property name="maximumSize">
-           <size>
-            <width>32</width>
-            <height>32</height>
-           </size>
-          </property>
-          <property name="text">
-           <string>...</string>
-          </property>
-          <property name="icon">
-           <iconset resource="../resources.qrc">
-            <normaloff>:/icons/resources/icons/icon-sort-64.png</normaloff>:/icons/resources/icons/icon-sort-64.png</iconset>
-          </property>
-          <property name="iconSize">
-           <size>
-            <width>28</width>
-            <height>28</height>
-           </size>
-          </property>
-         </widget>
-        </item>
-        <item>
-         <spacer name="horizontalSpacer_9">
-          <property name="orientation">
-           <enum>Qt::Horizontal</enum>
-          </property>
-          <property name="sizeHint" stdset="0">
-           <size>
-            <width>40</width>
-            <height>20</height>
-           </size>
-          </property>
-         </spacer>
-        </item>
-        <item>
-         <widget class="QToolButton" name="toolButtonRemovePlot">
-          <property name="minimumSize">
-           <size>
-            <width>32</width>
-            <height>32</height>
-           </size>
-          </property>
-          <property name="maximumSize">
-           <size>
-            <width>32</width>
-            <height>32</height>
-           </size>
-          </property>
-          <property name="toolTip">
-           <string>Remove selected plot</string>
-          </property>
-          <property name="text">
-           <string>...</string>
-          </property>
-          <property name="icon">
-           <iconset resource="../resources.qrc">
-            <normaloff>:/icons/resources/icons/icon-delete-64.png</normaloff>:/icons/resources/icons/icon-delete-64.png</iconset>
-          </property>
-          <property name="iconSize">
-           <size>
-            <width>24</width>
-            <height>24</height>
-           </size>
-          </property>
-         </widget>
-        </item>
-       </layout>
-      </widget>
-     </widget>
-     <widget class="QWidget" name="pageStyles">
-      <property name="geometry">
-       <rect>
-        <x>0</x>
-        <y>0</y>
-        <width>221</width>
-        <height>755</height>
-       </rect>
-      </property>
-      <attribute name="icon">
-       <iconset resource="../resources.qrc">
-        <normaloff>:/icons/resources/icons/icon-style-pallette-64.png</normaloff>:/icons/resources/icons/icon-style-pallette-64.png</iconset>
-      </attribute>
-      <attribute name="label">
-       <string>Styling</string>
-      </attribute>
-      <widget class="QToolBox" name="toolBoxStyle">
-       <property name="geometry">
-        <rect>
-         <x>0</x>
-         <y>85</y>
-         <width>221</width>
-         <height>661</height>
-        </rect>
-       </property>
-       <property name="font">
-        <font>
-         <pointsize>11</pointsize>
-         <bold>false</bold>
-        </font>
-       </property>
-       <property name="toolTip">
-        <string/>
-       </property>
-       <property name="frameShape">
-        <enum>QFrame::Panel</enum>
-       </property>
-       <property name="frameShadow">
-        <enum>QFrame::Raised</enum>
-       </property>
-       <property name="currentIndex">
-        <number>5</number>
-       </property>
-       <widget class="QWidget" name="StyleAxes">
-        <property name="geometry">
-         <rect>
-          <x>0</x>
-          <y>0</y>
-          <width>100</width>
-          <height>30</height>
-         </rect>
-        </property>
-        <attribute name="icon">
-         <iconset resource="../resources.qrc">
-          <normaloff>:/icons/resources/icons/icon-axes-64.png</normaloff>:/icons/resources/icons/icon-axes-64.png</iconset>
-        </attribute>
-        <attribute name="label">
-         <string>Axes and Labels</string>
-        </attribute>
-        <widget class="QWidget" name="formLayoutWidget_11">
-         <property name="geometry">
-          <rect>
-           <x>5</x>
-           <y>0</y>
-           <width>211</width>
-           <height>226</height>
-          </rect>
-         </property>
-         <layout class="QFormLayout" name="formLayout_11">
-          <item row="0" column="0">
-           <widget class="QLabel" name="labelXLabel">
-            <property name="text">
-             <string>X Label</string>
-            </property>
-           </widget>
-          </item>
-          <item row="0" column="1">
-           <widget class="QLineEdit" name="lineEditXLabel">
-            <property name="toolTip">
-             <string>Type x label</string>
-            </property>
-            <property name="alignment">
-             <set>Qt::AlignLeading|Qt::AlignLeft|Qt::AlignVCenter</set>
-            </property>
-           </widget>
-          </item>
-          <item row="1" column="0">
-           <widget class="QLabel" name="labelYLabel">
-            <property name="text">
-             <string>Y Label</string>
-            </property>
-           </widget>
-          </item>
-          <item row="1" column="1">
-           <widget class="QLineEdit" name="lineEditYLabel">
-            <property name="toolTip">
-             <string>Type y label</string>
-            </property>
-            <property name="text">
-             <string/>
-            </property>
-            <property name="alignment">
-             <set>Qt::AlignLeading|Qt::AlignLeft|Qt::AlignVCenter</set>
-            </property>
-           </widget>
-          </item>
-          <item row="2" column="0">
-           <widget class="QLabel" name="labelZLabel">
-            <property name="text">
-             <string>Z Label</string>
-            </property>
-           </widget>
-          </item>
-          <item row="2" column="1">
-           <widget class="QLineEdit" name="lineEditZLabel">
-            <property name="toolTip">
-             <string>Type y label</string>
-            </property>
-            <property name="text">
-             <string/>
-            </property>
-            <property name="alignment">
-             <set>Qt::AlignLeading|Qt::AlignLeft|Qt::AlignVCenter</set>
-            </property>
-           </widget>
-          </item>
-          <item row="3" column="0">
-           <layout class="QHBoxLayout" name="horizontalLayout_31">
-            <item>
-             <widget class="QLabel" name="labelXLim">
-              <property name="text">
-               <string>X Limits</string>
-              </property>
-             </widget>
-            </item>
-            <item>
-<<<<<<< HEAD
-             <widget class="QToolButton" name="toolButtonXAxisReset">
-=======
-             <widget class="QToolButton" name="toolButtonAxesReset_2">
->>>>>>> c6ccb1dd
-              <property name="minimumSize">
-               <size>
-                <width>20</width>
-                <height>20</height>
-               </size>
-              </property>
-              <property name="maximumSize">
-               <size>
-                <width>20</width>
-                <height>20</height>
-               </size>
-              </property>
-              <property name="font">
-               <font>
-                <pointsize>11</pointsize>
-                <bold>false</bold>
-               </font>
-              </property>
-              <property name="toolTip">
-               <string>Reset histogram axes</string>
-              </property>
-              <property name="accessibleName">
-               <string>axis reset</string>
-              </property>
-              <property name="text">
-               <string>Reset</string>
-              </property>
-              <property name="icon">
-               <iconset resource="../resources.qrc">
-                <normaloff>:/icons/resources/icons/icon-reset-64.png</normaloff>:/icons/resources/icons/icon-reset-64.png</iconset>
-              </property>
-              <property name="iconSize">
-               <size>
-                <width>14</width>
-                <height>14</height>
-               </size>
-              </property>
-             </widget>
-            </item>
-           </layout>
-          </item>
-          <item row="3" column="1">
-           <layout class="QHBoxLayout" name="horizontalLayout_23">
-            <item>
-             <widget class="QLineEdit" name="lineEditXLB">
-              <property name="alignment">
-               <set>Qt::AlignRight|Qt::AlignTrailing|Qt::AlignVCenter</set>
-              </property>
-             </widget>
-            </item>
-            <item>
-             <widget class="QLineEdit" name="lineEditXUB">
-              <property name="alignment">
-               <set>Qt::AlignRight|Qt::AlignTrailing|Qt::AlignVCenter</set>
-              </property>
-             </widget>
-            </item>
-           </layout>
-          </item>
-          <item row="4" column="0">
-           <layout class="QHBoxLayout" name="horizontalLayout_32">
-            <item>
-             <widget class="QLabel" name="labelYLim">
-              <property name="text">
-               <string>Y Limits</string>
-              </property>
-             </widget>
-            </item>
-            <item>
-<<<<<<< HEAD
-             <widget class="QToolButton" name="toolButtonYAxisReset">
-=======
-             <widget class="QToolButton" name="toolButtonAxesReset_3">
->>>>>>> c6ccb1dd
-              <property name="minimumSize">
-               <size>
-                <width>20</width>
-                <height>20</height>
-               </size>
-              </property>
-              <property name="maximumSize">
-               <size>
-                <width>20</width>
-                <height>20</height>
-               </size>
-              </property>
-              <property name="font">
-               <font>
-                <pointsize>11</pointsize>
-                <bold>false</bold>
-               </font>
-              </property>
-              <property name="toolTip">
-               <string>Reset histogram axes</string>
-              </property>
-              <property name="accessibleName">
-               <string>axis reset</string>
-              </property>
-              <property name="text">
-               <string>Reset</string>
-              </property>
-              <property name="icon">
-               <iconset resource="../resources.qrc">
-                <normaloff>:/icons/resources/icons/icon-reset-64.png</normaloff>:/icons/resources/icons/icon-reset-64.png</iconset>
-              </property>
-              <property name="iconSize">
-               <size>
-                <width>14</width>
-                <height>14</height>
-               </size>
-              </property>
-             </widget>
-            </item>
-           </layout>
-          </item>
-          <item row="4" column="1">
-           <layout class="QHBoxLayout" name="horizontalLayout_24">
-            <item>
-             <widget class="QLineEdit" name="lineEditYLB">
-              <property name="alignment">
-               <set>Qt::AlignRight|Qt::AlignTrailing|Qt::AlignVCenter</set>
-              </property>
-             </widget>
-            </item>
-            <item>
-             <widget class="QLineEdit" name="lineEditYUB">
-              <property name="alignment">
-               <set>Qt::AlignRight|Qt::AlignTrailing|Qt::AlignVCenter</set>
-              </property>
-             </widget>
-            </item>
-           </layout>
-          </item>
-          <item row="5" column="0">
-           <widget class="QLabel" name="labelAspectRatio">
-            <property name="font">
-             <font>
-              <pointsize>11</pointsize>
-              <bold>false</bold>
-             </font>
-            </property>
-            <property name="text">
-             <string>Aspect ratio</string>
-            </property>
-           </widget>
-          </item>
-          <item row="5" column="1">
-           <widget class="QLineEdit" name="lineEditAspectRatio">
-            <property name="maximumSize">
-             <size>
-              <width>115</width>
-              <height>16777215</height>
-             </size>
-            </property>
-            <property name="toolTip">
-             <string>Set aspect ratio of plot (not maps)</string>
-            </property>
-            <property name="text">
-             <string>1.0</string>
-            </property>
-            <property name="alignment">
-             <set>Qt::AlignRight|Qt::AlignTrailing|Qt::AlignVCenter</set>
-            </property>
-           </widget>
-          </item>
-          <item row="6" column="0">
-           <widget class="QLabel" name="labelTtickDirection">
-            <property name="text">
-             <string>Tick direction</string>
-            </property>
-           </widget>
-          </item>
-          <item row="6" column="1">
-           <widget class="QComboBox" name="comboBoxTickDirection">
-            <property name="maximumSize">
-             <size>
-              <width>115</width>
-              <height>16777215</height>
-             </size>
-            </property>
-            <property name="toolTip">
-             <string>Choose tick directions for most plots</string>
-            </property>
-            <item>
-             <property name="text">
-              <string>out</string>
-             </property>
-            </item>
-            <item>
-             <property name="text">
-              <string>in</string>
-             </property>
-            </item>
-            <item>
-             <property name="text">
-              <string>inout</string>
-             </property>
-            </item>
-            <item>
-             <property name="text">
-              <string>none</string>
-             </property>
-            </item>
-           </widget>
-          </item>
-         </layout>
-        </widget>
-       </widget>
-       <widget class="QWidget" name="StyleAnnotations">
-        <property name="geometry">
-         <rect>
-          <x>0</x>
-          <y>0</y>
-          <width>100</width>
-          <height>30</height>
-         </rect>
-        </property>
-        <attribute name="icon">
-         <iconset resource="../resources.qrc">
-          <normaloff>:/icons/resources/icons/icon-text-64.png</normaloff>:/icons/resources/icons/icon-text-64.png</iconset>
-        </attribute>
-        <attribute name="label">
-         <string>Annotations</string>
-        </attribute>
-        <widget class="QWidget" name="formLayoutWidget_13">
-         <property name="geometry">
-          <rect>
-           <x>5</x>
-           <y>0</y>
-           <width>211</width>
-           <height>86</height>
-          </rect>
-         </property>
-         <layout class="QFormLayout" name="formLayoutStyleGeneral">
-          <item row="0" column="0">
-           <widget class="QLabel" name="labelFont">
-            <property name="text">
-             <string>Font</string>
-            </property>
-           </widget>
-          </item>
-          <item row="0" column="1">
-           <widget class="QFontComboBox" name="fontComboBox">
-            <property name="maximumSize">
-             <size>
-              <width>115</width>
-              <height>16777215</height>
-             </size>
-            </property>
-            <property name="toolTip">
-             <string>Choose font for plots</string>
-            </property>
-           </widget>
-          </item>
-          <item row="1" column="0">
-           <widget class="QLabel" name="labelFontSize">
-            <property name="font">
-             <font>
-              <pointsize>11</pointsize>
-              <bold>false</bold>
-             </font>
-            </property>
-            <property name="text">
-             <string>Font size</string>
-            </property>
-            <property name="alignment">
-             <set>Qt::AlignLeading|Qt::AlignLeft|Qt::AlignVCenter</set>
-            </property>
-           </widget>
-          </item>
-          <item row="1" column="1">
-           <widget class="QDoubleSpinBox" name="doubleSpinBoxFontSize">
-            <property name="maximumSize">
-             <size>
-              <width>115</width>
-              <height>16777215</height>
-             </size>
-            </property>
-            <property name="toolTip">
-             <string>Choose font size for plots</string>
-            </property>
-            <property name="alignment">
-             <set>Qt::AlignRight|Qt::AlignTrailing|Qt::AlignVCenter</set>
-            </property>
-            <property name="keyboardTracking">
-             <bool>false</bool>
-            </property>
-            <property name="decimals">
-             <number>1</number>
-            </property>
-            <property name="minimum">
-             <double>6.000000000000000</double>
-            </property>
-            <property name="maximum">
-             <double>24.000000000000000</double>
-            </property>
-            <property name="singleStep">
-             <double>0.500000000000000</double>
-            </property>
-            <property name="value">
-             <double>11.000000000000000</double>
-            </property>
-           </widget>
-          </item>
-          <item row="2" column="0">
-           <widget class="QLabel" name="labelShowMass">
-            <property name="text">
-             <string>Show mass</string>
-            </property>
-           </widget>
-          </item>
-          <item row="2" column="1">
-           <widget class="QCheckBox" name="checkBoxShowMass"/>
-          </item>
-         </layout>
-        </widget>
-       </widget>
-       <widget class="QWidget" name="StyleScales">
-        <property name="geometry">
-         <rect>
-          <x>0</x>
-          <y>0</y>
-          <width>100</width>
-          <height>30</height>
-         </rect>
-        </property>
-        <attribute name="icon">
-         <iconset resource="../resources.qrc">
-          <normaloff>:/icons/resources/icons/icon-distance-64.png</normaloff>:/icons/resources/icons/icon-distance-64.png</iconset>
-        </attribute>
-        <attribute name="label">
-         <string>Scales</string>
-        </attribute>
-        <widget class="QWidget" name="formLayoutWidget_12">
-         <property name="geometry">
-          <rect>
-           <x>5</x>
-           <y>0</y>
-           <width>219</width>
-           <height>106</height>
-          </rect>
-         </property>
-         <layout class="QFormLayout" name="formLayoutStyleMaps">
-          <item row="1" column="0">
-           <widget class="QLabel" name="labelScaleLocation">
-            <property name="text">
-             <string>Scale location</string>
-            </property>
-           </widget>
-          </item>
-          <item row="1" column="1">
-           <widget class="QComboBox" name="comboBoxScaleLocation">
-            <property name="toolTip">
-             <string>Scale location on maps</string>
-            </property>
-            <item>
-             <property name="text">
-              <string>northeast</string>
-             </property>
-            </item>
-            <item>
-             <property name="text">
-              <string>northwest</string>
-             </property>
-            </item>
-            <item>
-             <property name="text">
-              <string>southwest</string>
-             </property>
-            </item>
-            <item>
-             <property name="text">
-              <string>southeast</string>
-             </property>
-            </item>
-           </widget>
-          </item>
-          <item row="2" column="0">
-           <widget class="QLabel" name="labelOverlayColor">
-            <property name="font">
-             <font>
-              <pointsize>11</pointsize>
-              <bold>false</bold>
-             </font>
-            </property>
-            <property name="text">
-             <string>Overlay color</string>
-            </property>
-            <property name="alignment">
-             <set>Qt::AlignLeading|Qt::AlignLeft|Qt::AlignVCenter</set>
-            </property>
-           </widget>
-          </item>
-          <item row="2" column="1">
-           <widget class="QToolButton" name="toolButtonOverlayColor">
-            <property name="maximumSize">
-             <size>
-              <width>18</width>
-              <height>18</height>
-             </size>
-            </property>
-            <property name="font">
-             <font>
-              <pointsize>11</pointsize>
-              <bold>false</bold>
-             </font>
-            </property>
-            <property name="toolTip">
-             <string>Pick color for map overlying text and scales</string>
-            </property>
-            <property name="accessibleName">
-             <string>Overlay color</string>
-            </property>
-            <property name="text">
-             <string/>
-            </property>
-           </widget>
-          </item>
-          <item row="0" column="0">
-           <widget class="QLabel" name="labelScaleDirection">
-            <property name="font">
-             <font>
-              <pointsize>11</pointsize>
-              <bold>false</bold>
-             </font>
-            </property>
-            <property name="text">
-             <string>Scale direction</string>
-            </property>
-            <property name="alignment">
-             <set>Qt::AlignLeading|Qt::AlignLeft|Qt::AlignVCenter</set>
-            </property>
-           </widget>
-          </item>
-          <item row="0" column="1">
-           <widget class="QComboBox" name="comboBoxScaleDirection">
-            <property name="maximumSize">
-             <size>
-              <width>115</width>
-              <height>16777215</height>
-             </size>
-            </property>
-            <property name="font">
-             <font>
-              <pointsize>11</pointsize>
-              <bold>false</bold>
-             </font>
-            </property>
-            <property name="toolTip">
-             <string>Scale orientatio on maps</string>
-            </property>
-            <item>
-             <property name="text">
-              <string>none</string>
-             </property>
-            </item>
-            <item>
-             <property name="text">
-              <string>horizontal</string>
-             </property>
-            </item>
-            <item>
-             <property name="text">
-              <string>vertical</string>
-             </property>
-            </item>
-           </widget>
-          </item>
-         </layout>
-        </widget>
-       </widget>
-       <widget class="QWidget" name="StyleMarkers">
-        <property name="geometry">
-         <rect>
-          <x>0</x>
-          <y>0</y>
-          <width>100</width>
-          <height>30</height>
-         </rect>
-        </property>
-        <attribute name="icon">
-         <iconset resource="../resources.qrc">
-          <normaloff>:/icons/resources/icons/icon-marker-64.png</normaloff>:/icons/resources/icons/icon-marker-64.png</iconset>
-        </attribute>
-        <attribute name="label">
-         <string>Markers</string>
-        </attribute>
-        <widget class="QWidget" name="formLayoutWidget_10">
-         <property name="geometry">
-          <rect>
-           <x>5</x>
-           <y>0</y>
-           <width>212</width>
-           <height>97</height>
-          </rect>
-         </property>
-         <layout class="QFormLayout" name="formLayout_8">
-          <item row="0" column="0">
-           <widget class="QLabel" name="labelMarker">
-            <property name="font">
-             <font>
-              <pointsize>11</pointsize>
-              <bold>false</bold>
-             </font>
-            </property>
-            <property name="text">
-             <string>Symbol</string>
-            </property>
-           </widget>
-          </item>
-          <item row="0" column="1">
-           <widget class="QComboBox" name="comboBoxMarker">
-            <property name="maximumSize">
-             <size>
-              <width>125</width>
-              <height>16777215</height>
-             </size>
-            </property>
-            <property name="font">
-             <font>
-              <pointsize>11</pointsize>
-              <bold>false</bold>
-             </font>
-            </property>
-            <item>
-             <property name="text">
-              <string>circle</string>
-             </property>
-            </item>
-            <item>
-             <property name="text">
-              <string>square</string>
-             </property>
-            </item>
-            <item>
-             <property name="text">
-              <string>diamond</string>
-             </property>
-            </item>
-            <item>
-             <property name="text">
-              <string>triangle (up)</string>
-             </property>
-            </item>
-            <item>
-             <property name="text">
-              <string>triangle (down)</string>
-             </property>
-            </item>
-           </widget>
-          </item>
-          <item row="1" column="0">
-           <widget class="QLabel" name="labelMarkerSize">
-            <property name="text">
-             <string>Size</string>
-            </property>
-           </widget>
-          </item>
-          <item row="1" column="1">
-           <widget class="QDoubleSpinBox" name="doubleSpinBoxMarkerSize">
-            <property name="maximumSize">
-             <size>
-              <width>125</width>
-              <height>16777215</height>
-             </size>
-            </property>
-            <property name="keyboardTracking">
-             <bool>false</bool>
-            </property>
-            <property name="minimum">
-             <double>1.000000000000000</double>
-            </property>
-            <property name="maximum">
-             <double>64.000000000000000</double>
-            </property>
-            <property name="singleStep">
-             <double>1.000000000000000</double>
-            </property>
-            <property name="value">
-             <double>6.000000000000000</double>
-            </property>
-           </widget>
-          </item>
-          <item row="2" column="0">
-           <widget class="QLabel" name="labelTransparency">
-            <property name="text">
-             <string>Transparency</string>
-            </property>
-           </widget>
-          </item>
-          <item row="2" column="1">
-           <layout class="QHBoxLayout" name="horizontalLayout_13">
-            <item>
-             <widget class="QLabel" name="labelMarkerAlpha">
-              <property name="sizePolicy">
-               <sizepolicy hsizetype="Fixed" vsizetype="Preferred">
-                <horstretch>0</horstretch>
-                <verstretch>0</verstretch>
-               </sizepolicy>
-              </property>
-              <property name="minimumSize">
-               <size>
-                <width>0</width>
-                <height>20</height>
-               </size>
-              </property>
-              <property name="maximumSize">
-               <size>
-                <width>20</width>
-                <height>16777215</height>
-               </size>
-              </property>
-              <property name="font">
-               <font>
-                <pointsize>10</pointsize>
-                <bold>false</bold>
-               </font>
-              </property>
-              <property name="text">
-               <string>100</string>
-              </property>
-              <property name="alignment">
-               <set>Qt::AlignRight|Qt::AlignTrailing|Qt::AlignVCenter</set>
-              </property>
-             </widget>
-            </item>
-            <item>
-             <widget class="QSlider" name="horizontalSliderMarkerAlpha">
-              <property name="sizePolicy">
-               <sizepolicy hsizetype="Fixed" vsizetype="Fixed">
-                <horstretch>0</horstretch>
-                <verstretch>0</verstretch>
-               </sizepolicy>
-              </property>
-              <property name="minimumSize">
-               <size>
-                <width>100</width>
-                <height>0</height>
-               </size>
-              </property>
-              <property name="maximumSize">
-               <size>
-                <width>100</width>
-                <height>16777215</height>
-               </size>
-              </property>
-              <property name="font">
-               <font>
-                <pointsize>11</pointsize>
-                <bold>false</bold>
-               </font>
-              </property>
-              <property name="minimum">
-               <number>0</number>
-              </property>
-              <property name="maximum">
-               <number>100</number>
-              </property>
-              <property name="singleStep">
-               <number>1</number>
-              </property>
-              <property name="sliderPosition">
-               <number>100</number>
-              </property>
-              <property name="orientation">
-               <enum>Qt::Horizontal</enum>
-              </property>
-              <property name="tickPosition">
-               <enum>QSlider::NoTicks</enum>
-              </property>
-              <property name="tickInterval">
-               <number>25</number>
-              </property>
-             </widget>
-            </item>
-           </layout>
-          </item>
-         </layout>
-        </widget>
-       </widget>
-       <widget class="QWidget" name="StyleLines">
-        <property name="geometry">
-         <rect>
-          <x>0</x>
-          <y>0</y>
-          <width>100</width>
-          <height>30</height>
-         </rect>
-        </property>
-        <attribute name="icon">
-         <iconset resource="../resources.qrc">
-          <normaloff>:/icons/resources/icons/icon-lines-64.png</normaloff>:/icons/resources/icons/icon-lines-64.png</iconset>
-        </attribute>
-        <attribute name="label">
-         <string>Lines</string>
-        </attribute>
-        <widget class="QWidget" name="formLayoutWidget_2">
-         <property name="geometry">
-          <rect>
-           <x>5</x>
-           <y>0</y>
-           <width>211</width>
-           <height>80</height>
-          </rect>
-         </property>
-         <layout class="QFormLayout" name="formLayout_12">
-          <item row="0" column="0">
-           <widget class="QLabel" name="labelLineWidth">
-            <property name="text">
-             <string>Line width</string>
-            </property>
-           </widget>
-          </item>
-          <item row="0" column="1">
-           <widget class="QComboBox" name="comboBoxLineWidth">
-            <property name="maximumSize">
-             <size>
-              <width>125</width>
-              <height>16777215</height>
-             </size>
-            </property>
-            <property name="toolTip">
-             <string>Set line width</string>
-            </property>
-            <item>
-             <property name="text">
-              <string>0</string>
-             </property>
-            </item>
-            <item>
-             <property name="text">
-              <string>0.1</string>
-             </property>
-            </item>
-            <item>
-             <property name="text">
-              <string>0.25</string>
-             </property>
-            </item>
-            <item>
-             <property name="text">
-              <string>0.5</string>
-             </property>
-            </item>
-            <item>
-             <property name="text">
-              <string>0.75</string>
-             </property>
-            </item>
-            <item>
-             <property name="text">
-              <string>1</string>
-             </property>
-            </item>
-            <item>
-             <property name="text">
-              <string>1.5</string>
-             </property>
-            </item>
-            <item>
-             <property name="text">
-              <string>2</string>
-             </property>
-            </item>
-            <item>
-             <property name="text">
-              <string>2.5</string>
-             </property>
-            </item>
-            <item>
-             <property name="text">
-              <string>3</string>
-             </property>
-            </item>
-            <item>
-             <property name="text">
-              <string>4</string>
-             </property>
-            </item>
-            <item>
-             <property name="text">
-              <string>5</string>
-             </property>
-            </item>
-            <item>
-             <property name="text">
-              <string>6</string>
-             </property>
-            </item>
-           </widget>
-          </item>
-         </layout>
-        </widget>
-       </widget>
-       <widget class="QWidget" name="StyleColors">
-        <property name="geometry">
-         <rect>
-          <x>0</x>
-          <y>0</y>
-          <width>219</width>
-          <height>421</height>
-         </rect>
-        </property>
-        <attribute name="icon">
-         <iconset resource="../resources.qrc">
-          <normaloff>:/icons/resources/icons/icon-rgb-64.png</normaloff>:/icons/resources/icons/icon-rgb-64.png</iconset>
-        </attribute>
-        <attribute name="label">
-         <string>Colors</string>
-        </attribute>
-        <widget class="QWidget" name="formLayoutWidget_14">
-         <property name="geometry">
-          <rect>
-           <x>5</x>
-           <y>0</y>
-           <width>211</width>
-           <height>266</height>
-          </rect>
-         </property>
-         <layout class="QFormLayout" name="formLayoutScatter">
-          <item row="0" column="0">
-           <widget class="QLabel" name="labelMarkerColor">
-            <property name="font">
-             <font>
-              <pointsize>11</pointsize>
-              <bold>false</bold>
-             </font>
-            </property>
-            <property name="text">
-             <string>Color</string>
-            </property>
-            <property name="alignment">
-             <set>Qt::AlignLeading|Qt::AlignLeft|Qt::AlignVCenter</set>
-            </property>
-           </widget>
-          </item>
-          <item row="0" column="1">
-           <widget class="QToolButton" name="toolButtonMarkerColor">
-            <property name="maximumSize">
-             <size>
-              <width>18</width>
-              <height>18</height>
-             </size>
-            </property>
-            <property name="font">
-             <font>
-              <pointsize>11</pointsize>
-              <bold>false</bold>
-             </font>
-            </property>
-            <property name="toolTip">
-             <string>Pick color for marker, line, or fill</string>
-            </property>
-            <property name="accessibleName">
-             <string>Scatter color</string>
-            </property>
-            <property name="text">
-             <string/>
-            </property>
-           </widget>
-          </item>
-          <item row="1" column="0">
-           <widget class="QLabel" name="labelColorByField">
-            <property name="font">
-             <font>
-              <pointsize>11</pointsize>
-              <bold>false</bold>
-             </font>
-            </property>
-            <property name="text">
-             <string>Color by field</string>
-            </property>
-            <property name="alignment">
-             <set>Qt::AlignRight|Qt::AlignTrailing|Qt::AlignVCenter</set>
-            </property>
-           </widget>
-          </item>
-          <item row="1" column="1">
-           <widget class="QComboBox" name="comboBoxColorByField">
-            <property name="maximumSize">
-             <size>
-              <width>125</width>
-              <height>16777215</height>
-             </size>
-            </property>
-            <property name="font">
-             <font>
-              <pointsize>11</pointsize>
-              <bold>false</bold>
-             </font>
-            </property>
-            <property name="toolTip">
-             <string>Color markers using the selected field type</string>
-            </property>
-            <item>
-             <property name="text">
-              <string>None</string>
-             </property>
-            </item>
-            <item>
-             <property name="text">
-              <string>Analyte</string>
-             </property>
-            </item>
-            <item>
-             <property name="text">
-              <string>Analyte (normalized)</string>
-             </property>
-            </item>
-            <item>
-             <property name="text">
-              <string>Ratio</string>
-             </property>
-            </item>
-            <item>
-             <property name="text">
-              <string>Calculated Field</string>
-             </property>
-            </item>
-            <item>
-             <property name="text">
-              <string>PCA Score</string>
-             </property>
-            </item>
-            <item>
-             <property name="text">
-              <string>Cluster</string>
-             </property>
-            </item>
-            <item>
-             <property name="text">
-              <string>Cluster Score</string>
-             </property>
-            </item>
-            <item>
-             <property name="text">
-              <string>Special</string>
-             </property>
-            </item>
-           </widget>
-          </item>
-          <item row="2" column="0">
-           <widget class="QLabel" name="labelColorField">
-            <property name="font">
-             <font>
-              <pointsize>11</pointsize>
-              <bold>false</bold>
-             </font>
-            </property>
-            <property name="text">
-             <string>Field</string>
-            </property>
-            <property name="alignment">
-             <set>Qt::AlignRight|Qt::AlignTrailing|Qt::AlignVCenter</set>
-            </property>
-           </widget>
-          </item>
-          <item row="2" column="1">
-           <widget class="QComboBox" name="comboBoxColorField">
-            <property name="maximumSize">
-             <size>
-              <width>125</width>
-              <height>16777215</height>
-             </size>
-            </property>
-            <property name="font">
-             <font>
-              <pointsize>11</pointsize>
-              <bold>false</bold>
-             </font>
-            </property>
-            <property name="toolTip">
-             <string>Select field to color points</string>
-            </property>
-           </widget>
-          </item>
-          <item row="3" column="0">
-           <widget class="QLabel" name="labelFieldColormap">
-            <property name="font">
-             <font>
-              <pointsize>11</pointsize>
-              <bold>false</bold>
-             </font>
-            </property>
-            <property name="text">
-             <string>Colormap</string>
-            </property>
-            <property name="alignment">
-             <set>Qt::AlignLeading|Qt::AlignLeft|Qt::AlignVCenter</set>
-            </property>
-           </widget>
-          </item>
-          <item row="3" column="1">
-           <widget class="QComboBox" name="comboBoxFieldColormap">
-            <property name="maximumSize">
-             <size>
-              <width>125</width>
-              <height>16777215</height>
-             </size>
-            </property>
-            <property name="font">
-             <font>
-              <pointsize>11</pointsize>
-              <bold>false</bold>
-             </font>
-            </property>
-            <property name="toolTip">
-             <string>Colormap for grids or points</string>
-            </property>
-           </widget>
-          </item>
-          <item row="4" column="0">
-           <layout class="QHBoxLayout" name="horizontalLayout_33">
-            <item>
-             <widget class="QLabel" name="labelColorBounds">
-              <property name="font">
-               <font>
-                <pointsize>11</pointsize>
-                <bold>false</bold>
-               </font>
-              </property>
-              <property name="text">
-               <string>Clim</string>
-              </property>
-              <property name="alignment">
-               <set>Qt::AlignLeading|Qt::AlignLeft|Qt::AlignVCenter</set>
-              </property>
-             </widget>
-            </item>
-            <item>
-             <widget class="QToolButton" name="toolButtonCAxisReset">
-              <property name="minimumSize">
-               <size>
-                <width>20</width>
-                <height>20</height>
-               </size>
-              </property>
-              <property name="maximumSize">
-               <size>
-                <width>20</width>
-                <height>20</height>
-               </size>
-              </property>
-              <property name="font">
-               <font>
-                <pointsize>11</pointsize>
-                <bold>false</bold>
-               </font>
-              </property>
-              <property name="toolTip">
-               <string>Reset histogram axes</string>
-              </property>
-              <property name="accessibleName">
-               <string>color axis reset</string>
-              </property>
-              <property name="text">
-               <string>Reset</string>
-              </property>
-              <property name="icon">
-               <iconset resource="../resources.qrc">
-                <normaloff>:/icons/resources/icons/icon-reset-64.png</normaloff>:/icons/resources/icons/icon-reset-64.png</iconset>
-              </property>
-              <property name="iconSize">
-               <size>
-                <width>14</width>
-                <height>14</height>
-               </size>
-              </property>
-             </widget>
-            </item>
-           </layout>
-          </item>
-          <item row="4" column="1">
-           <layout class="QHBoxLayout" name="horizontalLayout_18">
-            <item>
-             <widget class="QLineEdit" name="lineEditColorLB">
-              <property name="alignment">
-               <set>Qt::AlignRight|Qt::AlignTrailing|Qt::AlignVCenter</set>
-              </property>
-             </widget>
-            </item>
-            <item>
-             <widget class="QLineEdit" name="lineEditColorUB">
-              <property name="alignment">
-               <set>Qt::AlignRight|Qt::AlignTrailing|Qt::AlignVCenter</set>
-              </property>
-             </widget>
-            </item>
-           </layout>
-          </item>
-          <item row="5" column="0">
-           <widget class="QLabel" name="labelCbarDirection">
-            <property name="font">
-             <font>
-              <pointsize>11</pointsize>
-              <bold>false</bold>
-             </font>
-            </property>
-            <property name="text">
-             <string>Cbar direction</string>
-            </property>
-            <property name="alignment">
-             <set>Qt::AlignLeading|Qt::AlignLeft|Qt::AlignVCenter</set>
-            </property>
-           </widget>
-          </item>
-          <item row="5" column="1">
-           <widget class="QComboBox" name="comboBoxCbarDirection">
-            <property name="maximumSize">
-             <size>
-              <width>115</width>
-              <height>16777215</height>
-             </size>
-            </property>
-            <property name="font">
-             <font>
-              <pointsize>11</pointsize>
-              <bold>false</bold>
-             </font>
-            </property>
-            <property name="toolTip">
-             <string>Colorbar direction on maps</string>
-            </property>
-            <item>
-             <property name="text">
-              <string>none</string>
-             </property>
-            </item>
-            <item>
-             <property name="text">
-              <string>horizontal</string>
-             </property>
-            </item>
-            <item>
-             <property name="text">
-              <string>vertical</string>
-             </property>
-            </item>
-           </widget>
-          </item>
-          <item row="6" column="0">
-           <widget class="QLabel" name="labelCbarLabel">
-            <property name="text">
-             <string>Cbar label</string>
-            </property>
-           </widget>
-          </item>
-          <item row="6" column="1">
-           <widget class="QLineEdit" name="lineEditCbarLabel">
-            <property name="toolTip">
-             <string>Set colorbar label</string>
-            </property>
-           </widget>
-          </item>
-          <item row="7" column="0">
-           <widget class="QLabel" name="labelHeatmapResolution">
-            <property name="font">
-             <font>
-              <pointsize>11</pointsize>
-              <bold>false</bold>
-             </font>
-            </property>
-            <property name="text">
-             <string>Resolution</string>
-            </property>
-            <property name="alignment">
-             <set>Qt::AlignRight|Qt::AlignTrailing|Qt::AlignVCenter</set>
-            </property>
-           </widget>
-          </item>
-          <item row="7" column="1">
-           <widget class="QSpinBox" name="spinBoxHeatmapResolution">
-            <property name="enabled">
-             <bool>true</bool>
-            </property>
-            <property name="maximumSize">
-             <size>
-              <width>125</width>
-              <height>16777215</height>
-             </size>
-            </property>
-            <property name="font">
-             <font>
-              <pointsize>11</pointsize>
-              <bold>false</bold>
-             </font>
-            </property>
-            <property name="toolTip">
-             <string>Select resolution factor for heatmap</string>
-            </property>
-            <property name="alignment">
-             <set>Qt::AlignRight|Qt::AlignTrailing|Qt::AlignVCenter</set>
-            </property>
-            <property name="keyboardTracking">
-             <bool>false</bool>
-            </property>
-            <property name="minimum">
-             <number>1</number>
-            </property>
-            <property name="maximum">
-             <number>100</number>
-            </property>
-            <property name="value">
-             <number>10</number>
-            </property>
-           </widget>
-          </item>
-         </layout>
-        </widget>
-       </widget>
-       <widget class="QWidget" name="StyleClusters">
-        <property name="geometry">
-         <rect>
-          <x>0</x>
-          <y>0</y>
-          <width>100</width>
-          <height>30</height>
-         </rect>
-        </property>
-        <attribute name="icon">
-         <iconset resource="../resources.qrc">
-          <normaloff>:/icons/resources/icons/icon-cluster-64.png</normaloff>:/icons/resources/icons/icon-cluster-64.png</iconset>
-        </attribute>
-        <attribute name="label">
-         <string>Clusters</string>
-        </attribute>
-        <widget class="QTableWidget" name="tableWidgetViewGroups">
-         <property name="geometry">
-          <rect>
-           <x>5</x>
-           <y>40</y>
-           <width>211</width>
-           <height>181</height>
-          </rect>
-         </property>
-         <property name="font">
-          <font>
-           <pointsize>11</pointsize>
-           <bold>false</bold>
-          </font>
-         </property>
-         <property name="selectionBehavior">
-          <enum>QAbstractItemView::SelectRows</enum>
-         </property>
-         <attribute name="horizontalHeaderDefaultSectionSize">
-          <number>53</number>
-         </attribute>
-         <column>
-          <property name="text">
-           <string>Name</string>
-          </property>
-          <property name="font">
-           <font>
-            <pointsize>11</pointsize>
-           </font>
-          </property>
-         </column>
-         <column>
-          <property name="text">
-           <string>Link</string>
-          </property>
-         </column>
-         <column>
-          <property name="text">
-           <string>Color</string>
-          </property>
-         </column>
-        </widget>
-        <widget class="QWidget" name="horizontalLayoutWidget_10">
-         <property name="geometry">
-          <rect>
-           <x>5</x>
-           <y>225</y>
-           <width>211</width>
-           <height>46</height>
-          </rect>
-         </property>
-         <layout class="QHBoxLayout" name="horizontalLayout_14">
-          <item>
-           <widget class="QToolButton" name="toolButtonPolyLink_2">
-            <property name="maximumSize">
-             <size>
-              <width>32</width>
-              <height>32</height>
-             </size>
-            </property>
-            <property name="font">
-             <font>
-              <pointsize>11</pointsize>
-              <bold>false</bold>
-             </font>
-            </property>
-            <property name="toolTip">
-             <string>Link selected polygons</string>
-            </property>
-            <property name="text">
-             <string>...</string>
-            </property>
-            <property name="icon">
-             <iconset resource="../resources.qrc">
-              <normaloff>:/icons/resources/icons/icon-link-64.png</normaloff>:/icons/resources/icons/icon-link-64.png</iconset>
-            </property>
-            <property name="iconSize">
-             <size>
-              <width>24</width>
-              <height>24</height>
-             </size>
-            </property>
-           </widget>
-          </item>
-          <item>
-           <widget class="QToolButton" name="toolButtonPolyDelink_2">
-            <property name="maximumSize">
-             <size>
-              <width>32</width>
-              <height>32</height>
-             </size>
-            </property>
-            <property name="font">
-             <font>
-              <pointsize>11</pointsize>
-              <bold>false</bold>
-             </font>
-            </property>
-            <property name="toolTip">
-             <string>Delink selected polygons</string>
-            </property>
-            <property name="text">
-             <string>...</string>
-            </property>
-            <property name="icon">
-             <iconset resource="../resources.qrc">
-              <normaloff>:/icons/resources/icons/icon-unlink-64.png</normaloff>:/icons/resources/icons/icon-unlink-64.png</iconset>
-            </property>
-            <property name="iconSize">
-             <size>
-              <width>24</width>
-              <height>24</height>
-             </size>
-            </property>
-           </widget>
-          </item>
-          <item>
-           <spacer name="horizontalSpacer_5">
-            <property name="orientation">
-             <enum>Qt::Horizontal</enum>
-            </property>
-            <property name="sizeHint" stdset="0">
-             <size>
-              <width>40</width>
-              <height>20</height>
-             </size>
-            </property>
-           </spacer>
-          </item>
-          <item>
-           <widget class="QToolButton" name="toolButtonGroupMask">
-            <property name="maximumSize">
-             <size>
-              <width>32</width>
-              <height>32</height>
-             </size>
-            </property>
-            <property name="font">
-             <font>
-              <pointsize>11</pointsize>
-              <bold>false</bold>
-             </font>
-            </property>
-            <property name="toolTip">
-             <string>Create mask from selection</string>
-            </property>
-            <property name="text">
-             <string>On</string>
-            </property>
-            <property name="icon">
-             <iconset resource="../resources.qrc">
-              <normaloff>:/icons/resources/icons/icon-mask-dark-64.png</normaloff>:/icons/resources/icons/icon-mask-dark-64.png</iconset>
-            </property>
-            <property name="iconSize">
-             <size>
-              <width>24</width>
-              <height>24</height>
-             </size>
-            </property>
-            <property name="checkable">
-             <bool>true</bool>
-            </property>
-           </widget>
-          </item>
-          <item>
-           <widget class="QToolButton" name="toolButtonGroupMaskInverse">
-            <property name="maximumSize">
-             <size>
-              <width>32</width>
-              <height>32</height>
-             </size>
-            </property>
-            <property name="font">
-             <font>
-              <pointsize>11</pointsize>
-              <bold>false</bold>
-             </font>
-            </property>
-            <property name="toolTip">
-             <string>Create mask from inverse selection</string>
-            </property>
-            <property name="text">
-             <string>Off</string>
-            </property>
-            <property name="icon">
-             <iconset resource="../resources.qrc">
-              <normaloff>:/icons/resources/icons/icon-mask-light-64.png</normaloff>:/icons/resources/icons/icon-mask-light-64.png</iconset>
-            </property>
-            <property name="iconSize">
-             <size>
-              <width>24</width>
-              <height>24</height>
-             </size>
-            </property>
-            <property name="checkable">
-             <bool>true</bool>
-            </property>
-           </widget>
-          </item>
-         </layout>
-        </widget>
-        <widget class="QWidget" name="horizontalLayoutWidget_9">
-         <property name="geometry">
-          <rect>
-           <x>5</x>
-           <y>5</y>
-           <width>211</width>
-           <height>31</height>
-          </rect>
-         </property>
-         <layout class="QHBoxLayout" name="horizontalLayout_12">
-          <item>
-           <widget class="QLabel" name="labelClusterGroup">
-            <property name="font">
-             <font>
-              <pointsize>11</pointsize>
-              <bold>false</bold>
-             </font>
-            </property>
-            <property name="text">
-             <string>Cluster</string>
-            </property>
-            <property name="alignment">
-             <set>Qt::AlignLeading|Qt::AlignLeft|Qt::AlignVCenter</set>
-            </property>
-           </widget>
-          </item>
-          <item>
-           <widget class="QSpinBox" name="spinBoxClusterGroup">
-            <property name="toolTip">
-             <string>Pick the index of the cluster group shown in the table below</string>
-            </property>
-           </widget>
-          </item>
-          <item>
-           <widget class="QToolButton" name="toolButtonClusterColor">
-            <property name="maximumSize">
-             <size>
-              <width>18</width>
-              <height>18</height>
-             </size>
-            </property>
-            <property name="font">
-             <font>
-              <pointsize>11</pointsize>
-              <bold>false</bold>
-             </font>
-            </property>
-            <property name="toolTip">
-             <string>Pick color for the selected cluster group</string>
-            </property>
-            <property name="accessibleName">
-             <string>Scatter color</string>
-            </property>
-            <property name="text">
-             <string/>
-            </property>
-           </widget>
-          </item>
-          <item>
-           <spacer name="horizontalSpacer_16">
-            <property name="orientation">
-             <enum>Qt::Horizontal</enum>
-            </property>
-            <property name="sizeHint" stdset="0">
-             <size>
-              <width>40</width>
-              <height>20</height>
-             </size>
-            </property>
-           </spacer>
-          </item>
-          <item>
-           <widget class="QToolButton" name="toolButtonClusterColorReset">
-            <property name="minimumSize">
-             <size>
-              <width>28</width>
-              <height>28</height>
-             </size>
-            </property>
-            <property name="maximumSize">
-             <size>
-              <width>28</width>
-              <height>28</height>
-             </size>
-            </property>
-            <property name="font">
-             <font>
-              <pointsize>11</pointsize>
-              <bold>false</bold>
-             </font>
-            </property>
-            <property name="toolTip">
-             <string>Reset cluster color to default colormap</string>
-            </property>
-            <property name="text">
-             <string>Reset</string>
-            </property>
-            <property name="icon">
-             <iconset resource="../resources.qrc">
-              <normaloff>:/icons/resources/icons/icon-reset-64.png</normaloff>:/icons/resources/icons/icon-reset-64.png</iconset>
-            </property>
-            <property name="iconSize">
-             <size>
-              <width>20</width>
-              <height>20</height>
-             </size>
-            </property>
-           </widget>
-          </item>
-         </layout>
-        </widget>
-       </widget>
-      </widget>
-      <widget class="QWidget" name="gridLayoutWidget_2">
-       <property name="geometry">
-        <rect>
-         <x>5</x>
-         <y>0</y>
-         <width>211</width>
-         <height>80</height>
-        </rect>
-       </property>
-       <layout class="QGridLayout" name="gridLayout_2">
-        <item row="1" column="1">
-         <widget class="QComboBox" name="comboBoxStyleTheme">
-          <property name="font">
-           <font>
-            <pointsize>11</pointsize>
-            <bold>false</bold>
-           </font>
-          </property>
-          <item>
-           <property name="text">
-            <string>default</string>
-           </property>
-          </item>
-         </widget>
-        </item>
-        <item row="0" column="1">
-         <widget class="QComboBox" name="comboBoxPlotType">
-          <property name="maximumSize">
-           <size>
-            <width>16777215</width>
-            <height>16777215</height>
-           </size>
-          </property>
-          <property name="font">
-           <font>
-            <pointsize>11</pointsize>
-            <bold>false</bold>
-           </font>
-          </property>
-          <property name="toolTip">
-           <string>Select plot type, options depend on open tabs in control toolbox</string>
-          </property>
-         </widget>
-        </item>
-        <item row="0" column="0">
-         <widget class="QLabel" name="labelPlotType">
-          <property name="font">
-           <font>
-            <pointsize>11</pointsize>
-            <bold>false</bold>
-           </font>
-          </property>
-          <property name="text">
-           <string>Plot type</string>
-          </property>
-          <property name="alignment">
-           <set>Qt::AlignRight|Qt::AlignTrailing|Qt::AlignVCenter</set>
-          </property>
-         </widget>
-        </item>
-        <item row="1" column="0">
-         <widget class="QLabel" name="labelStyleTheme">
-          <property name="font">
-           <font>
-            <pointsize>11</pointsize>
-            <bold>false</bold>
-           </font>
-          </property>
-          <property name="text">
-           <string>Theme</string>
-          </property>
-          <property name="alignment">
-           <set>Qt::AlignRight|Qt::AlignTrailing|Qt::AlignVCenter</set>
-          </property>
-         </widget>
-        </item>
-        <item row="0" column="2">
-         <widget class="QToolButton" name="toolButtonUpdatePlot">
-          <property name="minimumSize">
-           <size>
-            <width>28</width>
-            <height>28</height>
-           </size>
-          </property>
-          <property name="maximumSize">
-           <size>
-            <width>28</width>
-            <height>28</height>
-           </size>
-          </property>
-          <property name="font">
-           <font>
-            <pointsize>11</pointsize>
-            <bold>false</bold>
-           </font>
-          </property>
-          <property name="toolTip">
-           <string>Update plot</string>
-          </property>
-          <property name="text">
-           <string>Plot</string>
-          </property>
-          <property name="icon">
-           <iconset resource="../resources.qrc">
-            <normaloff>:/icons/resources/icons/icon-launch-64.png</normaloff>:/icons/resources/icons/icon-launch-64.png</iconset>
-          </property>
-          <property name="iconSize">
-           <size>
-            <width>20</width>
-            <height>20</height>
-           </size>
-          </property>
-         </widget>
-        </item>
-        <item row="1" column="2">
-         <widget class="QToolButton" name="toolButtonSaveTheme">
-          <property name="minimumSize">
-           <size>
-            <width>28</width>
-            <height>28</height>
-           </size>
-          </property>
-          <property name="maximumSize">
-           <size>
-            <width>28</width>
-            <height>28</height>
-           </size>
-          </property>
-          <property name="font">
-           <font>
-            <pointsize>11</pointsize>
-            <bold>false</bold>
-           </font>
-          </property>
-          <property name="toolTip">
-           <string>Save series</string>
-          </property>
-          <property name="text">
-           <string>Save</string>
-          </property>
-          <property name="icon">
-           <iconset resource="../resources.qrc">
-            <normaloff>:/icons/resources/icons/icon-save-file-64.png</normaloff>:/icons/resources/icons/icon-save-file-64.png</iconset>
-          </property>
-          <property name="iconSize">
-           <size>
-            <width>20</width>
-            <height>20</height>
-           </size>
-          </property>
-         </widget>
-        </item>
-       </layout>
-      </widget>
-     </widget>
-     <widget class="QWidget" name="Calculator">
-      <property name="geometry">
-       <rect>
-        <x>0</x>
-        <y>0</y>
-        <width>221</width>
-        <height>755</height>
-       </rect>
-      </property>
-      <attribute name="icon">
-       <iconset resource="../resources.qrc">
-        <normaloff>:/icons/resources/icons/icon-calculator-64.png</normaloff>:/icons/resources/icons/icon-calculator-64.png</iconset>
-      </attribute>
-      <attribute name="label">
-       <string>Calculator</string>
-      </attribute>
-      <widget class="QToolButton" name="toolButtonSaveFormula">
-       <property name="geometry">
-        <rect>
-         <x>175</x>
-         <y>220</y>
-         <width>32</width>
-         <height>32</height>
-        </rect>
-       </property>
-       <property name="maximumSize">
-        <size>
-         <width>32</width>
-         <height>32</height>
-        </size>
-       </property>
-       <property name="toolTip">
-        <string>Save profile data</string>
-       </property>
-       <property name="text">
-        <string>...</string>
-       </property>
-       <property name="icon">
-        <iconset resource="../resources.qrc">
-         <normaloff>:/icons/resources/icons/icon-save-file-64.png</normaloff>:/icons/resources/icons/icon-save-file-64.png</iconset>
-       </property>
-       <property name="iconSize">
-        <size>
-         <width>24</width>
-         <height>24</height>
-        </size>
-       </property>
-      </widget>
-      <widget class="QToolButton" name="toolButtonCalcAddElement">
-       <property name="geometry">
-        <rect>
-         <x>95</x>
-         <y>220</y>
-         <width>32</width>
-         <height>32</height>
-        </rect>
-       </property>
-       <property name="text">
-        <string>Add</string>
-       </property>
-       <property name="icon">
-        <iconset resource="../resources.qrc">
-         <normaloff>:/icons/resources/icons/icon-accept-64.png</normaloff>:/icons/resources/icons/icon-accept-64.png</iconset>
-       </property>
-       <property name="iconSize">
-        <size>
-         <width>24</width>
-         <height>24</height>
-        </size>
-       </property>
-      </widget>
-      <widget class="QToolButton" name="toolButtonCalcRemoveElement">
-       <property name="geometry">
-        <rect>
-         <x>135</x>
-         <y>220</y>
-         <width>32</width>
-         <height>32</height>
-        </rect>
-       </property>
-       <property name="text">
-        <string>Remove</string>
-       </property>
-       <property name="icon">
-        <iconset resource="../resources.qrc">
-         <normaloff>:/icons/resources/icons/icon-reject-64.png</normaloff>:/icons/resources/icons/icon-reject-64.png</iconset>
-       </property>
-       <property name="iconSize">
-        <size>
-         <width>24</width>
-         <height>24</height>
-        </size>
-       </property>
-      </widget>
-      <widget class="QGroupBox" name="groupBoxFormula">
-       <property name="geometry">
-        <rect>
-         <x>5</x>
-         <y>0</y>
-         <width>211</width>
-         <height>210</height>
-        </rect>
-       </property>
-       <property name="font">
-        <font>
-         <pointsize>11</pointsize>
-         <bold>false</bold>
-        </font>
-       </property>
-       <property name="title">
-        <string>Enter Formula</string>
-       </property>
-       <widget class="QTextEdit" name="textEditCalcScreen">
-        <property name="geometry">
-         <rect>
-          <x>5</x>
-          <y>30</y>
-          <width>200</width>
-          <height>121</height>
-         </rect>
-        </property>
-       </widget>
-       <widget class="QLabel" name="labelCalcMessage">
-        <property name="geometry">
-         <rect>
-          <x>5</x>
-          <y>160</y>
-          <width>201</width>
-          <height>41</height>
-         </rect>
-        </property>
-        <property name="frameShape">
-         <enum>QFrame::Box</enum>
-        </property>
-        <property name="frameShadow">
-         <enum>QFrame::Raised</enum>
-        </property>
-        <property name="text">
-         <string>Ok</string>
-        </property>
-        <property name="alignment">
-         <set>Qt::AlignLeading|Qt::AlignLeft|Qt::AlignTop</set>
-        </property>
-        <property name="wordWrap">
-         <bool>true</bool>
-        </property>
-       </widget>
-      </widget>
-      <widget class="QComboBox" name="comboBox">
-       <property name="geometry">
-        <rect>
-         <x>5</x>
-         <y>255</y>
-         <width>211</width>
-         <height>32</height>
-        </rect>
-       </property>
-       <property name="font">
-        <font>
-         <pointsize>11</pointsize>
-         <bold>false</bold>
-        </font>
-       </property>
-       <item>
-        <property name="text">
-         <string>Select Variable</string>
-        </property>
-       </item>
-      </widget>
-      <widget class="QGroupBox" name="groupBox_9">
-       <property name="geometry">
-        <rect>
-         <x>5</x>
-         <y>295</y>
-         <width>211</width>
-         <height>311</height>
-        </rect>
-       </property>
-       <property name="title">
-        <string/>
-       </property>
-       <widget class="QPushButton" name="pushButtonClear">
-        <property name="geometry">
-         <rect>
-          <x>158</x>
-          <y>5</y>
-          <width>55</width>
-          <height>35</height>
-         </rect>
-        </property>
-        <property name="sizePolicy">
-         <sizepolicy hsizetype="Fixed" vsizetype="Fixed">
-          <horstretch>0</horstretch>
-          <verstretch>0</verstretch>
-         </sizepolicy>
-        </property>
-        <property name="minimumSize">
-         <size>
-          <width>55</width>
-          <height>35</height>
-         </size>
-        </property>
-        <property name="maximumSize">
-         <size>
-          <width>55</width>
-          <height>35</height>
-         </size>
-        </property>
-        <property name="font">
-         <font>
-          <pointsize>11</pointsize>
-          <bold>false</bold>
-         </font>
-        </property>
-        <property name="text">
-         <string>C</string>
-        </property>
-       </widget>
-       <widget class="QPushButton" name="pushButtonExp">
-        <property name="geometry">
-         <rect>
-          <x>2</x>
-          <y>116</y>
-          <width>55</width>
-          <height>35</height>
-         </rect>
-        </property>
-        <property name="sizePolicy">
-         <sizepolicy hsizetype="Minimum" vsizetype="Minimum">
-          <horstretch>0</horstretch>
-          <verstretch>0</verstretch>
-         </sizepolicy>
-        </property>
-        <property name="minimumSize">
-         <size>
-          <width>55</width>
-          <height>35</height>
-         </size>
-        </property>
-        <property name="maximumSize">
-         <size>
-          <width>55</width>
-          <height>35</height>
-         </size>
-        </property>
-        <property name="font">
-         <font>
-          <pointsize>11</pointsize>
-          <bold>false</bold>
-         </font>
-        </property>
-        <property name="text">
-         <string>exp()</string>
-        </property>
-       </widget>
-       <widget class="QPushButton" name="pushButton7">
-        <property name="geometry">
-         <rect>
-          <x>2</x>
-          <y>153</y>
-          <width>55</width>
-          <height>35</height>
-         </rect>
-        </property>
-        <property name="sizePolicy">
-         <sizepolicy hsizetype="Minimum" vsizetype="Minimum">
-          <horstretch>0</horstretch>
-          <verstretch>0</verstretch>
-         </sizepolicy>
-        </property>
-        <property name="minimumSize">
-         <size>
-          <width>55</width>
-          <height>35</height>
-         </size>
-        </property>
-        <property name="maximumSize">
-         <size>
-          <width>55</width>
-          <height>35</height>
-         </size>
-        </property>
-        <property name="font">
-         <font>
-          <pointsize>11</pointsize>
-          <bold>false</bold>
-         </font>
-        </property>
-        <property name="text">
-         <string>7</string>
-        </property>
-       </widget>
-       <widget class="QPushButton" name="pushButton1">
-        <property name="geometry">
-         <rect>
-          <x>2</x>
-          <y>231</y>
-          <width>55</width>
-          <height>35</height>
-         </rect>
-        </property>
-        <property name="sizePolicy">
-         <sizepolicy hsizetype="Minimum" vsizetype="Minimum">
-          <horstretch>0</horstretch>
-          <verstretch>0</verstretch>
-         </sizepolicy>
-        </property>
-        <property name="minimumSize">
-         <size>
-          <width>55</width>
-          <height>35</height>
-         </size>
-        </property>
-        <property name="maximumSize">
-         <size>
-          <width>55</width>
-          <height>35</height>
-         </size>
-        </property>
-        <property name="font">
-         <font>
-          <pointsize>11</pointsize>
-          <bold>false</bold>
-         </font>
-        </property>
-        <property name="text">
-         <string>1</string>
-        </property>
-       </widget>
-       <widget class="QPushButton" name="pushButton10x">
-        <property name="geometry">
-         <rect>
-          <x>106</x>
-          <y>116</y>
-          <width>55</width>
-          <height>35</height>
-         </rect>
-        </property>
-        <property name="sizePolicy">
-         <sizepolicy hsizetype="Fixed" vsizetype="Fixed">
-          <horstretch>0</horstretch>
-          <verstretch>0</verstretch>
-         </sizepolicy>
-        </property>
-        <property name="minimumSize">
-         <size>
-          <width>55</width>
-          <height>35</height>
-         </size>
-        </property>
-        <property name="maximumSize">
-         <size>
-          <width>55</width>
-          <height>35</height>
-         </size>
-        </property>
-        <property name="font">
-         <font>
-          <pointsize>11</pointsize>
-          <bold>false</bold>
-         </font>
-        </property>
-        <property name="text">
-         <string>10^x</string>
-        </property>
-       </widget>
-       <widget class="QPushButton" name="pushButtonAbs">
-        <property name="geometry">
-         <rect>
-          <x>106</x>
-          <y>42</y>
-          <width>55</width>
-          <height>35</height>
-         </rect>
-        </property>
-        <property name="sizePolicy">
-         <sizepolicy hsizetype="Fixed" vsizetype="Fixed">
-          <horstretch>0</horstretch>
-          <verstretch>0</verstretch>
-         </sizepolicy>
-        </property>
-        <property name="minimumSize">
-         <size>
-          <width>55</width>
-          <height>35</height>
-         </size>
-        </property>
-        <property name="maximumSize">
-         <size>
-          <width>55</width>
-          <height>35</height>
-         </size>
-        </property>
-        <property name="font">
-         <font>
-          <pointsize>11</pointsize>
-          <bold>false</bold>
-         </font>
-        </property>
-        <property name="text">
-         <string>abs()</string>
-        </property>
-       </widget>
-       <widget class="QPushButton" name="pushButtonDiv">
-        <property name="geometry">
-         <rect>
-          <x>158</x>
-          <y>79</y>
-          <width>55</width>
-          <height>35</height>
-         </rect>
-        </property>
-        <property name="sizePolicy">
-         <sizepolicy hsizetype="Fixed" vsizetype="Fixed">
-          <horstretch>0</horstretch>
-          <verstretch>0</verstretch>
-         </sizepolicy>
-        </property>
-        <property name="minimumSize">
-         <size>
-          <width>55</width>
-          <height>35</height>
-         </size>
-        </property>
-        <property name="maximumSize">
-         <size>
-          <width>55</width>
-          <height>35</height>
-         </size>
-        </property>
-        <property name="font">
-         <font>
-          <pointsize>11</pointsize>
-          <bold>false</bold>
-         </font>
-        </property>
-        <property name="text">
-         <string>/</string>
-        </property>
-       </widget>
-       <widget class="QPushButton" name="pushButtonLn">
-        <property name="geometry">
-         <rect>
-          <x>2</x>
-          <y>79</y>
-          <width>55</width>
-          <height>35</height>
-         </rect>
-        </property>
-        <property name="sizePolicy">
-         <sizepolicy hsizetype="Minimum" vsizetype="Minimum">
-          <horstretch>0</horstretch>
-          <verstretch>0</verstretch>
-         </sizepolicy>
-        </property>
-        <property name="minimumSize">
-         <size>
-          <width>55</width>
-          <height>35</height>
-         </size>
-        </property>
-        <property name="maximumSize">
-         <size>
-          <width>55</width>
-          <height>35</height>
-         </size>
-        </property>
-        <property name="font">
-         <font>
-          <pointsize>11</pointsize>
-          <bold>false</bold>
-         </font>
-        </property>
-        <property name="text">
-         <string>ln()</string>
-        </property>
-       </widget>
-       <widget class="QPushButton" name="pushButtonFunc">
-        <property name="geometry">
-         <rect>
-          <x>54</x>
-          <y>5</y>
-          <width>55</width>
-          <height>35</height>
-         </rect>
-        </property>
-        <property name="sizePolicy">
-         <sizepolicy hsizetype="Fixed" vsizetype="Fixed">
-          <horstretch>0</horstretch>
-          <verstretch>0</verstretch>
-         </sizepolicy>
-        </property>
-        <property name="minimumSize">
-         <size>
-          <width>55</width>
-          <height>35</height>
-         </size>
-        </property>
-        <property name="maximumSize">
-         <size>
-          <width>55</width>
-          <height>35</height>
-         </size>
-        </property>
-        <property name="font">
-         <font>
-          <pointsize>11</pointsize>
-          <bold>false</bold>
-         </font>
-        </property>
-        <property name="toolTip">
-         <string>convert to concentration to normed value</string>
-        </property>
-        <property name="text">
-         <string>fcn()</string>
-        </property>
-       </widget>
-       <widget class="QPushButton" name="pushButtonMul">
-        <property name="geometry">
-         <rect>
-          <x>158</x>
-          <y>116</y>
-          <width>55</width>
-          <height>35</height>
-         </rect>
-        </property>
-        <property name="sizePolicy">
-         <sizepolicy hsizetype="Fixed" vsizetype="Fixed">
-          <horstretch>0</horstretch>
-          <verstretch>0</verstretch>
-         </sizepolicy>
-        </property>
-        <property name="minimumSize">
-         <size>
-          <width>55</width>
-          <height>35</height>
-         </size>
-        </property>
-        <property name="maximumSize">
-         <size>
-          <width>55</width>
-          <height>35</height>
-         </size>
-        </property>
-        <property name="font">
-         <font>
-          <pointsize>11</pointsize>
-          <bold>false</bold>
-         </font>
-        </property>
-        <property name="text">
-         <string>*</string>
-        </property>
-       </widget>
-       <widget class="QPushButton" name="pushButton6">
-        <property name="geometry">
-         <rect>
-          <x>106</x>
-          <y>190</y>
-          <width>55</width>
-          <height>35</height>
-         </rect>
-        </property>
-        <property name="sizePolicy">
-         <sizepolicy hsizetype="Fixed" vsizetype="Fixed">
-          <horstretch>0</horstretch>
-          <verstretch>0</verstretch>
-         </sizepolicy>
-        </property>
-        <property name="minimumSize">
-         <size>
-          <width>55</width>
-          <height>35</height>
-         </size>
-        </property>
-        <property name="maximumSize">
-         <size>
-          <width>55</width>
-          <height>35</height>
-         </size>
-        </property>
-        <property name="font">
-         <font>
-          <pointsize>11</pointsize>
-          <bold>false</bold>
-         </font>
-        </property>
-        <property name="text">
-         <string>6</string>
-        </property>
-       </widget>
-       <widget class="QPushButton" name="pushButtonSqrt">
-        <property name="geometry">
-         <rect>
-          <x>106</x>
-          <y>79</y>
-          <width>55</width>
-          <height>35</height>
-         </rect>
-        </property>
-        <property name="sizePolicy">
-         <sizepolicy hsizetype="Fixed" vsizetype="Fixed">
-          <horstretch>0</horstretch>
-          <verstretch>0</verstretch>
-         </sizepolicy>
-        </property>
-        <property name="minimumSize">
-         <size>
-          <width>55</width>
-          <height>35</height>
-         </size>
-        </property>
-        <property name="maximumSize">
-         <size>
-          <width>55</width>
-          <height>35</height>
-         </size>
-        </property>
-        <property name="font">
-         <font>
-          <pointsize>11</pointsize>
-          <bold>false</bold>
-         </font>
-        </property>
-        <property name="text">
-         <string>√</string>
-        </property>
-       </widget>
-       <widget class="QPushButton" name="pushButton2">
-        <property name="geometry">
-         <rect>
-          <x>54</x>
-          <y>231</y>
-          <width>55</width>
-          <height>35</height>
-         </rect>
-        </property>
-        <property name="sizePolicy">
-         <sizepolicy hsizetype="Fixed" vsizetype="Fixed">
-          <horstretch>0</horstretch>
-          <verstretch>0</verstretch>
-         </sizepolicy>
-        </property>
-        <property name="minimumSize">
-         <size>
-          <width>55</width>
-          <height>35</height>
-         </size>
-        </property>
-        <property name="maximumSize">
-         <size>
-          <width>55</width>
-          <height>35</height>
-         </size>
-        </property>
-        <property name="font">
-         <font>
-          <pointsize>11</pointsize>
-          <bold>false</bold>
-         </font>
-        </property>
-        <property name="text">
-         <string>2</string>
-        </property>
-       </widget>
-       <widget class="QPushButton" name="pushButtonBrackets">
-        <property name="geometry">
-         <rect>
-          <x>158</x>
-          <y>42</y>
-          <width>55</width>
-          <height>35</height>
-         </rect>
-        </property>
-        <property name="sizePolicy">
-         <sizepolicy hsizetype="Fixed" vsizetype="Fixed">
-          <horstretch>0</horstretch>
-          <verstretch>0</verstretch>
-         </sizepolicy>
-        </property>
-        <property name="minimumSize">
-         <size>
-          <width>55</width>
-          <height>35</height>
-         </size>
-        </property>
-        <property name="maximumSize">
-         <size>
-          <width>55</width>
-          <height>35</height>
-         </size>
-        </property>
-        <property name="font">
-         <font>
-          <pointsize>11</pointsize>
-          <bold>false</bold>
-         </font>
-        </property>
-        <property name="text">
-         <string>( )</string>
-        </property>
-       </widget>
-       <widget class="QPushButton" name="pushButtonNorm">
-        <property name="geometry">
-         <rect>
-          <x>2</x>
-          <y>5</y>
-          <width>55</width>
-          <height>35</height>
-         </rect>
-        </property>
-        <property name="sizePolicy">
-         <sizepolicy hsizetype="Minimum" vsizetype="Minimum">
-          <horstretch>0</horstretch>
-          <verstretch>0</verstretch>
-         </sizepolicy>
-        </property>
-        <property name="minimumSize">
-         <size>
-          <width>55</width>
-          <height>35</height>
-         </size>
-        </property>
-        <property name="maximumSize">
-         <size>
-          <width>55</width>
-          <height>35</height>
-         </size>
-        </property>
-        <property name="font">
-         <font>
-          <pointsize>11</pointsize>
-          <bold>false</bold>
-         </font>
-        </property>
-        <property name="toolTip">
-         <string>convert to concentration to normed value</string>
-        </property>
-        <property name="text">
-         <string>El_N</string>
-        </property>
-       </widget>
-       <widget class="QPushButton" name="pushButtonSq">
-        <property name="geometry">
-         <rect>
-          <x>54</x>
-          <y>79</y>
-          <width>55</width>
-          <height>35</height>
-         </rect>
-        </property>
-        <property name="sizePolicy">
-         <sizepolicy hsizetype="Fixed" vsizetype="Fixed">
-          <horstretch>0</horstretch>
-          <verstretch>0</verstretch>
-         </sizepolicy>
-        </property>
-        <property name="minimumSize">
-         <size>
-          <width>55</width>
-          <height>35</height>
-         </size>
-        </property>
-        <property name="maximumSize">
-         <size>
-          <width>55</width>
-          <height>35</height>
-         </size>
-        </property>
-        <property name="font">
-         <font>
-          <pointsize>11</pointsize>
-          <bold>false</bold>
-         </font>
-        </property>
-        <property name="text">
-         <string>x^2</string>
-        </property>
-       </widget>
-       <widget class="QPushButton" name="pushButtonEqual">
-        <property name="geometry">
-         <rect>
-          <x>158</x>
-          <y>231</y>
-          <width>55</width>
-          <height>72</height>
-         </rect>
-        </property>
-        <property name="sizePolicy">
-         <sizepolicy hsizetype="Fixed" vsizetype="Fixed">
-          <horstretch>0</horstretch>
-          <verstretch>0</verstretch>
-         </sizepolicy>
-        </property>
-        <property name="minimumSize">
-         <size>
-          <width>55</width>
-          <height>72</height>
-         </size>
-        </property>
-        <property name="maximumSize">
-         <size>
-          <width>55</width>
-          <height>72</height>
-         </size>
-        </property>
-        <property name="font">
-         <font>
-          <pointsize>11</pointsize>
-          <bold>false</bold>
-         </font>
-        </property>
-        <property name="text">
-         <string>=</string>
-        </property>
-       </widget>
-       <widget class="QPushButton" name="pushButton9">
-        <property name="geometry">
-         <rect>
-          <x>106</x>
-          <y>153</y>
-          <width>55</width>
-          <height>35</height>
-         </rect>
-        </property>
-        <property name="sizePolicy">
-         <sizepolicy hsizetype="Fixed" vsizetype="Fixed">
-          <horstretch>0</horstretch>
-          <verstretch>0</verstretch>
-         </sizepolicy>
-        </property>
-        <property name="minimumSize">
-         <size>
-          <width>55</width>
-          <height>35</height>
-         </size>
-        </property>
-        <property name="maximumSize">
-         <size>
-          <width>55</width>
-          <height>35</height>
-         </size>
-        </property>
-        <property name="font">
-         <font>
-          <pointsize>11</pointsize>
-          <bold>false</bold>
-         </font>
-        </property>
-        <property name="text">
-         <string>9</string>
-        </property>
-       </widget>
-       <widget class="QPushButton" name="pushButtonSub">
-        <property name="geometry">
-         <rect>
-          <x>158</x>
-          <y>153</y>
-          <width>55</width>
-          <height>35</height>
-         </rect>
-        </property>
-        <property name="sizePolicy">
-         <sizepolicy hsizetype="Fixed" vsizetype="Fixed">
-          <horstretch>0</horstretch>
-          <verstretch>0</verstretch>
-         </sizepolicy>
-        </property>
-        <property name="minimumSize">
-         <size>
-          <width>55</width>
-          <height>35</height>
-         </size>
-        </property>
-        <property name="maximumSize">
-         <size>
-          <width>55</width>
-          <height>35</height>
-         </size>
-        </property>
-        <property name="font">
-         <font>
-          <pointsize>11</pointsize>
-          <bold>false</bold>
-         </font>
-        </property>
-        <property name="text">
-         <string>-</string>
-        </property>
-       </widget>
-       <widget class="QPushButton" name="pushButton0">
-        <property name="geometry">
-         <rect>
-          <x>54</x>
-          <y>268</y>
-          <width>55</width>
-          <height>35</height>
-         </rect>
-        </property>
-        <property name="sizePolicy">
-         <sizepolicy hsizetype="Fixed" vsizetype="Fixed">
-          <horstretch>0</horstretch>
-          <verstretch>0</verstretch>
-         </sizepolicy>
-        </property>
-        <property name="minimumSize">
-         <size>
-          <width>55</width>
-          <height>35</height>
-         </size>
-        </property>
-        <property name="maximumSize">
-         <size>
-          <width>55</width>
-          <height>35</height>
-         </size>
-        </property>
-        <property name="font">
-         <font>
-          <pointsize>11</pointsize>
-          <bold>false</bold>
-         </font>
-        </property>
-        <property name="text">
-         <string>0</string>
-        </property>
-       </widget>
-       <widget class="QPushButton" name="pushButtonInv">
-        <property name="geometry">
-         <rect>
-          <x>54</x>
-          <y>116</y>
-          <width>55</width>
-          <height>35</height>
-         </rect>
-        </property>
-        <property name="sizePolicy">
-         <sizepolicy hsizetype="Fixed" vsizetype="Fixed">
-          <horstretch>0</horstretch>
-          <verstretch>0</verstretch>
-         </sizepolicy>
-        </property>
-        <property name="minimumSize">
-         <size>
-          <width>55</width>
-          <height>35</height>
-         </size>
-        </property>
-        <property name="maximumSize">
-         <size>
-          <width>55</width>
-          <height>35</height>
-         </size>
-        </property>
-        <property name="font">
-         <font>
-          <pointsize>11</pointsize>
-          <bold>false</bold>
-         </font>
-        </property>
-        <property name="text">
-         <string>x^-1</string>
-        </property>
-       </widget>
-       <widget class="QPushButton" name="pushButton4">
-        <property name="geometry">
-         <rect>
-          <x>2</x>
-          <y>190</y>
-          <width>55</width>
-          <height>35</height>
-         </rect>
-        </property>
-        <property name="sizePolicy">
-         <sizepolicy hsizetype="Minimum" vsizetype="Minimum">
-          <horstretch>0</horstretch>
-          <verstretch>0</verstretch>
-         </sizepolicy>
-        </property>
-        <property name="minimumSize">
-         <size>
-          <width>55</width>
-          <height>35</height>
-         </size>
-        </property>
-        <property name="maximumSize">
-         <size>
-          <width>55</width>
-          <height>35</height>
-         </size>
-        </property>
-        <property name="font">
-         <font>
-          <pointsize>11</pointsize>
-          <bold>false</bold>
-         </font>
-        </property>
-        <property name="text">
-         <string>4</string>
-        </property>
-       </widget>
-       <widget class="QPushButton" name="pushButtonLog">
-        <property name="geometry">
-         <rect>
-          <x>2</x>
-          <y>42</y>
-          <width>55</width>
-          <height>35</height>
-         </rect>
-        </property>
-        <property name="sizePolicy">
-         <sizepolicy hsizetype="Minimum" vsizetype="Minimum">
-          <horstretch>0</horstretch>
-          <verstretch>0</verstretch>
-         </sizepolicy>
-        </property>
-        <property name="minimumSize">
-         <size>
-          <width>55</width>
-          <height>35</height>
-         </size>
-        </property>
-        <property name="maximumSize">
-         <size>
-          <width>55</width>
-          <height>35</height>
-         </size>
-        </property>
-        <property name="font">
-         <font>
-          <pointsize>11</pointsize>
-          <bold>false</bold>
-         </font>
-        </property>
-        <property name="text">
-         <string>log()</string>
-        </property>
-       </widget>
-       <widget class="QPushButton" name="pushButton8">
-        <property name="geometry">
-         <rect>
-          <x>54</x>
-          <y>153</y>
-          <width>55</width>
-          <height>35</height>
-         </rect>
-        </property>
-        <property name="sizePolicy">
-         <sizepolicy hsizetype="Fixed" vsizetype="Fixed">
-          <horstretch>0</horstretch>
-          <verstretch>0</verstretch>
-         </sizepolicy>
-        </property>
-        <property name="minimumSize">
-         <size>
-          <width>55</width>
-          <height>35</height>
-         </size>
-        </property>
-        <property name="maximumSize">
-         <size>
-          <width>55</width>
-          <height>35</height>
-         </size>
-        </property>
-        <property name="font">
-         <font>
-          <pointsize>11</pointsize>
-          <bold>false</bold>
-         </font>
-        </property>
-        <property name="text">
-         <string>8</string>
-        </property>
-       </widget>
-       <widget class="QPushButton" name="pushButtonDec">
-        <property name="geometry">
-         <rect>
-          <x>106</x>
-          <y>268</y>
-          <width>55</width>
-          <height>35</height>
-         </rect>
-        </property>
-        <property name="sizePolicy">
-         <sizepolicy hsizetype="Fixed" vsizetype="Fixed">
-          <horstretch>0</horstretch>
-          <verstretch>0</verstretch>
-         </sizepolicy>
-        </property>
-        <property name="minimumSize">
-         <size>
-          <width>55</width>
-          <height>35</height>
-         </size>
-        </property>
-        <property name="maximumSize">
-         <size>
-          <width>55</width>
-          <height>35</height>
-         </size>
-        </property>
-        <property name="font">
-         <font>
-          <pointsize>11</pointsize>
-          <bold>false</bold>
-         </font>
-        </property>
-        <property name="text">
-         <string>.</string>
-        </property>
-       </widget>
-       <widget class="QPushButton" name="pushButtonAdd">
-        <property name="geometry">
-         <rect>
-          <x>158</x>
-          <y>190</y>
-          <width>55</width>
-          <height>35</height>
-         </rect>
-        </property>
-        <property name="sizePolicy">
-         <sizepolicy hsizetype="Fixed" vsizetype="Fixed">
-          <horstretch>0</horstretch>
-          <verstretch>0</verstretch>
-         </sizepolicy>
-        </property>
-        <property name="minimumSize">
-         <size>
-          <width>55</width>
-          <height>35</height>
-         </size>
-        </property>
-        <property name="maximumSize">
-         <size>
-          <width>55</width>
-          <height>35</height>
-         </size>
-        </property>
-        <property name="font">
-         <font>
-          <pointsize>11</pointsize>
-          <bold>false</bold>
-         </font>
-        </property>
-        <property name="text">
-         <string>+</string>
-        </property>
-       </widget>
-       <widget class="QPushButton" name="pushButtonPowerY">
-        <property name="geometry">
-         <rect>
-          <x>54</x>
-          <y>42</y>
-          <width>55</width>
-          <height>35</height>
-         </rect>
-        </property>
-        <property name="sizePolicy">
-         <sizepolicy hsizetype="Fixed" vsizetype="Fixed">
-          <horstretch>0</horstretch>
-          <verstretch>0</verstretch>
-         </sizepolicy>
-        </property>
-        <property name="minimumSize">
-         <size>
-          <width>55</width>
-          <height>35</height>
-         </size>
-        </property>
-        <property name="maximumSize">
-         <size>
-          <width>55</width>
-          <height>35</height>
-         </size>
-        </property>
-        <property name="font">
-         <font>
-          <pointsize>11</pointsize>
-          <bold>false</bold>
-         </font>
-        </property>
-        <property name="text">
-         <string>x^y</string>
-        </property>
-       </widget>
-       <widget class="QPushButton" name="pushButton3">
-        <property name="geometry">
-         <rect>
-          <x>106</x>
-          <y>231</y>
-          <width>55</width>
-          <height>35</height>
-         </rect>
-        </property>
-        <property name="sizePolicy">
-         <sizepolicy hsizetype="Fixed" vsizetype="Fixed">
-          <horstretch>0</horstretch>
-          <verstretch>0</verstretch>
-         </sizepolicy>
-        </property>
-        <property name="minimumSize">
-         <size>
-          <width>55</width>
-          <height>35</height>
-         </size>
-        </property>
-        <property name="maximumSize">
-         <size>
-          <width>55</width>
-          <height>35</height>
-         </size>
-        </property>
-        <property name="font">
-         <font>
-          <pointsize>11</pointsize>
-          <bold>false</bold>
-         </font>
-        </property>
-        <property name="text">
-         <string>3</string>
-        </property>
-       </widget>
-       <widget class="QPushButton" name="pushButton5">
-        <property name="geometry">
-         <rect>
-          <x>54</x>
-          <y>190</y>
-          <width>55</width>
-          <height>35</height>
-         </rect>
-        </property>
-        <property name="sizePolicy">
-         <sizepolicy hsizetype="Fixed" vsizetype="Fixed">
-          <horstretch>0</horstretch>
-          <verstretch>0</verstretch>
-         </sizepolicy>
-        </property>
-        <property name="minimumSize">
-         <size>
-          <width>55</width>
-          <height>35</height>
-         </size>
-        </property>
-        <property name="maximumSize">
-         <size>
-          <width>55</width>
-          <height>35</height>
-         </size>
-        </property>
-        <property name="font">
-         <font>
-          <pointsize>11</pointsize>
-          <bold>false</bold>
-         </font>
-        </property>
-        <property name="text">
-         <string>5</string>
-        </property>
-       </widget>
-      </widget>
-     </widget>
-    </widget>
-   </widget>
-  </widget>
-  <widget class="QDockWidget" name="dockWidgetBottomTabs">
-   <property name="sizePolicy">
-    <sizepolicy hsizetype="Expanding" vsizetype="Expanding">
-     <horstretch>0</horstretch>
-     <verstretch>0</verstretch>
-    </sizepolicy>
-   </property>
-   <property name="minimumSize">
-    <size>
-     <width>428</width>
-     <height>309</height>
-    </size>
-   </property>
-   <property name="maximumSize">
-    <size>
-     <width>524287</width>
-     <height>524287</height>
-    </size>
-   </property>
-   <property name="features">
-    <set>QDockWidget::DockWidgetFloatable</set>
-   </property>
-   <property name="allowedAreas">
-    <set>Qt::BottomDockWidgetArea|Qt::TopDockWidgetArea</set>
-   </property>
-   <attribute name="dockWidgetArea">
-    <number>8</number>
-   </attribute>
-   <widget class="QWidget" name="dockWidgetContents_4">
-    <property name="sizePolicy">
-     <sizepolicy hsizetype="Expanding" vsizetype="Expanding">
-      <horstretch>0</horstretch>
-      <verstretch>0</verstretch>
-     </sizepolicy>
-    </property>
-    <layout class="QHBoxLayout" name="horizontalLayout_26">
-     <item>
-      <widget class="QTabWidget" name="tabWidget">
-       <property name="enabled">
-        <bool>true</bool>
-       </property>
-       <property name="minimumSize">
-        <size>
-         <width>0</width>
-         <height>0</height>
-        </size>
-       </property>
-       <property name="maximumSize">
-        <size>
-         <width>524287</width>
-         <height>524287</height>
-        </size>
-       </property>
-       <property name="font">
-        <font>
-         <pointsize>11</pointsize>
-        </font>
-       </property>
-       <property name="currentIndex">
-        <number>0</number>
-       </property>
-       <widget class="QWidget" name="tabNotes">
-        <property name="sizePolicy">
-         <sizepolicy hsizetype="Expanding" vsizetype="Expanding">
-          <horstretch>0</horstretch>
-          <verstretch>0</verstretch>
-         </sizepolicy>
-        </property>
-        <property name="toolTip">
-         <string/>
-        </property>
-        <attribute name="title">
-         <string>Notes</string>
-        </attribute>
-        <layout class="QVBoxLayout" name="verticalLayout_3">
-         <item>
-          <layout class="QVBoxLayout" name="verticalLayout_13">
-           <item>
-            <widget class="QGroupBox" name="verticalGroupBox">
-             <property name="minimumSize">
-              <size>
-               <width>0</width>
-               <height>40</height>
-              </size>
-             </property>
-             <property name="maximumSize">
-              <size>
-               <width>16777215</width>
-               <height>40</height>
-              </size>
-             </property>
-             <layout class="QHBoxLayout" name="horizontalLayout_30">
-              <item>
-               <widget class="QToolButton" name="toolButtonNotesHeading">
-                <property name="minimumSize">
-                 <size>
-                  <width>28</width>
-                  <height>28</height>
-                 </size>
-                </property>
-                <property name="maximumSize">
-                 <size>
-                  <width>28</width>
-                  <height>28</height>
-                 </size>
-                </property>
-                <property name="font">
-                 <font>
-                  <pointsize>11</pointsize>
-                 </font>
-                </property>
-                <property name="toolTip">
-                 <string>Text formating</string>
-                </property>
-                <property name="text">
-                 <string>Format heading</string>
-                </property>
-                <property name="icon">
-                 <iconset resource="../resources.qrc">
-                  <normaloff>:/icons/resources/icons/icon-heading-64.png</normaloff>:/icons/resources/icons/icon-heading-64.png</iconset>
-                </property>
-                <property name="iconSize">
-                 <size>
-                  <width>20</width>
-                  <height>20</height>
-                 </size>
-                </property>
-                <property name="popupMode">
-                 <enum>QToolButton::InstantPopup</enum>
-                </property>
-               </widget>
-              </item>
-              <item>
-               <widget class="QToolButton" name="toolButtonNotesBold">
-                <property name="minimumSize">
-                 <size>
-                  <width>28</width>
-                  <height>28</height>
-                 </size>
-                </property>
-                <property name="maximumSize">
-                 <size>
-                  <width>28</width>
-                  <height>28</height>
-                 </size>
-                </property>
-                <property name="font">
-                 <font>
-                  <pointsize>11</pointsize>
-                 </font>
-                </property>
-                <property name="toolTip">
-                 <string>Text formating</string>
-                </property>
-                <property name="text">
-                 <string>Format text</string>
-                </property>
-                <property name="icon">
-                 <iconset resource="../resources.qrc">
-                  <normaloff>:/icons/resources/icons/icon-bold-64.png</normaloff>:/icons/resources/icons/icon-bold-64.png</iconset>
-                </property>
-                <property name="iconSize">
-                 <size>
-                  <width>20</width>
-                  <height>20</height>
-                 </size>
-                </property>
-               </widget>
-              </item>
-              <item>
-               <widget class="QToolButton" name="toolButtonNotesItalic">
-                <property name="minimumSize">
-                 <size>
-                  <width>28</width>
-                  <height>28</height>
-                 </size>
-                </property>
-                <property name="maximumSize">
-                 <size>
-                  <width>28</width>
-                  <height>28</height>
-                 </size>
-                </property>
-                <property name="font">
-                 <font>
-                  <pointsize>11</pointsize>
-                 </font>
-                </property>
-                <property name="toolTip">
-                 <string>Text formating</string>
-                </property>
-                <property name="text">
-                 <string>Format text</string>
-                </property>
-                <property name="icon">
-                 <iconset resource="../resources.qrc">
-                  <normaloff>:/icons/resources/icons/icon-italics-64.png</normaloff>:/icons/resources/icons/icon-italics-64.png</iconset>
-                </property>
-                <property name="iconSize">
-                 <size>
-                  <width>20</width>
-                  <height>20</height>
-                 </size>
-                </property>
-               </widget>
-              </item>
-              <item>
-               <spacer name="horizontalSpacer_7">
-                <property name="orientation">
-                 <enum>Qt::Horizontal</enum>
-                </property>
-                <property name="sizeType">
-                 <enum>QSizePolicy::Maximum</enum>
-                </property>
-                <property name="sizeHint" stdset="0">
-                 <size>
-                  <width>10</width>
-                  <height>20</height>
-                 </size>
-                </property>
-               </spacer>
-              </item>
-              <item>
-               <widget class="QToolButton" name="toolButtonNotesBulletList">
-                <property name="minimumSize">
-                 <size>
-                  <width>28</width>
-                  <height>28</height>
-                 </size>
-                </property>
-                <property name="maximumSize">
-                 <size>
-                  <width>28</width>
-                  <height>28</height>
-                 </size>
-                </property>
-                <property name="font">
-                 <font>
-                  <pointsize>11</pointsize>
-                 </font>
-                </property>
-                <property name="toolTip">
-                 <string>Format list</string>
-                </property>
-                <property name="text">
-                 <string>Format list</string>
-                </property>
-                <property name="icon">
-                 <iconset resource="../resources.qrc">
-                  <normaloff>:/icons/resources/icons/icon-bullet-list-64.png</normaloff>:/icons/resources/icons/icon-bullet-list-64.png</iconset>
-                </property>
-                <property name="iconSize">
-                 <size>
-                  <width>20</width>
-                  <height>20</height>
-                 </size>
-                </property>
-               </widget>
-              </item>
-              <item>
-               <widget class="QToolButton" name="toolButtonNotesNumList">
-                <property name="minimumSize">
-                 <size>
-                  <width>28</width>
-                  <height>28</height>
-                 </size>
-                </property>
-                <property name="maximumSize">
-                 <size>
-                  <width>28</width>
-                  <height>28</height>
-                 </size>
-                </property>
-                <property name="font">
-                 <font>
-                  <pointsize>11</pointsize>
-                 </font>
-                </property>
-                <property name="toolTip">
-                 <string>Format list</string>
-                </property>
-                <property name="text">
-                 <string>Format list</string>
-                </property>
-                <property name="icon">
-                 <iconset resource="../resources.qrc">
-                  <normaloff>:/icons/resources/icons/icon-numbered-list-64.png</normaloff>:/icons/resources/icons/icon-numbered-list-64.png</iconset>
-                </property>
-                <property name="iconSize">
-                 <size>
-                  <width>20</width>
-                  <height>20</height>
-                 </size>
-                </property>
-               </widget>
-              </item>
-              <item>
-               <spacer name="horizontalSpacer_13">
-                <property name="orientation">
-                 <enum>Qt::Horizontal</enum>
-                </property>
-                <property name="sizeType">
-                 <enum>QSizePolicy::Maximum</enum>
-                </property>
-                <property name="sizeHint" stdset="0">
-                 <size>
-                  <width>10</width>
-                  <height>20</height>
-                 </size>
-                </property>
-               </spacer>
-              </item>
-              <item>
-               <widget class="QToolButton" name="toolButtonNotesImage">
-                <property name="minimumSize">
-                 <size>
-                  <width>28</width>
-                  <height>28</height>
-                 </size>
-                </property>
-                <property name="maximumSize">
-                 <size>
-                  <width>28</width>
-                  <height>28</height>
-                 </size>
-                </property>
-                <property name="font">
-                 <font>
-                  <pointsize>11</pointsize>
-                 </font>
-                </property>
-                <property name="toolTip">
-                 <string>Insert image</string>
-                </property>
-                <property name="text">
-                 <string>Insert image</string>
-                </property>
-                <property name="icon">
-                 <iconset resource="../resources.qrc">
-                  <normaloff>:/icons/resources/icons/icon-image-64.png</normaloff>:/icons/resources/icons/icon-image-64.png</iconset>
-                </property>
-                <property name="iconSize">
-                 <size>
-                  <width>20</width>
-                  <height>20</height>
-                 </size>
-                </property>
-               </widget>
-              </item>
-              <item>
-               <widget class="QToolButton" name="toolButtonNotesInfo">
-                <property name="minimumSize">
-                 <size>
-                  <width>28</width>
-                  <height>28</height>
-                 </size>
-                </property>
-                <property name="maximumSize">
-                 <size>
-                  <width>28</width>
-                  <height>28</height>
-                 </size>
-                </property>
-                <property name="font">
-                 <font>
-                  <pointsize>11</pointsize>
-                 </font>
-                </property>
-                <property name="toolTip">
-                 <string>Insert info</string>
-                </property>
-                <property name="text">
-                 <string>Insert info</string>
-                </property>
-                <property name="icon">
-                 <iconset resource="../resources.qrc">
-                  <normaloff>:/icons/resources/icons/icon-info-64.png</normaloff>:/icons/resources/icons/icon-info-64.png</iconset>
-                </property>
-                <property name="iconSize">
-                 <size>
-                  <width>20</width>
-                  <height>20</height>
-                 </size>
-                </property>
-                <property name="popupMode">
-                 <enum>QToolButton::InstantPopup</enum>
-                </property>
-               </widget>
-              </item>
-              <item>
-               <spacer name="horizontalSpacer_14">
-                <property name="orientation">
-                 <enum>Qt::Horizontal</enum>
-                </property>
-                <property name="sizeType">
-                 <enum>QSizePolicy::Maximum</enum>
-                </property>
-                <property name="sizeHint" stdset="0">
-                 <size>
-                  <width>10</width>
-                  <height>20</height>
-                 </size>
-                </property>
-               </spacer>
-              </item>
-              <item>
-               <widget class="QToolButton" name="toolButtonNotesSave">
-                <property name="minimumSize">
-                 <size>
-                  <width>28</width>
-                  <height>28</height>
-                 </size>
-                </property>
-                <property name="maximumSize">
-                 <size>
-                  <width>28</width>
-                  <height>28</height>
-                 </size>
-                </property>
-                <property name="font">
-                 <font>
-                  <pointsize>11</pointsize>
-                 </font>
-                </property>
-                <property name="toolTip">
-                 <string>Save notes as PDF</string>
-                </property>
-                <property name="text">
-                 <string>Save PDF</string>
-                </property>
-                <property name="icon">
-                 <iconset resource="../resources.qrc">
-                  <normaloff>:/icons/resources/icons/icon-pdf-64.png</normaloff>:/icons/resources/icons/icon-pdf-64.png</iconset>
-                </property>
-                <property name="iconSize">
-                 <size>
-                  <width>20</width>
-                  <height>20</height>
-                 </size>
-                </property>
-               </widget>
-              </item>
-              <item>
-               <spacer name="horizontalSpacer_15">
-                <property name="orientation">
-                 <enum>Qt::Horizontal</enum>
-                </property>
-                <property name="sizeHint" stdset="0">
-                 <size>
-                  <width>40</width>
-                  <height>20</height>
-                 </size>
-                </property>
-               </spacer>
-              </item>
-             </layout>
-            </widget>
-           </item>
-           <item>
-            <widget class="QTextEdit" name="textEditNotes">
-             <property name="maximumSize">
-              <size>
-               <width>524287</width>
-               <height>524287</height>
-              </size>
-             </property>
-             <property name="cursor" stdset="0">
-              <cursorShape>IBeamCursor</cursorShape>
-             </property>
-            </widget>
-           </item>
-          </layout>
-         </item>
-        </layout>
-       </widget>
-       <widget class="QWidget" name="tabFilterList">
-        <property name="sizePolicy">
-         <sizepolicy hsizetype="Expanding" vsizetype="Expanding">
-          <horstretch>0</horstretch>
-          <verstretch>0</verstretch>
-         </sizepolicy>
-        </property>
-        <attribute name="title">
-         <string>Filters</string>
-        </attribute>
-        <layout class="QVBoxLayout" name="verticalLayout_12">
-         <item>
-          <layout class="QHBoxLayout" name="horizontalLayoutFilter">
-           <property name="spacing">
-            <number>1</number>
-           </property>
-           <property name="leftMargin">
-            <number>1</number>
-           </property>
-           <property name="topMargin">
-            <number>1</number>
-           </property>
-           <property name="rightMargin">
-            <number>1</number>
-           </property>
-           <property name="bottomMargin">
-            <number>1</number>
-           </property>
-           <item>
-            <layout class="QVBoxLayout" name="verticalLayoutFilterTools">
-             <item>
-              <widget class="QToolButton" name="toolButtonFilterSelectAll">
-               <property name="minimumSize">
-                <size>
-                 <width>32</width>
-                 <height>32</height>
-                </size>
-               </property>
-               <property name="maximumSize">
-                <size>
-                 <width>32</width>
-                 <height>32</height>
-                </size>
-               </property>
-               <property name="text">
-                <string>Select All</string>
-               </property>
-               <property name="icon">
-                <iconset resource="../resources.qrc">
-                 <normaloff>:/icons/resources/icons/icon-select-all-64.png</normaloff>:/icons/resources/icons/icon-select-all-64.png</iconset>
-               </property>
-               <property name="iconSize">
-                <size>
-                 <width>24</width>
-                 <height>24</height>
-                </size>
-               </property>
-              </widget>
-             </item>
-             <item>
-              <widget class="QToolButton" name="toolButtonFilterUp">
-               <property name="minimumSize">
-                <size>
-                 <width>32</width>
-                 <height>32</height>
-                </size>
-               </property>
-               <property name="maximumSize">
-                <size>
-                 <width>32</width>
-                 <height>32</height>
-                </size>
-               </property>
-               <property name="text">
-                <string>...</string>
-               </property>
-               <property name="icon">
-                <iconset resource="../resources.qrc">
-                 <normaloff>:/icons/resources/icons/icon-up-arrow-64.png</normaloff>:/icons/resources/icons/icon-up-arrow-64.png</iconset>
-               </property>
-               <property name="iconSize">
-                <size>
-                 <width>24</width>
-                 <height>24</height>
-                </size>
-               </property>
-              </widget>
-             </item>
-             <item>
-              <widget class="QToolButton" name="toolButtonFilterDown">
-               <property name="minimumSize">
-                <size>
-                 <width>32</width>
-                 <height>32</height>
-                </size>
-               </property>
-               <property name="maximumSize">
-                <size>
-                 <width>32</width>
-                 <height>32</height>
-                </size>
-               </property>
-               <property name="text">
-                <string>...</string>
-               </property>
-               <property name="icon">
-                <iconset resource="../resources.qrc">
-                 <normaloff>:/icons/resources/icons/icon-down-64.png</normaloff>:/icons/resources/icons/icon-down-64.png</iconset>
-               </property>
-               <property name="iconSize">
-                <size>
-                 <width>24</width>
-                 <height>24</height>
-                </size>
-               </property>
-              </widget>
-             </item>
-             <item>
-              <widget class="QToolButton" name="toolButtonFilterSave">
-               <property name="minimumSize">
-                <size>
-                 <width>32</width>
-                 <height>32</height>
-                </size>
-               </property>
-               <property name="maximumSize">
-                <size>
-                 <width>32</width>
-                 <height>32</height>
-                </size>
-               </property>
-               <property name="font">
-                <font>
-                 <pointsize>11</pointsize>
-                </font>
-               </property>
-               <property name="toolTip">
-                <string>Save profile</string>
-               </property>
-               <property name="text">
-                <string>Save profile</string>
-               </property>
-               <property name="icon">
-                <iconset resource="../resources.qrc">
-                 <normaloff>:/icons/resources/icons/icon-save-file-64.png</normaloff>:/icons/resources/icons/icon-save-file-64.png</iconset>
-               </property>
-               <property name="iconSize">
-                <size>
-                 <width>24</width>
-                 <height>24</height>
-                </size>
-               </property>
-              </widget>
-             </item>
-             <item>
-              <widget class="QToolButton" name="toolButtonFilterRemove">
-               <property name="enabled">
-                <bool>true</bool>
-               </property>
-               <property name="minimumSize">
-                <size>
-                 <width>32</width>
-                 <height>32</height>
-                </size>
-               </property>
-               <property name="maximumSize">
-                <size>
-                 <width>32</width>
-                 <height>32</height>
-                </size>
-               </property>
-               <property name="text">
-                <string>Remove </string>
-               </property>
-               <property name="icon">
-                <iconset resource="../resources.qrc">
-                 <normaloff>:/icons/resources/icons/icon-delete-64.png</normaloff>:/icons/resources/icons/icon-delete-64.png</iconset>
-               </property>
-               <property name="iconSize">
-                <size>
-                 <width>24</width>
-                 <height>24</height>
-                </size>
-               </property>
-              </widget>
-             </item>
-             <item>
-              <spacer name="verticalSpacer_2">
-               <property name="orientation">
-                <enum>Qt::Vertical</enum>
-               </property>
-               <property name="sizeHint" stdset="0">
-                <size>
-                 <width>20</width>
-                 <height>40</height>
-                </size>
-               </property>
-              </spacer>
-             </item>
-            </layout>
-           </item>
-           <item>
-            <layout class="QVBoxLayout" name="verticalLayout_9">
-             <item>
-              <widget class="QTableWidget" name="tableWidgetFilters">
-               <property name="sizePolicy">
-                <sizepolicy hsizetype="Preferred" vsizetype="Expanding">
-                 <horstretch>0</horstretch>
-                 <verstretch>0</verstretch>
-                </sizepolicy>
-               </property>
-               <property name="minimumSize">
-                <size>
-                 <width>0</width>
-                 <height>0</height>
-                </size>
-               </property>
-               <property name="maximumSize">
-                <size>
-                 <width>524287</width>
-                 <height>524287</height>
-                </size>
-               </property>
-               <property name="accessibleName">
-                <string>Filters</string>
-               </property>
-               <property name="selectionBehavior">
-                <enum>QAbstractItemView::SelectRows</enum>
-               </property>
-               <attribute name="horizontalHeaderDefaultSectionSize">
-                <number>80</number>
-               </attribute>
-               <attribute name="horizontalHeaderStretchLastSection">
-                <bool>true</bool>
-               </attribute>
-               <column>
-                <property name="text">
-                 <string>Use</string>
-                </property>
-                <property name="font">
-                 <font>
-                  <pointsize>11</pointsize>
-                 </font>
-                </property>
-               </column>
-               <column>
-                <property name="text">
-                 <string>Field Type</string>
-                </property>
-                <property name="font">
-                 <font>
-                  <pointsize>11</pointsize>
-                 </font>
-                </property>
-               </column>
-               <column>
-                <property name="text">
-                 <string>Field Name</string>
-                </property>
-                <property name="font">
-                 <font>
-                  <pointsize>11</pointsize>
-                 </font>
-                </property>
-               </column>
-               <column>
-                <property name="text">
-                 <string>Norm</string>
-                </property>
-                <property name="font">
-                 <font>
-                  <pointsize>11</pointsize>
-                 </font>
-                </property>
-               </column>
-               <column>
-                <property name="text">
-                 <string>Min</string>
-                </property>
-                <property name="font">
-                 <font>
-                  <pointsize>11</pointsize>
-                 </font>
-                </property>
-               </column>
-               <column>
-                <property name="text">
-                 <string>Max</string>
-                </property>
-                <property name="font">
-                 <font>
-                  <pointsize>11</pointsize>
-                 </font>
-                </property>
-               </column>
-              </widget>
-             </item>
-             <item>
-              <widget class="QLabel" name="labelFilterInfo">
-               <property name="sizePolicy">
-                <sizepolicy hsizetype="Expanding" vsizetype="Expanding">
-                 <horstretch>0</horstretch>
-                 <verstretch>0</verstretch>
-                </sizepolicy>
-               </property>
-               <property name="minimumSize">
-                <size>
-                 <width>0</width>
-                 <height>18</height>
-                </size>
-               </property>
-               <property name="maximumSize">
-                <size>
-                 <width>524287</width>
-                 <height>18</height>
-                </size>
-               </property>
-               <property name="font">
-                <font>
-                 <pointsize>9</pointsize>
-                </font>
-               </property>
-               <property name="frameShape">
-                <enum>QFrame::Box</enum>
-               </property>
-               <property name="frameShadow">
-                <enum>QFrame::Raised</enum>
-               </property>
-               <property name="text">
-                <string>Ok</string>
-               </property>
-               <property name="alignment">
-                <set>Qt::AlignLeading|Qt::AlignLeft|Qt::AlignVCenter</set>
-               </property>
-               <property name="wordWrap">
-                <bool>true</bool>
-               </property>
-              </widget>
-             </item>
-            </layout>
-           </item>
-          </layout>
-         </item>
-        </layout>
-       </widget>
-       <widget class="QWidget" name="tabProfileView">
-        <property name="sizePolicy">
-         <sizepolicy hsizetype="Expanding" vsizetype="Expanding">
-          <horstretch>0</horstretch>
-          <verstretch>0</verstretch>
-         </sizepolicy>
-        </property>
-        <attribute name="title">
-         <string>Profiles</string>
-        </attribute>
-        <layout class="QVBoxLayout" name="verticalLayout_19">
-         <property name="topMargin">
-          <number>0</number>
-         </property>
-         <property name="bottomMargin">
-          <number>0</number>
-         </property>
-         <item>
-          <layout class="QHBoxLayout" name="horizontalLayout_2">
-           <item>
-            <layout class="QVBoxLayout" name="verticalLayout_2">
-             <property name="sizeConstraint">
-              <enum>QLayout::SetNoConstraint</enum>
-             </property>
-             <item>
-              <widget class="QToolButton" name="toolButtonProfileEditToggle">
-               <property name="minimumSize">
-                <size>
-                 <width>32</width>
-                 <height>32</height>
-                </size>
-               </property>
-               <property name="maximumSize">
-                <size>
-                 <width>32</width>
-                 <height>32</height>
-                </size>
-               </property>
-               <property name="toolTip">
-                <string>Toggle profile point masking</string>
-               </property>
-               <property name="text">
-                <string>...</string>
-               </property>
-               <property name="icon">
-                <iconset resource="../resources.qrc">
-                 <normaloff>:/icons/resources/icons/icon-edit-64.png</normaloff>:/icons/resources/icons/icon-edit-64.png</iconset>
-               </property>
-               <property name="iconSize">
-                <size>
-                 <width>24</width>
-                 <height>24</height>
-                </size>
-               </property>
-               <property name="checkable">
-                <bool>true</bool>
-               </property>
-              </widget>
-             </item>
-             <item>
-              <widget class="QToolButton" name="toolButtonProfilePointToggle">
-               <property name="minimumSize">
-                <size>
-                 <width>32</width>
-                 <height>32</height>
-                </size>
-               </property>
-               <property name="maximumSize">
-                <size>
-                 <width>32</width>
-                 <height>32</height>
-                </size>
-               </property>
-               <property name="toolTip">
-                <string>Mask/unmask profile points</string>
-               </property>
-               <property name="text">
-                <string>...</string>
-               </property>
-               <property name="icon">
-                <iconset resource="../resources.qrc">
-                 <normaloff>:/icons/resources/icons/icon-show-hide-64.png</normaloff>:/icons/resources/icons/icon-show-hide-64.png</iconset>
-               </property>
-               <property name="iconSize">
-                <size>
-                 <width>24</width>
-                 <height>24</height>
-                </size>
-               </property>
-               <property name="checkable">
-                <bool>true</bool>
-               </property>
-              </widget>
-             </item>
-             <item>
-              <widget class="QToolButton" name="toolButtonProfileExport">
-               <property name="minimumSize">
-                <size>
-                 <width>32</width>
-                 <height>32</height>
-                </size>
-               </property>
-               <property name="maximumSize">
-                <size>
-                 <width>32</width>
-                 <height>32</height>
-                </size>
-               </property>
-               <property name="toolTip">
-                <string>Save profile data</string>
-               </property>
-               <property name="text">
-                <string>...</string>
-               </property>
-               <property name="icon">
-                <iconset resource="../resources.qrc">
-                 <normaloff>:/icons/resources/icons/icon-save-file-64.png</normaloff>:/icons/resources/icons/icon-save-file-64.png</iconset>
-               </property>
-               <property name="iconSize">
-                <size>
-                 <width>24</width>
-                 <height>24</height>
-                </size>
-               </property>
-              </widget>
-             </item>
-             <item>
-              <spacer name="verticalSpacer_3">
-               <property name="orientation">
-                <enum>Qt::Vertical</enum>
-               </property>
-               <property name="sizeHint" stdset="0">
-                <size>
-                 <width>20</width>
-                 <height>40</height>
-                </size>
-               </property>
-              </spacer>
-             </item>
-            </layout>
-           </item>
-           <item>
-            <widget class="QWidget" name="widgetProfilePlot" native="true">
-             <property name="sizePolicy">
-              <sizepolicy hsizetype="Expanding" vsizetype="Expanding">
-               <horstretch>0</horstretch>
-               <verstretch>0</verstretch>
-              </sizepolicy>
-             </property>
-             <property name="minimumSize">
-              <size>
-               <width>0</width>
-               <height>0</height>
-              </size>
-             </property>
-             <property name="maximumSize">
-              <size>
-               <width>524287</width>
-               <height>524287</height>
-              </size>
-             </property>
-            </widget>
-           </item>
-          </layout>
-         </item>
-        </layout>
-       </widget>
-      </widget>
-     </item>
-    </layout>
-   </widget>
-  </widget>
-  <action name="actionOpenDirectory">
-   <property name="icon">
-    <iconset resource="../resources.qrc">
-     <normaloff>:/icons/resources/icons/icon-add-directory-64.png</normaloff>:/icons/resources/icons/icon-add-directory-64.png</iconset>
-   </property>
-   <property name="text">
-    <string>Open Directory</string>
-   </property>
-   <property name="toolTip">
-    <string>Open a directory to sample maps</string>
-   </property>
-   <property name="font">
-    <font>
-     <pointsize>12</pointsize>
-    </font>
-   </property>
-   <property name="shortcut">
-    <string>Ctrl+O</string>
-   </property>
-  </action>
-  <action name="actionSave">
-   <property name="icon">
-    <iconset resource="../resources.qrc">
-     <normaloff>:/icons/resources/icons/icon-save-file-64.png</normaloff>:/icons/resources/icons/icon-save-file-64.png</iconset>
-   </property>
-   <property name="text">
-    <string>Save Current Figure</string>
-   </property>
-   <property name="font">
-    <font>
-     <pointsize>12</pointsize>
-    </font>
-   </property>
-   <property name="shortcut">
-    <string>Ctrl+S</string>
-   </property>
-  </action>
-  <action name="actionUndo">
-   <property name="text">
-    <string>Undo</string>
-   </property>
-  </action>
-  <action name="actionCut">
-   <property name="text">
-    <string>Cut</string>
-   </property>
-  </action>
-  <action name="actionCopy">
-   <property name="text">
-    <string>Copy</string>
-   </property>
-   <property name="toolTip">
-    <string>Copy</string>
-   </property>
-  </action>
-  <action name="actionShortcuts">
-   <property name="text">
-    <string>Shortcuts</string>
-   </property>
-  </action>
-  <action name="actionCalculator">
-   <property name="icon">
-    <iconset resource="../resources.qrc">
-     <normaloff>:/icons/resources/icons/icon-calculator-64.png</normaloff>
-     <normalon>:/icons/resources/icons/icons8-calculator-48.png</normalon>:/icons/resources/icons/icon-calculator-64.png</iconset>
-   </property>
-   <property name="text">
-    <string>Calculator</string>
-   </property>
-   <property name="toolTip">
-    <string>Calculate custom fields</string>
-   </property>
-   <property name="font">
-    <font>
-     <pointsize>12</pointsize>
-    </font>
-   </property>
-  </action>
-  <action name="actionSelectAnalytes">
-   <property name="checkable">
-    <bool>false</bool>
-   </property>
-   <property name="enabled">
-    <bool>true</bool>
-   </property>
-   <property name="icon">
-    <iconset resource="../resources.qrc">
-     <normaloff>:/icons/resources/icons/icon-atom-64.png</normaloff>:/icons/resources/icons/icon-atom-64.png</iconset>
-   </property>
-   <property name="text">
-    <string>Select Analytes</string>
-   </property>
-   <property name="toolTip">
-    <string>Select analytes for processing</string>
-   </property>
-   <property name="font">
-    <font>
-     <pointsize>12</pointsize>
-    </font>
-   </property>
-   <property name="shortcut">
-    <string>Ctrl+I</string>
-   </property>
-   <property name="menuRole">
-    <enum>QAction::TextHeuristicRole</enum>
-   </property>
-   <property name="iconVisibleInMenu">
-    <bool>false</bool>
-   </property>
-  </action>
-  <action name="actionBiPlot">
-   <property name="icon">
-    <iconset resource="../resources.qrc">
-     <normaloff>:/icons/resources/icons/icon-scatter-64.png</normaloff>:/icons/resources/icons/icon-scatter-64.png</iconset>
-   </property>
-   <property name="text">
-    <string>Bi-Plot</string>
-   </property>
-   <property name="toolTip">
-    <string>Bi-plot</string>
-   </property>
-   <property name="font">
-    <font>
-     <pointsize>12</pointsize>
-    </font>
-   </property>
-  </action>
-  <action name="actionTernary">
-   <property name="icon">
-    <iconset resource="../resources.qrc">
-     <normaloff>:/icons/resources/icons/icon-ternary-64.png</normaloff>:/icons/resources/icons/icon-ternary-64.png</iconset>
-   </property>
-   <property name="text">
-    <string>Ternary</string>
-   </property>
-   <property name="toolTip">
-    <string>Ternary scatter and heatmaps</string>
-   </property>
-   <property name="font">
-    <font>
-     <pointsize>12</pointsize>
-    </font>
-   </property>
-  </action>
-  <action name="actionCluster">
-   <property name="icon">
-    <iconset resource="../resources.qrc">
-     <normaloff>:/icons/resources/icons/icon-cluster-64.png</normaloff>:/icons/resources/icons/icon-cluster-64.png</iconset>
-   </property>
-   <property name="text">
-    <string>Cluster</string>
-   </property>
-   <property name="toolTip">
-    <string>Cluster analysis</string>
-   </property>
-   <property name="font">
-    <font>
-     <pointsize>12</pointsize>
-    </font>
-   </property>
-  </action>
-  <action name="actionTEC">
-   <property name="icon">
-    <iconset resource="../resources.qrc">
-     <normaloff>:/icons/resources/icons/icon-TEC-64.png</normaloff>:/icons/resources/icons/icon-TEC-64.png</iconset>
-   </property>
-   <property name="text">
-    <string>TEC</string>
-   </property>
-   <property name="toolTip">
-    <string>TEC plot</string>
-   </property>
-   <property name="font">
-    <font>
-     <pointsize>12</pointsize>
-    </font>
-   </property>
-  </action>
-  <action name="actionRadar">
-   <property name="text">
-    <string>Radar</string>
-   </property>
-   <property name="font">
-    <font>
-     <pointsize>12</pointsize>
-    </font>
-   </property>
-  </action>
-  <action name="actionCompare_Spot_Map">
-   <property name="enabled">
-    <bool>false</bool>
-   </property>
-   <property name="icon">
-    <iconset resource="../resources.qrc">
-     <normaloff>:/icons/resources/icons/icon-analysis-64.png</normaloff>:/icons/resources/icons/icon-analysis-64.png</iconset>
-   </property>
-   <property name="text">
-    <string>Compare Spot/Map</string>
-   </property>
-   <property name="font">
-    <font>
-     <pointsize>12</pointsize>
-    </font>
-   </property>
-  </action>
-  <action name="actionPreferences">
-   <property name="text">
-    <string>Preferences</string>
-   </property>
-   <property name="font">
-    <font>
-     <pointsize>12</pointsize>
-     <bold>false</bold>
-    </font>
-   </property>
-  </action>
-  <action name="actionAbout">
-   <property name="text">
-    <string>About</string>
-   </property>
-   <property name="font">
-    <font>
-     <pointsize>12</pointsize>
-    </font>
-   </property>
-  </action>
-  <action name="actionQuit_LaME">
-   <property name="text">
-    <string>Quit LaME</string>
-   </property>
-   <property name="shortcut">
-    <string>Ctrl+Q</string>
-   </property>
-   <property name="menuRole">
-    <enum>QAction::QuitRole</enum>
-   </property>
-  </action>
-  <action name="actionBatch_Process">
-   <property name="enabled">
-    <bool>false</bool>
-   </property>
-   <property name="icon">
-    <iconset resource="../resources.qrc">
-     <normaloff>:/icons/resources/icons/icon-batch-64.png</normaloff>:/icons/resources/icons/icon-batch-64.png</iconset>
-   </property>
-   <property name="text">
-    <string>Batch Process</string>
-   </property>
-   <property name="font">
-    <font>
-     <pointsize>12</pointsize>
-    </font>
-   </property>
-  </action>
-  <action name="actionSpotData">
-   <property name="icon">
-    <iconset resource="../resources.qrc">
-     <normaloff>:/icons/resources/icons/icon-spot-data-64.png</normaloff>:/icons/resources/icons/icon-spot-data-64.png</iconset>
-   </property>
-   <property name="text">
-    <string>Open Spot Data</string>
-   </property>
-   <property name="toolTip">
-    <string>Open spot tools</string>
-   </property>
-   <property name="font">
-    <font>
-     <pointsize>12</pointsize>
-    </font>
-   </property>
-   <property name="menuRole">
-    <enum>QAction::TextHeuristicRole</enum>
-   </property>
-  </action>
-  <action name="actionFilter_Tools">
-   <property name="icon">
-    <iconset resource="../resources.qrc">
-     <normaloff>:/icons/resources/icons/icon-filter-64.png</normaloff>:/icons/resources/icons/icon-filter-64.png</iconset>
-   </property>
-   <property name="text">
-    <string>Filter Tools</string>
-   </property>
-   <property name="toolTip">
-    <string>Open filtering tools</string>
-   </property>
-   <property name="font">
-    <font>
-     <pointsize>12</pointsize>
-    </font>
-   </property>
-   <property name="shortcut">
-    <string>Ctrl+F</string>
-   </property>
-   <property name="menuRole">
-    <enum>QAction::TextHeuristicRole</enum>
-   </property>
-  </action>
-  <action name="actionProfiles">
-   <property name="icon">
-    <iconset resource="../resources.qrc">
-     <normaloff>:/icons/resources/icons/icon-profile-64.png</normaloff>:/icons/resources/icons/icon-profile-64.png</iconset>
-   </property>
-   <property name="text">
-    <string>Profiles</string>
-   </property>
-   <property name="toolTip">
-    <string>Profiles</string>
-   </property>
-   <property name="font">
-    <font>
-     <pointsize>12</pointsize>
-    </font>
-   </property>
-   <property name="menuRole">
-    <enum>QAction::TextHeuristicRole</enum>
-   </property>
-  </action>
-  <action name="actionPolygon">
-   <property name="icon">
-    <iconset resource="../resources.qrc">
-     <normaloff>:/icons/resources/icons/icon-polygon-new-64.png</normaloff>:/icons/resources/icons/icon-polygon-new-64.png</iconset>
-   </property>
-   <property name="text">
-    <string>Polygon</string>
-   </property>
-   <property name="toolTip">
-    <string>Add/select polygons</string>
-   </property>
-   <property name="font">
-    <font>
-     <pointsize>12</pointsize>
-    </font>
-   </property>
-   <property name="menuRole">
-    <enum>QAction::TextHeuristicRole</enum>
-   </property>
-  </action>
-  <action name="actionCluster_Mask">
-   <property name="icon">
-    <iconset resource="../resources.qrc">
-     <normaloff>:/icons/resources/icons/icon-mask-light-64.png</normaloff>:/icons/resources/icons/icon-mask-light-64.png</iconset>
-   </property>
-   <property name="text">
-    <string>Cluster Mask</string>
-   </property>
-   <property name="toolTip">
-    <string>Cluster mask</string>
-   </property>
-   <property name="font">
-    <font>
-     <pointsize>12</pointsize>
-    </font>
-   </property>
-   <property name="menuRole">
-    <enum>QAction::NoRole</enum>
-   </property>
-  </action>
-  <action name="actionCorrelation">
-   <property name="icon">
-    <iconset resource="../resources.qrc">
-     <normaloff>:/icons/resources/icons/icon-correlation-64.png</normaloff>:/icons/resources/icons/icon-correlation-64.png</iconset>
-   </property>
-   <property name="text">
-    <string>Correlation</string>
-   </property>
-   <property name="toolTip">
-    <string>Correlations</string>
-   </property>
-   <property name="font">
-    <font>
-     <pointsize>12</pointsize>
-    </font>
-   </property>
-   <property name="menuRole">
-    <enum>QAction::NoRole</enum>
-   </property>
-  </action>
-  <action name="actionHistograms">
-   <property name="icon">
-    <iconset resource="../resources.qrc">
-     <normaloff>:/icons/resources/icons/icon-histogram-64.png</normaloff>:/icons/resources/icons/icon-histogram-64.png</iconset>
-   </property>
-   <property name="text">
-    <string>Histograms</string>
-   </property>
-   <property name="toolTip">
-    <string>Histograms</string>
-   </property>
-   <property name="font">
-    <font>
-     <pointsize>12</pointsize>
-    </font>
-   </property>
-   <property name="menuRole">
-    <enum>QAction::NoRole</enum>
-   </property>
-  </action>
-  <action name="actionReset">
-   <property name="icon">
-    <iconset resource="../resources.qrc">
-     <normaloff>:/icons/resources/icons/icon-nuke-64.png</normaloff>:/icons/resources/icons/icon-nuke-64.png</iconset>
-   </property>
-   <property name="text">
-    <string>Restart Session</string>
-   </property>
-   <property name="toolTip">
-    <string>Clear all changes and plots to start over</string>
-   </property>
-   <property name="font">
-    <font>
-     <pointsize>12</pointsize>
-    </font>
-   </property>
-   <property name="menuRole">
-    <enum>QAction::NoRole</enum>
-   </property>
-  </action>
-  <action name="actionOpenSample">
-   <property name="icon">
-    <iconset resource="../resources.qrc">
-     <normaloff>:/icons/resources/icons/icon-open-file-64.png</normaloff>:/icons/resources/icons/icon-open-file-64.png</iconset>
-   </property>
-   <property name="text">
-    <string>Open Sample</string>
-   </property>
-   <property name="toolTip">
-    <string>Open a single file</string>
-   </property>
-   <property name="font">
-    <font>
-     <pointsize>12</pointsize>
-    </font>
-   </property>
-   <property name="menuRole">
-    <enum>QAction::NoRole</enum>
-   </property>
-  </action>
-  <action name="actionNoise_reduction">
-   <property name="icon">
-    <iconset resource="../resources.qrc">
-     <normaloff>:/icons/resources/icons/icon-noise-reduction-64.png</normaloff>:/icons/resources/icons/icon-noise-reduction-64.png</iconset>
-   </property>
-   <property name="text">
-    <string>Noise reduction</string>
-   </property>
-   <property name="toolTip">
-    <string>Noise reduction</string>
-   </property>
-   <property name="font">
-    <font>
-     <pointsize>12</pointsize>
-    </font>
-   </property>
-   <property name="menuRole">
-    <enum>QAction::NoRole</enum>
-   </property>
-  </action>
-  <action name="actionSavePlotToTree">
-   <property name="icon">
-    <iconset resource="../resources.qrc">
-     <normaloff>:/icons/resources/icons/icon-tree-64.png</normaloff>:/icons/resources/icons/icon-tree-64.png</iconset>
-   </property>
-   <property name="text">
-    <string>Save Plot to Tree</string>
-   </property>
-   <property name="toolTip">
-    <string>Save the current plot to the plot selector</string>
-   </property>
-   <property name="shortcut">
-    <string>Ctrl+T</string>
-   </property>
-   <property name="menuRole">
-    <enum>QAction::NoRole</enum>
-   </property>
-  </action>
-  <action name="actionImportFiles">
-   <property name="text">
-    <string>Import files</string>
-   </property>
-  </action>
- </widget>
- <resources>
-  <include location="../resources.qrc"/>
- </resources>
- <connections/>
-</ui>
+<?xml version="1.0" encoding="UTF-8"?>
+<ui version="4.0">
+ <class>MainWindow</class>
+ <widget class="QMainWindow" name="MainWindow">
+  <property name="geometry">
+   <rect>
+    <x>0</x>
+    <y>0</y>
+    <width>1123</width>
+    <height>1027</height>
+   </rect>
+  </property>
+  <property name="maximumSize">
+   <size>
+    <width>16777215</width>
+    <height>16777215</height>
+   </size>
+  </property>
+  <property name="windowTitle">
+   <string>LaME: Laser Map Explorer</string>
+  </property>
+  <property name="windowIcon">
+   <iconset resource="../resources.qrc">
+    <normaloff>:/icons/resources/icons/LaME-64.png</normaloff>:/icons/resources/icons/LaME-64.png</iconset>
+  </property>
+  <property name="unifiedTitleAndToolBarOnMac">
+   <bool>false</bool>
+  </property>
+  <widget class="QWidget" name="centralwidget">
+   <property name="font">
+    <font>
+     <pointsize>13</pointsize>
+    </font>
+   </property>
+   <layout class="QHBoxLayout" name="horizontalLayout_29">
+    <item>
+     <widget class="QTabWidget" name="canvasWindow">
+      <property name="font">
+       <font>
+        <pointsize>11</pointsize>
+       </font>
+      </property>
+      <property name="accessibleName">
+       <string/>
+      </property>
+      <property name="currentIndex">
+       <number>1</number>
+      </property>
+      <property name="documentMode">
+       <bool>false</bool>
+      </property>
+      <property name="tabsClosable">
+       <bool>false</bool>
+      </property>
+      <property name="tabBarAutoHide">
+       <bool>false</bool>
+      </property>
+      <widget class="QWidget" name="singleViewTab">
+       <attribute name="title">
+        <string>Single View</string>
+       </attribute>
+       <layout class="QVBoxLayout" name="verticalLayout_7">
+        <item>
+         <widget class="QWidget" name="widgetSingleView" native="true">
+          <property name="cursor">
+           <cursorShape>CrossCursor</cursorShape>
+          </property>
+         </widget>
+        </item>
+        <item>
+         <widget class="QGroupBox" name="groupBoxInfo">
+          <property name="minimumSize">
+           <size>
+            <width>200</width>
+            <height>40</height>
+           </size>
+          </property>
+          <property name="maximumSize">
+           <size>
+            <width>16777215</width>
+            <height>40</height>
+           </size>
+          </property>
+          <property name="title">
+           <string/>
+          </property>
+          <layout class="QGridLayout" name="gridLayout_8">
+           <property name="topMargin">
+            <number>0</number>
+           </property>
+           <property name="bottomMargin">
+            <number>0</number>
+           </property>
+           <property name="verticalSpacing">
+            <number>-1</number>
+           </property>
+           <item row="0" column="0">
+            <widget class="QToolButton" name="toolButtonHomeSV">
+             <property name="minimumSize">
+              <size>
+               <width>28</width>
+               <height>28</height>
+              </size>
+             </property>
+             <property name="maximumSize">
+              <size>
+               <width>28</width>
+               <height>28</height>
+              </size>
+             </property>
+             <property name="toolTip">
+              <string>Return to home view</string>
+             </property>
+             <property name="icon">
+              <iconset resource="../resources.qrc">
+               <normaloff>:/icons/resources/icons/icon-home-64.png</normaloff>:/icons/resources/icons/icon-home-64.png</iconset>
+             </property>
+             <property name="iconSize">
+              <size>
+               <width>20</width>
+               <height>20</height>
+              </size>
+             </property>
+            </widget>
+           </item>
+           <item row="0" column="3">
+            <widget class="QToolButton" name="toolButtonPreferencesSV">
+             <property name="minimumSize">
+              <size>
+               <width>28</width>
+               <height>28</height>
+              </size>
+             </property>
+             <property name="maximumSize">
+              <size>
+               <width>28</width>
+               <height>28</height>
+              </size>
+             </property>
+             <property name="toolTip">
+              <string>Change colormap</string>
+             </property>
+             <property name="icon">
+              <iconset resource="../resources.qrc">
+               <normaloff>:/icons/resources/icons/icon-axes-64.png</normaloff>:/icons/resources/icons/icon-axes-64.png</iconset>
+             </property>
+             <property name="iconSize">
+              <size>
+               <width>20</width>
+               <height>20</height>
+              </size>
+             </property>
+            </widget>
+           </item>
+           <item row="0" column="6">
+            <widget class="QToolButton" name="toolButtonAxesSV">
+             <property name="minimumSize">
+              <size>
+               <width>28</width>
+               <height>28</height>
+              </size>
+             </property>
+             <property name="maximumSize">
+              <size>
+               <width>28</width>
+               <height>28</height>
+              </size>
+             </property>
+             <property name="toolTip">
+              <string>Axes tool</string>
+             </property>
+             <property name="icon">
+              <iconset resource="../resources.qrc">
+               <normaloff>:/icons/resources/icons/icon-rgb-64.png</normaloff>:/icons/resources/icons/icon-rgb-64.png</iconset>
+             </property>
+             <property name="iconSize">
+              <size>
+               <width>20</width>
+               <height>20</height>
+              </size>
+             </property>
+            </widget>
+           </item>
+           <item row="0" column="10">
+            <layout class="QHBoxLayout" name="horizontalLayout_27">
+             <item>
+              <widget class="QLabel" name="labelInfoStatsL">
+               <property name="maximumSize">
+                <size>
+                 <width>40</width>
+                 <height>16777215</height>
+                </size>
+               </property>
+               <property name="font">
+                <font>
+                 <pointsize>11</pointsize>
+                </font>
+               </property>
+               <property name="text">
+                <string>Stats:</string>
+               </property>
+              </widget>
+             </item>
+             <item>
+              <layout class="QVBoxLayout" name="verticalLayout_17">
+               <item>
+                <widget class="QLabel" name="labelInfoY">
+                 <property name="font">
+                  <font>
+                   <family>Avenir</family>
+                   <pointsize>9</pointsize>
+                  </font>
+                 </property>
+                 <property name="text">
+                  <string>X: 0</string>
+                 </property>
+                </widget>
+               </item>
+               <item>
+                <widget class="QLabel" name="labelInfoX">
+                 <property name="font">
+                  <font>
+                   <family>Avenir</family>
+                   <pointsize>9</pointsize>
+                  </font>
+                 </property>
+                 <property name="text">
+                  <string>Y: 0</string>
+                 </property>
+                </widget>
+               </item>
+              </layout>
+             </item>
+             <item>
+              <widget class="QLabel" name="labelInfoStats">
+               <property name="text">
+                <string/>
+               </property>
+              </widget>
+             </item>
+             <item>
+              <widget class="QLabel" name="labelInfoV">
+               <property name="font">
+                <font>
+                 <family>Avenir</family>
+                 <pointsize>9</pointsize>
+                </font>
+               </property>
+               <property name="text">
+                <string>V: 0</string>
+               </property>
+              </widget>
+             </item>
+            </layout>
+           </item>
+           <item row="0" column="9">
+            <widget class="QToolButton" name="toolButtonSaveSV">
+             <property name="minimumSize">
+              <size>
+               <width>28</width>
+               <height>28</height>
+              </size>
+             </property>
+             <property name="maximumSize">
+              <size>
+               <width>28</width>
+               <height>28</height>
+              </size>
+             </property>
+             <property name="toolTip">
+              <string>Save plot</string>
+             </property>
+             <property name="icon">
+              <iconset resource="../resources.qrc">
+               <normaloff>:/icons/resources/icons/icon-save-file-64.png</normaloff>:/icons/resources/icons/icon-save-file-64.png</iconset>
+             </property>
+             <property name="iconSize">
+              <size>
+               <width>20</width>
+               <height>20</height>
+              </size>
+             </property>
+            </widget>
+           </item>
+           <item row="0" column="2">
+            <widget class="QToolButton" name="toolButtonZoomSV">
+             <property name="minimumSize">
+              <size>
+               <width>28</width>
+               <height>28</height>
+              </size>
+             </property>
+             <property name="maximumSize">
+              <size>
+               <width>28</width>
+               <height>28</height>
+              </size>
+             </property>
+             <property name="toolTip">
+              <string>Zoom In/Out</string>
+             </property>
+             <property name="icon">
+              <iconset resource="../resources.qrc">
+               <normaloff>:/icons/resources/icons/icon-zoom-64.png</normaloff>:/icons/resources/icons/icon-zoom-64.png</iconset>
+             </property>
+             <property name="iconSize">
+              <size>
+               <width>20</width>
+               <height>20</height>
+              </size>
+             </property>
+             <property name="checkable">
+              <bool>true</bool>
+             </property>
+            </widget>
+           </item>
+           <item row="0" column="1">
+            <widget class="QToolButton" name="toolButtonPanSV">
+             <property name="minimumSize">
+              <size>
+               <width>28</width>
+               <height>28</height>
+              </size>
+             </property>
+             <property name="maximumSize">
+              <size>
+               <width>28</width>
+               <height>28</height>
+              </size>
+             </property>
+             <property name="toolTip">
+              <string>Shift plot</string>
+             </property>
+             <property name="icon">
+              <iconset resource="../resources.qrc">
+               <normaloff>:/icons/resources/icons/icon-move-64.png</normaloff>:/icons/resources/icons/icon-move-64.png</iconset>
+             </property>
+             <property name="iconSize">
+              <size>
+               <width>20</width>
+               <height>20</height>
+              </size>
+             </property>
+             <property name="checkable">
+              <bool>true</bool>
+             </property>
+            </widget>
+           </item>
+           <item row="0" column="7">
+            <widget class="QToolButton" name="toolButtonAnnotateSV">
+             <property name="minimumSize">
+              <size>
+               <width>28</width>
+               <height>28</height>
+              </size>
+             </property>
+             <property name="maximumSize">
+              <size>
+               <width>28</width>
+               <height>28</height>
+              </size>
+             </property>
+             <property name="toolTip">
+              <string>Add annotation</string>
+             </property>
+             <property name="icon">
+              <iconset resource="../resources.qrc">
+               <normaloff>:/icons/resources/icons/icon-annotate-64.png</normaloff>:/icons/resources/icons/icon-annotate-64.png</iconset>
+             </property>
+             <property name="iconSize">
+              <size>
+               <width>20</width>
+               <height>20</height>
+              </size>
+             </property>
+             <property name="checkable">
+              <bool>true</bool>
+             </property>
+            </widget>
+           </item>
+           <item row="0" column="8">
+            <widget class="QToolButton" name="toolButtonDistanceSV">
+             <property name="minimumSize">
+              <size>
+               <width>28</width>
+               <height>28</height>
+              </size>
+             </property>
+             <property name="maximumSize">
+              <size>
+               <width>28</width>
+               <height>28</height>
+              </size>
+             </property>
+             <property name="toolTip">
+              <string>Measure distance</string>
+             </property>
+             <property name="icon">
+              <iconset resource="../resources.qrc">
+               <normaloff>:/icons/resources/icons/icon-distance-64.png</normaloff>:/icons/resources/icons/icon-distance-64.png</iconset>
+             </property>
+             <property name="iconSize">
+              <size>
+               <width>20</width>
+               <height>20</height>
+              </size>
+             </property>
+             <property name="checkable">
+              <bool>true</bool>
+             </property>
+            </widget>
+           </item>
+          </layout>
+         </widget>
+        </item>
+       </layout>
+      </widget>
+      <widget class="QWidget" name="multiViewTab">
+       <attribute name="title">
+        <string>Multi View</string>
+       </attribute>
+       <layout class="QVBoxLayout" name="verticalLayout_6">
+        <item>
+         <widget class="QGroupBox" name="groupBoxMVControls">
+          <property name="minimumSize">
+           <size>
+            <width>0</width>
+            <height>40</height>
+           </size>
+          </property>
+          <property name="maximumSize">
+           <size>
+            <width>16777215</width>
+            <height>40</height>
+           </size>
+          </property>
+          <property name="title">
+           <string/>
+          </property>
+          <layout class="QGridLayout" name="gridLayoutInfoM_3">
+           <property name="topMargin">
+            <number>0</number>
+           </property>
+           <property name="bottomMargin">
+            <number>0</number>
+           </property>
+           <item row="0" column="1">
+            <widget class="QSpinBox" name="spinBoxMaxRows">
+             <property name="minimum">
+              <number>1</number>
+             </property>
+             <property name="maximum">
+              <number>6</number>
+             </property>
+             <property name="value">
+              <number>2</number>
+             </property>
+            </widget>
+           </item>
+           <item row="0" column="4">
+            <spacer name="horizontalSpacer_18">
+             <property name="orientation">
+              <enum>Qt::Horizontal</enum>
+             </property>
+             <property name="sizeHint" stdset="0">
+              <size>
+               <width>40</width>
+               <height>20</height>
+              </size>
+             </property>
+            </spacer>
+           </item>
+           <item row="0" column="2">
+            <widget class="QLabel" name="labelMaxCols">
+             <property name="text">
+              <string>Max cols</string>
+             </property>
+            </widget>
+           </item>
+           <item row="0" column="5">
+            <widget class="QComboBox" name="comboBoxPlots">
+             <property name="maximumSize">
+              <size>
+               <width>200</width>
+               <height>16777215</height>
+              </size>
+             </property>
+             <item>
+              <property name="text">
+               <string>New Item</string>
+              </property>
+             </item>
+            </widget>
+           </item>
+           <item row="0" column="6">
+            <widget class="QToolButton" name="toolButtonRemoveMVPlot">
+             <property name="minimumSize">
+              <size>
+               <width>28</width>
+               <height>28</height>
+              </size>
+             </property>
+             <property name="maximumSize">
+              <size>
+               <width>28</width>
+               <height>28</height>
+              </size>
+             </property>
+             <property name="layoutDirection">
+              <enum>Qt::LeftToRight</enum>
+             </property>
+             <property name="text">
+              <string>Remove</string>
+             </property>
+             <property name="icon">
+              <iconset resource="../resources.qrc">
+               <normaloff>:/icons/resources/icons/icon-delete-64.png</normaloff>:/icons/resources/icons/icon-delete-64.png</iconset>
+             </property>
+             <property name="iconSize">
+              <size>
+               <width>18</width>
+               <height>18</height>
+              </size>
+             </property>
+            </widget>
+           </item>
+           <item row="0" column="0">
+            <widget class="QLabel" name="labelMaxRows">
+             <property name="text">
+              <string>Max rows</string>
+             </property>
+            </widget>
+           </item>
+           <item row="0" column="3">
+            <widget class="QSpinBox" name="spinBoxMaxCols">
+             <property name="minimum">
+              <number>1</number>
+             </property>
+             <property name="maximum">
+              <number>8</number>
+             </property>
+             <property name="value">
+              <number>3</number>
+             </property>
+            </widget>
+           </item>
+           <item row="0" column="7">
+            <widget class="QToolButton" name="toolButtonRemoveAllMVPlots">
+             <property name="minimumSize">
+              <size>
+               <width>28</width>
+               <height>28</height>
+              </size>
+             </property>
+             <property name="maximumSize">
+              <size>
+               <width>28</width>
+               <height>28</height>
+              </size>
+             </property>
+             <property name="layoutDirection">
+              <enum>Qt::LeftToRight</enum>
+             </property>
+             <property name="text">
+              <string>Remove</string>
+             </property>
+             <property name="icon">
+              <iconset resource="../resources.qrc">
+               <normaloff>:/icons/resources/icons/icon-eraser-64.svg</normaloff>:/icons/resources/icons/icon-eraser-64.svg</iconset>
+             </property>
+             <property name="iconSize">
+              <size>
+               <width>18</width>
+               <height>18</height>
+              </size>
+             </property>
+            </widget>
+           </item>
+          </layout>
+         </widget>
+        </item>
+        <item>
+         <widget class="QWidget" name="widgetMultiView" native="true">
+          <property name="minimumSize">
+           <size>
+            <width>0</width>
+            <height>0</height>
+           </size>
+          </property>
+          <property name="cursor">
+           <cursorShape>CrossCursor</cursorShape>
+          </property>
+          <property name="toolTip">
+           <string>Remove selected plots from tree</string>
+          </property>
+         </widget>
+        </item>
+        <item>
+         <widget class="QGroupBox" name="groupBoxInfoMV">
+          <property name="minimumSize">
+           <size>
+            <width>0</width>
+            <height>40</height>
+           </size>
+          </property>
+          <property name="maximumSize">
+           <size>
+            <width>16777215</width>
+            <height>40</height>
+           </size>
+          </property>
+          <property name="title">
+           <string/>
+          </property>
+          <layout class="QGridLayout" name="gridLayoutInfoM">
+           <property name="topMargin">
+            <number>0</number>
+           </property>
+           <property name="bottomMargin">
+            <number>0</number>
+           </property>
+           <item row="0" column="2">
+            <widget class="QToolButton" name="toolButtonPanMV">
+             <property name="toolTip">
+              <string>Pan figure</string>
+             </property>
+             <property name="icon">
+              <iconset resource="../resources.qrc">
+               <normaloff>:/icons/resources/icons/icon-move-64.png</normaloff>:/icons/resources/icons/icon-move-64.png</iconset>
+             </property>
+             <property name="iconSize">
+              <size>
+               <width>18</width>
+               <height>18</height>
+              </size>
+             </property>
+            </widget>
+           </item>
+           <item row="0" column="5">
+            <widget class="QToolButton" name="toolButtonAxesMV">
+             <property name="toolTip">
+              <string>Axis borders and spacing</string>
+             </property>
+             <property name="icon">
+              <iconset resource="../resources.qrc">
+               <normaloff>:/icons/resources/icons/icon-rgb-64.png</normaloff>:/icons/resources/icons/icon-rgb-64.png</iconset>
+             </property>
+             <property name="iconSize">
+              <size>
+               <width>18</width>
+               <height>18</height>
+              </size>
+             </property>
+            </widget>
+           </item>
+           <item row="0" column="4">
+            <widget class="QToolButton" name="toolButtonPreferencesMV">
+             <property name="toolTip">
+              <string>Figure options</string>
+             </property>
+             <property name="icon">
+              <iconset resource="../resources.qrc">
+               <normaloff>:/icons/resources/icons/icon-axes-64.png</normaloff>:/icons/resources/icons/icon-axes-64.png</iconset>
+             </property>
+             <property name="iconSize">
+              <size>
+               <width>18</width>
+               <height>18</height>
+              </size>
+             </property>
+            </widget>
+           </item>
+           <item row="0" column="6">
+            <widget class="QToolButton" name="toolButtonSaveMV">
+             <property name="toolTip">
+              <string>Save image or data</string>
+             </property>
+             <property name="icon">
+              <iconset resource="../resources.qrc">
+               <normaloff>:/icons/resources/icons/icon-save-file-64.png</normaloff>:/icons/resources/icons/icon-save-file-64.png</iconset>
+             </property>
+             <property name="iconSize">
+              <size>
+               <width>18</width>
+               <height>18</height>
+              </size>
+             </property>
+            </widget>
+           </item>
+           <item row="0" column="3">
+            <widget class="QToolButton" name="toolButtonZoomMV">
+             <property name="toolTip">
+              <string>Zoom in/out</string>
+             </property>
+             <property name="icon">
+              <iconset resource="../resources.qrc">
+               <normaloff>:/icons/resources/icons/icon-zoom-64.png</normaloff>:/icons/resources/icons/icon-zoom-64.png</iconset>
+             </property>
+             <property name="iconSize">
+              <size>
+               <width>18</width>
+               <height>18</height>
+              </size>
+             </property>
+            </widget>
+           </item>
+           <item row="0" column="0">
+            <widget class="QToolButton" name="toolButtonHomeMV">
+             <property name="toolTip">
+              <string>Original view</string>
+             </property>
+             <property name="icon">
+              <iconset resource="../resources.qrc">
+               <normaloff>:/icons/resources/icons/icon-home-64.png</normaloff>:/icons/resources/icons/icon-home-64.png</iconset>
+             </property>
+             <property name="iconSize">
+              <size>
+               <width>18</width>
+               <height>18</height>
+              </size>
+             </property>
+            </widget>
+           </item>
+           <item row="0" column="7">
+            <layout class="QHBoxLayout" name="horizontalLayout_28">
+             <item>
+              <widget class="QLabel" name="labelInfoStatsLM">
+               <property name="maximumSize">
+                <size>
+                 <width>40</width>
+                 <height>16777215</height>
+                </size>
+               </property>
+               <property name="text">
+                <string>Stats:</string>
+               </property>
+              </widget>
+             </item>
+             <item>
+              <widget class="QLabel" name="labelInfoStatsM">
+               <property name="text">
+                <string/>
+               </property>
+              </widget>
+             </item>
+             <item>
+              <layout class="QVBoxLayout" name="verticalLayout_16">
+               <item>
+                <widget class="QLabel" name="labelInfoYM">
+                 <property name="font">
+                  <font>
+                   <family>Avenir</family>
+                   <pointsize>9</pointsize>
+                  </font>
+                 </property>
+                 <property name="text">
+                  <string>Y: 0</string>
+                 </property>
+                </widget>
+               </item>
+               <item>
+                <widget class="QLabel" name="labelInfoXM">
+                 <property name="font">
+                  <font>
+                   <family>Avenir</family>
+                   <pointsize>9</pointsize>
+                  </font>
+                 </property>
+                 <property name="text">
+                  <string>X: 0</string>
+                 </property>
+                </widget>
+               </item>
+              </layout>
+             </item>
+            </layout>
+           </item>
+          </layout>
+         </widget>
+        </item>
+       </layout>
+      </widget>
+      <widget class="QWidget" name="quickViewTab">
+       <attribute name="title">
+        <string>Quick View</string>
+       </attribute>
+       <widget class="QWidget" name="widgetQuickView" native="true">
+        <property name="geometry">
+         <rect>
+          <x>20</x>
+          <y>15</y>
+          <width>531</width>
+          <height>416</height>
+         </rect>
+        </property>
+        <property name="minimumSize">
+         <size>
+          <width>0</width>
+          <height>0</height>
+         </size>
+        </property>
+        <property name="cursor">
+         <cursorShape>CrossCursor</cursorShape>
+        </property>
+        <property name="toolTip">
+         <string>Remove selected plots from tree</string>
+        </property>
+       </widget>
+       <widget class="QGroupBox" name="groupBoxInfoM_2">
+        <property name="geometry">
+         <rect>
+          <x>20</x>
+          <y>460</y>
+          <width>500</width>
+          <height>40</height>
+         </rect>
+        </property>
+        <property name="minimumSize">
+         <size>
+          <width>0</width>
+          <height>40</height>
+         </size>
+        </property>
+        <property name="maximumSize">
+         <size>
+          <width>16777215</width>
+          <height>40</height>
+         </size>
+        </property>
+        <property name="title">
+         <string/>
+        </property>
+        <layout class="QGridLayout" name="gridLayoutInfoM_2">
+         <property name="topMargin">
+          <number>0</number>
+         </property>
+         <property name="bottomMargin">
+          <number>0</number>
+         </property>
+         <item row="0" column="0">
+          <widget class="QToolButton" name="toolButtonHomeQV">
+           <property name="toolTip">
+            <string>Original view</string>
+           </property>
+           <property name="icon">
+            <iconset resource="../resources.qrc">
+             <normaloff>:/icons/resources/icons/icon-home-64.png</normaloff>:/icons/resources/icons/icon-home-64.png</iconset>
+           </property>
+           <property name="iconSize">
+            <size>
+             <width>18</width>
+             <height>18</height>
+            </size>
+           </property>
+          </widget>
+         </item>
+         <item row="0" column="2">
+          <widget class="QToolButton" name="toolButtonPanQV">
+           <property name="toolTip">
+            <string>Pan figure</string>
+           </property>
+           <property name="icon">
+            <iconset resource="../resources.qrc">
+             <normaloff>:/icons/resources/icons/icon-move-64.png</normaloff>:/icons/resources/icons/icon-move-64.png</iconset>
+           </property>
+           <property name="iconSize">
+            <size>
+             <width>18</width>
+             <height>18</height>
+            </size>
+           </property>
+          </widget>
+         </item>
+         <item row="0" column="3">
+          <widget class="QToolButton" name="toolButtonZoomQV">
+           <property name="toolTip">
+            <string>Zoom in/out</string>
+           </property>
+           <property name="icon">
+            <iconset resource="../resources.qrc">
+             <normaloff>:/icons/resources/icons/icon-zoom-64.png</normaloff>:/icons/resources/icons/icon-zoom-64.png</iconset>
+           </property>
+           <property name="iconSize">
+            <size>
+             <width>18</width>
+             <height>18</height>
+            </size>
+           </property>
+          </widget>
+         </item>
+         <item row="0" column="4">
+          <widget class="QToolButton" name="toolButtonSaveQV">
+           <property name="toolTip">
+            <string>Save image or data</string>
+           </property>
+           <property name="icon">
+            <iconset resource="../resources.qrc">
+             <normaloff>:/icons/resources/icons/icon-save-file-64.png</normaloff>:/icons/resources/icons/icon-save-file-64.png</iconset>
+           </property>
+           <property name="iconSize">
+            <size>
+             <width>18</width>
+             <height>18</height>
+            </size>
+           </property>
+          </widget>
+         </item>
+         <item row="0" column="5">
+          <spacer name="horizontalSpacer_6">
+           <property name="orientation">
+            <enum>Qt::Horizontal</enum>
+           </property>
+           <property name="sizeHint" stdset="0">
+            <size>
+             <width>40</width>
+             <height>20</height>
+            </size>
+           </property>
+          </spacer>
+         </item>
+        </layout>
+       </widget>
+      </widget>
+     </widget>
+    </item>
+   </layout>
+  </widget>
+  <widget class="QMenuBar" name="menubar">
+   <property name="geometry">
+    <rect>
+     <x>0</x>
+     <y>0</y>
+     <width>1123</width>
+     <height>24</height>
+    </rect>
+   </property>
+   <property name="font">
+    <font>
+     <pointsize>12</pointsize>
+    </font>
+   </property>
+   <widget class="QMenu" name="menuFile">
+    <property name="font">
+     <font>
+      <pointsize>12</pointsize>
+     </font>
+    </property>
+    <property name="title">
+     <string>File</string>
+    </property>
+    <addaction name="actionOpenSample"/>
+    <addaction name="actionOpenDirectory"/>
+    <addaction name="actionSpotData"/>
+    <addaction name="separator"/>
+    <addaction name="actionSave"/>
+    <addaction name="separator"/>
+    <addaction name="actionReset"/>
+    <addaction name="actionImportFiles"/>
+   </widget>
+   <widget class="QMenu" name="menuPlot">
+    <property name="font">
+     <font>
+      <pointsize>12</pointsize>
+     </font>
+    </property>
+    <property name="title">
+     <string>Plot</string>
+    </property>
+    <addaction name="actionCorrelation"/>
+    <addaction name="actionHistograms"/>
+    <addaction name="actionBiPlot"/>
+    <addaction name="actionTernary"/>
+    <addaction name="actionTEC"/>
+    <addaction name="actionRadar"/>
+    <addaction name="actionCluster"/>
+    <addaction name="separator"/>
+    <addaction name="actionSavePlotToTree"/>
+   </widget>
+   <widget class="QMenu" name="menuAnalyze">
+    <property name="font">
+     <font>
+      <pointsize>12</pointsize>
+     </font>
+    </property>
+    <property name="title">
+     <string>Analyze</string>
+    </property>
+    <addaction name="actionFilter_Tools"/>
+    <addaction name="actionPolygon"/>
+    <addaction name="actionCluster_Mask"/>
+    <addaction name="actionNoise_reduction"/>
+    <addaction name="separator"/>
+    <addaction name="actionCompare_Spot_Map"/>
+    <addaction name="actionProfiles"/>
+    <addaction name="actionBatch_Process"/>
+   </widget>
+   <widget class="QMenu" name="menuHelp">
+    <property name="font">
+     <font>
+      <pointsize>12</pointsize>
+     </font>
+    </property>
+    <property name="title">
+     <string>Help</string>
+    </property>
+   </widget>
+   <widget class="QMenu" name="menuLaME">
+    <property name="font">
+     <font>
+      <pointsize>12</pointsize>
+      <bold>true</bold>
+     </font>
+    </property>
+    <property name="title">
+     <string>LaME</string>
+    </property>
+    <addaction name="actionAbout"/>
+    <addaction name="separator"/>
+    <addaction name="actionPreferences"/>
+    <addaction name="separator"/>
+    <addaction name="actionQuit_LaME"/>
+   </widget>
+   <addaction name="menuLaME"/>
+   <addaction name="menuFile"/>
+   <addaction name="menuPlot"/>
+   <addaction name="menuAnalyze"/>
+   <addaction name="menuHelp"/>
+  </widget>
+  <widget class="QStatusBar" name="statusbar">
+   <property name="font">
+    <font>
+     <pointsize>11</pointsize>
+    </font>
+   </property>
+  </widget>
+  <widget class="QToolBar" name="toolBar">
+   <property name="font">
+    <font>
+     <pointsize>12</pointsize>
+    </font>
+   </property>
+   <property name="windowTitle">
+    <string>toolBar</string>
+   </property>
+   <property name="toolTip">
+    <string>profile tools</string>
+   </property>
+   <property name="iconSize">
+    <size>
+     <width>24</width>
+     <height>24</height>
+    </size>
+   </property>
+   <attribute name="toolBarArea">
+    <enum>TopToolBarArea</enum>
+   </attribute>
+   <attribute name="toolBarBreak">
+    <bool>false</bool>
+   </attribute>
+   <addaction name="actionOpenSample"/>
+   <addaction name="actionOpenDirectory"/>
+   <addaction name="actionSelectAnalytes"/>
+   <addaction name="actionBatch_Process"/>
+   <addaction name="actionSavePlotToTree"/>
+   <addaction name="separator"/>
+   <addaction name="actionSpotData"/>
+   <addaction name="actionFilter_Tools"/>
+   <addaction name="actionPolygon"/>
+   <addaction name="actionCluster_Mask"/>
+   <addaction name="actionNoise_reduction"/>
+   <addaction name="separator"/>
+   <addaction name="actionCorrelation"/>
+   <addaction name="actionHistograms"/>
+   <addaction name="actionBiPlot"/>
+   <addaction name="actionTernary"/>
+   <addaction name="actionTEC"/>
+   <addaction name="actionCluster"/>
+   <addaction name="separator"/>
+   <addaction name="actionProfiles"/>
+   <addaction name="actionCalculator"/>
+   <addaction name="separator"/>
+   <addaction name="actionReset"/>
+  </widget>
+  <widget class="QDockWidget" name="dockWidgetLeftToolbox">
+   <property name="sizePolicy">
+    <sizepolicy hsizetype="Fixed" vsizetype="Preferred">
+     <horstretch>0</horstretch>
+     <verstretch>0</verstretch>
+    </sizepolicy>
+   </property>
+   <property name="minimumSize">
+    <size>
+     <width>300</width>
+     <height>62</height>
+    </size>
+   </property>
+   <property name="features">
+    <set>QDockWidget::DockWidgetFloatable</set>
+   </property>
+   <property name="allowedAreas">
+    <set>Qt::LeftDockWidgetArea|Qt::RightDockWidgetArea</set>
+   </property>
+   <property name="windowTitle">
+    <string>Control Toolbox</string>
+   </property>
+   <attribute name="dockWidgetArea">
+    <number>1</number>
+   </attribute>
+   <widget class="QWidget" name="dockWidgetContents">
+    <widget class="QToolBox" name="toolBox">
+     <property name="enabled">
+      <bool>true</bool>
+     </property>
+     <property name="geometry">
+      <rect>
+       <x>0</x>
+       <y>0</y>
+       <width>300</width>
+       <height>861</height>
+      </rect>
+     </property>
+     <property name="minimumSize">
+      <size>
+       <width>300</width>
+       <height>0</height>
+      </size>
+     </property>
+     <property name="maximumSize">
+      <size>
+       <width>300</width>
+       <height>16777215</height>
+      </size>
+     </property>
+     <property name="font">
+      <font>
+       <pointsize>12</pointsize>
+      </font>
+     </property>
+     <property name="toolTip">
+      <string>Activates the crop tool</string>
+     </property>
+     <property name="currentIndex">
+      <number>3</number>
+     </property>
+     <widget class="QWidget" name="SelectAnalytePage">
+      <property name="enabled">
+       <bool>true</bool>
+      </property>
+      <property name="geometry">
+       <rect>
+        <x>0</x>
+        <y>0</y>
+        <width>300</width>
+        <height>531</height>
+       </rect>
+      </property>
+      <attribute name="label">
+       <string>Samples and Fields</string>
+      </attribute>
+      <widget class="QGroupBox" name="groupBoxSampleOptions">
+       <property name="geometry">
+        <rect>
+         <x>4</x>
+         <y>0</y>
+         <width>291</width>
+         <height>146</height>
+        </rect>
+       </property>
+       <property name="title">
+        <string/>
+       </property>
+       <widget class="QWidget" name="formLayoutWidget_3">
+        <property name="geometry">
+         <rect>
+          <x>5</x>
+          <y>5</y>
+          <width>281</width>
+          <height>136</height>
+         </rect>
+        </property>
+        <layout class="QFormLayout" name="formLayout_3">
+         <item row="0" column="0">
+          <widget class="QLabel" name="labelSample">
+           <property name="font">
+            <font>
+             <pointsize>11</pointsize>
+            </font>
+           </property>
+           <property name="text">
+            <string>Sample</string>
+           </property>
+          </widget>
+         </item>
+         <item row="0" column="1">
+          <widget class="QComboBox" name="comboBoxSampleId">
+           <property name="maximumSize">
+            <size>
+             <width>200</width>
+             <height>16777215</height>
+            </size>
+           </property>
+           <property name="font">
+            <font>
+             <pointsize>11</pointsize>
+            </font>
+           </property>
+           <property name="toolTip">
+            <string>Select sample to analyze</string>
+           </property>
+           <item>
+            <property name="text">
+             <string>Open file/directory to start</string>
+            </property>
+           </item>
+          </widget>
+         </item>
+         <item row="1" column="0">
+          <widget class="QLabel" name="labelReferenceValue">
+           <property name="font">
+            <font>
+             <pointsize>11</pointsize>
+            </font>
+           </property>
+           <property name="text">
+            <string>Ref. value</string>
+           </property>
+           <property name="alignment">
+            <set>Qt::AlignCenter</set>
+           </property>
+          </widget>
+         </item>
+         <item row="1" column="1">
+          <widget class="QComboBox" name="comboBoxRefMaterial">
+           <property name="maximumSize">
+            <size>
+             <width>200</width>
+             <height>16777215</height>
+            </size>
+           </property>
+           <property name="font">
+            <font>
+             <pointsize>11</pointsize>
+            </font>
+           </property>
+           <property name="toolTip">
+            <string>Select reference for normalizing chemistry</string>
+           </property>
+          </widget>
+         </item>
+         <item row="2" column="0">
+          <widget class="QLabel" name="labelDataScaling">
+           <property name="font">
+            <font>
+             <pointsize>11</pointsize>
+            </font>
+           </property>
+           <property name="text">
+            <string>Data scaling</string>
+           </property>
+          </widget>
+         </item>
+         <item row="2" column="1">
+          <widget class="QComboBox" name="comboBoxNorm">
+           <property name="maximumSize">
+            <size>
+             <width>200</width>
+             <height>16777215</height>
+            </size>
+           </property>
+           <property name="font">
+            <font>
+             <pointsize>11</pointsize>
+            </font>
+           </property>
+           <property name="toolTip">
+            <string>&lt;html&gt;&lt;head/&gt;&lt;body&gt;&lt;p&gt;Switch between linear/log normalization for all analytes,&lt;/p&gt;&lt;p&gt;to change for individual analytes, use the analyte select tool&lt;/p&gt;&lt;/body&gt;&lt;/html&gt;</string>
+           </property>
+           <property name="editable">
+            <bool>false</bool>
+           </property>
+           <item>
+            <property name="text">
+             <string>linear</string>
+            </property>
+           </item>
+           <item>
+            <property name="text">
+             <string>log</string>
+            </property>
+           </item>
+           <item>
+            <property name="text">
+             <string>mixed</string>
+            </property>
+           </item>
+          </widget>
+         </item>
+         <item row="3" column="1">
+          <widget class="QComboBox" name="comboBoxCorrelationMethod">
+           <property name="maximumSize">
+            <size>
+             <width>200</width>
+             <height>16777215</height>
+            </size>
+           </property>
+           <property name="font">
+            <font>
+             <pointsize>11</pointsize>
+            </font>
+           </property>
+           <property name="toolTip">
+            <string>Choose correlation method</string>
+           </property>
+           <item>
+            <property name="text">
+             <string>None</string>
+            </property>
+           </item>
+           <item>
+            <property name="text">
+             <string>Pearson</string>
+            </property>
+           </item>
+           <item>
+            <property name="text">
+             <string>Spearman</string>
+            </property>
+           </item>
+           <item>
+            <property name="text">
+             <string>Kendall</string>
+            </property>
+           </item>
+          </widget>
+         </item>
+         <item row="3" column="0">
+          <widget class="QLabel" name="labelCorrelationMethod">
+           <property name="font">
+            <font>
+             <pointsize>11</pointsize>
+            </font>
+           </property>
+           <property name="text">
+            <string>Corr. Method</string>
+           </property>
+          </widget>
+         </item>
+        </layout>
+       </widget>
+      </widget>
+      <widget class="QGroupBox" name="groupBox_3">
+       <property name="geometry">
+        <rect>
+         <x>4</x>
+         <y>150</y>
+         <width>291</width>
+         <height>66</height>
+        </rect>
+       </property>
+       <property name="toolTip">
+        <string/>
+       </property>
+       <property name="title">
+        <string>Map extent</string>
+       </property>
+       <widget class="QWidget" name="horizontalLayoutWidget_12">
+        <property name="geometry">
+         <rect>
+          <x>5</x>
+          <y>20</y>
+          <width>281</width>
+          <height>41</height>
+         </rect>
+        </property>
+        <layout class="QHBoxLayout" name="horizontalLayout_16">
+         <item>
+          <widget class="QToolButton" name="toolButtonFullView">
+           <property name="minimumSize">
+            <size>
+             <width>32</width>
+             <height>32</height>
+            </size>
+           </property>
+           <property name="maximumSize">
+            <size>
+             <width>32</width>
+             <height>32</height>
+            </size>
+           </property>
+           <property name="toolTip">
+            <string>Restore original extent</string>
+           </property>
+           <property name="text">
+            <string>...</string>
+           </property>
+           <property name="icon">
+            <iconset resource="../resources.qrc">
+             <normaloff>:/icons/resources/icons/icon-fit-to-width-64.png</normaloff>:/icons/resources/icons/icon-fit-to-width-64.png</iconset>
+           </property>
+           <property name="iconSize">
+            <size>
+             <width>24</width>
+             <height>24</height>
+            </size>
+           </property>
+          </widget>
+         </item>
+         <item>
+          <widget class="QToolButton" name="toolButtonCrop">
+           <property name="minimumSize">
+            <size>
+             <width>32</width>
+             <height>32</height>
+            </size>
+           </property>
+           <property name="maximumSize">
+            <size>
+             <width>32</width>
+             <height>32</height>
+            </size>
+           </property>
+           <property name="toolTip">
+            <string>Activates the crop tool</string>
+           </property>
+           <property name="text">
+            <string>...</string>
+           </property>
+           <property name="icon">
+            <iconset resource="../resources.qrc">
+             <normaloff>:/icons/resources/icons/icon-crop-64.png</normaloff>:/icons/resources/icons/icon-crop-64.png</iconset>
+           </property>
+           <property name="iconSize">
+            <size>
+             <width>24</width>
+             <height>24</height>
+            </size>
+           </property>
+           <property name="checkable">
+            <bool>true</bool>
+           </property>
+          </widget>
+         </item>
+         <item>
+          <spacer name="horizontalSpacer_8">
+           <property name="orientation">
+            <enum>Qt::Horizontal</enum>
+           </property>
+           <property name="sizeHint" stdset="0">
+            <size>
+             <width>40</width>
+             <height>20</height>
+            </size>
+           </property>
+          </spacer>
+         </item>
+         <item>
+          <widget class="QToolButton" name="toolButtonSwapXY">
+           <property name="minimumSize">
+            <size>
+             <width>32</width>
+             <height>32</height>
+            </size>
+           </property>
+           <property name="maximumSize">
+            <size>
+             <width>32</width>
+             <height>32</height>
+            </size>
+           </property>
+           <property name="toolTip">
+            <string>Swap X/Y</string>
+           </property>
+           <property name="text">
+            <string>...</string>
+           </property>
+           <property name="icon">
+            <iconset resource="../resources.qrc">
+             <normaloff>:/icons/resources/icons/icon-swap-64.png</normaloff>:/icons/resources/icons/icon-swap-64.png</iconset>
+           </property>
+           <property name="iconSize">
+            <size>
+             <width>24</width>
+             <height>24</height>
+            </size>
+           </property>
+           <property name="checkable">
+            <bool>true</bool>
+           </property>
+          </widget>
+         </item>
+        </layout>
+       </widget>
+      </widget>
+      <widget class="QWidget" name="widgetHistView" native="true">
+       <property name="geometry">
+        <rect>
+         <x>2</x>
+         <y>225</y>
+         <width>296</width>
+         <height>176</height>
+        </rect>
+       </property>
+       <property name="font">
+        <font>
+         <pointsize>8</pointsize>
+        </font>
+       </property>
+       <property name="toolTip">
+        <string>Histogram of active map</string>
+       </property>
+       <property name="autoFillBackground">
+        <bool>false</bool>
+       </property>
+      </widget>
+      <widget class="QGroupBox" name="groupBoxAutoscale">
+       <property name="geometry">
+        <rect>
+         <x>5</x>
+         <y>400</y>
+         <width>291</width>
+         <height>131</height>
+        </rect>
+       </property>
+       <property name="title">
+        <string>Autoscale</string>
+       </property>
+       <widget class="QWidget" name="gridLayoutWidget_7">
+        <property name="geometry">
+         <rect>
+          <x>5</x>
+          <y>65</y>
+          <width>281</width>
+          <height>61</height>
+         </rect>
+        </property>
+        <layout class="QGridLayout" name="gridLayout_11">
+         <item row="1" column="2">
+          <widget class="QDoubleSpinBox" name="doubleSpinBoxUB">
+           <property name="font">
+            <font>
+             <pointsize>11</pointsize>
+            </font>
+           </property>
+           <property name="alignment">
+            <set>Qt::AlignRight|Qt::AlignTrailing|Qt::AlignVCenter</set>
+           </property>
+           <property name="keyboardTracking">
+            <bool>false</bool>
+           </property>
+          </widget>
+         </item>
+         <item row="1" column="1">
+          <widget class="QDoubleSpinBox" name="doubleSpinBoxLB">
+           <property name="font">
+            <font>
+             <pointsize>11</pointsize>
+            </font>
+           </property>
+           <property name="alignment">
+            <set>Qt::AlignRight|Qt::AlignTrailing|Qt::AlignVCenter</set>
+           </property>
+           <property name="keyboardTracking">
+            <bool>false</bool>
+           </property>
+          </widget>
+         </item>
+         <item row="2" column="1">
+          <widget class="QDoubleSpinBox" name="doubleSpinBoxDLB">
+           <property name="font">
+            <font>
+             <pointsize>11</pointsize>
+            </font>
+           </property>
+           <property name="alignment">
+            <set>Qt::AlignRight|Qt::AlignTrailing|Qt::AlignVCenter</set>
+           </property>
+           <property name="keyboardTracking">
+            <bool>false</bool>
+           </property>
+          </widget>
+         </item>
+         <item row="1" column="0">
+          <widget class="QLabel" name="labelQuantileBounds">
+           <property name="font">
+            <font>
+             <pointsize>11</pointsize>
+            </font>
+           </property>
+           <property name="text">
+            <string>Quantile bounds</string>
+           </property>
+           <property name="alignment">
+            <set>Qt::AlignRight|Qt::AlignTrailing|Qt::AlignVCenter</set>
+           </property>
+          </widget>
+         </item>
+         <item row="2" column="2">
+          <widget class="QDoubleSpinBox" name="doubleSpinBoxDUB">
+           <property name="font">
+            <font>
+             <pointsize>11</pointsize>
+            </font>
+           </property>
+           <property name="alignment">
+            <set>Qt::AlignRight|Qt::AlignTrailing|Qt::AlignVCenter</set>
+           </property>
+           <property name="keyboardTracking">
+            <bool>false</bool>
+           </property>
+          </widget>
+         </item>
+         <item row="2" column="0">
+          <widget class="QLabel" name="labelDifferenceBounds">
+           <property name="font">
+            <font>
+             <pointsize>11</pointsize>
+            </font>
+           </property>
+           <property name="text">
+            <string>Difference bound</string>
+           </property>
+           <property name="alignment">
+            <set>Qt::AlignRight|Qt::AlignTrailing|Qt::AlignVCenter</set>
+           </property>
+          </widget>
+         </item>
+        </layout>
+       </widget>
+       <widget class="QWidget" name="horizontalLayoutWidget_16">
+        <property name="geometry">
+         <rect>
+          <x>5</x>
+          <y>20</y>
+          <width>281</width>
+          <height>41</height>
+         </rect>
+        </property>
+        <layout class="QHBoxLayout" name="horizontalLayout_21">
+         <item>
+          <widget class="QToolButton" name="toolButtonAutoScale">
+           <property name="minimumSize">
+            <size>
+             <width>32</width>
+             <height>32</height>
+            </size>
+           </property>
+           <property name="maximumSize">
+            <size>
+             <width>32</width>
+             <height>32</height>
+            </size>
+           </property>
+           <property name="toolTip">
+            <string>Autoscale map</string>
+           </property>
+           <property name="text">
+            <string>...</string>
+           </property>
+           <property name="icon">
+            <iconset resource="../resources.qrc">
+             <normaloff>:/icons/resources/icons/icon-autoscale-64.png</normaloff>:/icons/resources/icons/icon-autoscale-64.png</iconset>
+           </property>
+           <property name="iconSize">
+            <size>
+             <width>24</width>
+             <height>24</height>
+            </size>
+           </property>
+           <property name="checkable">
+            <bool>true</bool>
+           </property>
+           <property name="checked">
+            <bool>true</bool>
+           </property>
+          </widget>
+         </item>
+         <item>
+          <widget class="QToolButton" name="toolButtonScaleEqualize">
+           <property name="minimumSize">
+            <size>
+             <width>32</width>
+             <height>32</height>
+            </size>
+           </property>
+           <property name="maximumSize">
+            <size>
+             <width>32</width>
+             <height>32</height>
+            </size>
+           </property>
+           <property name="font">
+            <font>
+             <pointsize>11</pointsize>
+            </font>
+           </property>
+           <property name="toolTip">
+            <string>Equalize colormap to histogram</string>
+           </property>
+           <property name="text">
+            <string>...</string>
+           </property>
+           <property name="icon">
+            <iconset resource="../resources.qrc">
+             <normaloff>:/icons/resources/icons/icon-histeq-64.png</normaloff>:/icons/resources/icons/icon-histeq-64.png</iconset>
+           </property>
+           <property name="iconSize">
+            <size>
+             <width>24</width>
+             <height>24</height>
+            </size>
+           </property>
+           <property name="checkable">
+            <bool>true</bool>
+           </property>
+          </widget>
+         </item>
+         <item>
+          <spacer name="horizontalSpacer_11">
+           <property name="orientation">
+            <enum>Qt::Horizontal</enum>
+           </property>
+           <property name="sizeHint" stdset="0">
+            <size>
+             <width>40</width>
+             <height>20</height>
+            </size>
+           </property>
+          </spacer>
+         </item>
+         <item>
+          <widget class="QCheckBox" name="checkBoxShowHistCmap">
+           <property name="text">
+            <string>Show with colormap</string>
+           </property>
+           <property name="checked">
+            <bool>true</bool>
+           </property>
+          </widget>
+         </item>
+        </layout>
+       </widget>
+      </widget>
+     </widget>
+     <widget class="QWidget" name="PreprocessPage">
+      <property name="enabled">
+       <bool>true</bool>
+      </property>
+      <property name="geometry">
+       <rect>
+        <x>0</x>
+        <y>0</y>
+        <width>300</width>
+        <height>531</height>
+       </rect>
+      </property>
+      <attribute name="label">
+       <string>Preprocess</string>
+      </attribute>
+      <widget class="QGroupBox" name="groupBoxHistogram">
+       <property name="geometry">
+        <rect>
+         <x>4</x>
+         <y>-5</y>
+         <width>291</width>
+         <height>151</height>
+        </rect>
+       </property>
+       <property name="title">
+        <string>Histogram</string>
+       </property>
+       <widget class="QWidget" name="horizontalLayoutWidget_17">
+        <property name="geometry">
+         <rect>
+          <x>5</x>
+          <y>20</y>
+          <width>281</width>
+          <height>128</height>
+         </rect>
+        </property>
+        <layout class="QHBoxLayout" name="horizontalLayout_22">
+         <item>
+          <layout class="QFormLayout" name="formLayout_10">
+           <item row="0" column="0">
+            <widget class="QComboBox" name="comboBoxHistFieldType">
+             <property name="sizePolicy">
+              <sizepolicy hsizetype="Expanding" vsizetype="Fixed">
+               <horstretch>0</horstretch>
+               <verstretch>0</verstretch>
+              </sizepolicy>
+             </property>
+             <property name="font">
+              <font>
+               <pointsize>11</pointsize>
+              </font>
+             </property>
+             <property name="toolTip">
+              <string>Select field for x-axis or top vertex of ternary</string>
+             </property>
+             <item>
+              <property name="text">
+               <string>Analyte</string>
+              </property>
+             </item>
+             <item>
+              <property name="text">
+               <string>Ratio</string>
+              </property>
+             </item>
+            </widget>
+           </item>
+           <item row="0" column="1">
+            <widget class="QComboBox" name="comboBoxHistField">
+             <property name="sizePolicy">
+              <sizepolicy hsizetype="Expanding" vsizetype="Fixed">
+               <horstretch>0</horstretch>
+               <verstretch>0</verstretch>
+              </sizepolicy>
+             </property>
+             <property name="font">
+              <font>
+               <pointsize>11</pointsize>
+              </font>
+             </property>
+             <property name="toolTip">
+              <string>Select field for x-axis or top ternary vertex</string>
+             </property>
+             <item>
+              <property name="text">
+               <string>New Item</string>
+              </property>
+             </item>
+            </widget>
+           </item>
+           <item row="1" column="0">
+            <widget class="QLabel" name="labelBinWidth">
+             <property name="font">
+              <font>
+               <pointsize>11</pointsize>
+              </font>
+             </property>
+             <property name="text">
+              <string>Bin width</string>
+             </property>
+             <property name="alignment">
+              <set>Qt::AlignRight|Qt::AlignTrailing|Qt::AlignVCenter</set>
+             </property>
+            </widget>
+           </item>
+           <item row="1" column="1">
+            <widget class="QSpinBox" name="spinBoxBinWidth">
+             <property name="sizePolicy">
+              <sizepolicy hsizetype="Expanding" vsizetype="Fixed">
+               <horstretch>0</horstretch>
+               <verstretch>0</verstretch>
+              </sizepolicy>
+             </property>
+             <property name="font">
+              <font>
+               <pointsize>11</pointsize>
+              </font>
+             </property>
+             <property name="alignment">
+              <set>Qt::AlignRight|Qt::AlignTrailing|Qt::AlignVCenter</set>
+             </property>
+             <property name="keyboardTracking">
+              <bool>false</bool>
+             </property>
+            </widget>
+           </item>
+           <item row="2" column="0">
+            <widget class="QLabel" name="labelNoBins">
+             <property name="font">
+              <font>
+               <pointsize>11</pointsize>
+              </font>
+             </property>
+             <property name="text">
+              <string>No. bins</string>
+             </property>
+             <property name="alignment">
+              <set>Qt::AlignRight|Qt::AlignTrailing|Qt::AlignVCenter</set>
+             </property>
+            </widget>
+           </item>
+           <item row="2" column="1">
+            <widget class="QSpinBox" name="spinBoxNBins">
+             <property name="sizePolicy">
+              <sizepolicy hsizetype="Expanding" vsizetype="Fixed">
+               <horstretch>0</horstretch>
+               <verstretch>0</verstretch>
+              </sizepolicy>
+             </property>
+             <property name="font">
+              <font>
+               <pointsize>11</pointsize>
+              </font>
+             </property>
+             <property name="alignment">
+              <set>Qt::AlignRight|Qt::AlignTrailing|Qt::AlignVCenter</set>
+             </property>
+             <property name="keyboardTracking">
+              <bool>false</bool>
+             </property>
+             <property name="minimum">
+              <number>1</number>
+             </property>
+             <property name="maximum">
+              <number>500</number>
+             </property>
+             <property name="stepType">
+              <enum>QAbstractSpinBox::AdaptiveDecimalStepType</enum>
+             </property>
+            </widget>
+           </item>
+           <item row="3" column="0">
+            <widget class="QLabel" name="labelHistType">
+             <property name="text">
+              <string>Histogram type</string>
+             </property>
+            </widget>
+           </item>
+           <item row="3" column="1">
+            <widget class="QComboBox" name="comboBoxHistType">
+             <property name="sizePolicy">
+              <sizepolicy hsizetype="Expanding" vsizetype="Fixed">
+               <horstretch>0</horstretch>
+               <verstretch>0</verstretch>
+              </sizepolicy>
+             </property>
+             <item>
+              <property name="text">
+               <string>PDF</string>
+              </property>
+             </item>
+             <item>
+              <property name="text">
+               <string>CDF</string>
+              </property>
+             </item>
+            </widget>
+           </item>
+          </layout>
+         </item>
+         <item>
+          <layout class="QVBoxLayout" name="verticalLayout_8">
+           <item>
+            <widget class="QToolButton" name="toolButtonKDE">
+             <property name="minimumSize">
+              <size>
+               <width>32</width>
+               <height>32</height>
+              </size>
+             </property>
+             <property name="maximumSize">
+              <size>
+               <width>32</width>
+               <height>32</height>
+              </size>
+             </property>
+             <property name="text">
+              <string>...</string>
+             </property>
+             <property name="icon">
+              <iconset resource="../resources.qrc">
+               <normaloff>:/icons/resources/icons/icon-KDE-64.png</normaloff>:/icons/resources/icons/icon-KDE-64.png</iconset>
+             </property>
+             <property name="iconSize">
+              <size>
+               <width>24</width>
+               <height>24</height>
+              </size>
+             </property>
+             <property name="checkable">
+              <bool>true</bool>
+             </property>
+            </widget>
+           </item>
+           <item>
+            <spacer name="verticalSpacer_7">
+             <property name="orientation">
+              <enum>Qt::Vertical</enum>
+             </property>
+             <property name="sizeHint" stdset="0">
+              <size>
+               <width>20</width>
+               <height>40</height>
+              </size>
+             </property>
+            </spacer>
+           </item>
+           <item>
+            <widget class="QToolButton" name="toolButtonHistogramReset">
+             <property name="minimumSize">
+              <size>
+               <width>32</width>
+               <height>32</height>
+              </size>
+             </property>
+             <property name="maximumSize">
+              <size>
+               <width>32</width>
+               <height>32</height>
+              </size>
+             </property>
+             <property name="font">
+              <font>
+               <pointsize>11</pointsize>
+              </font>
+             </property>
+             <property name="toolTip">
+              <string>Reset histogram axes</string>
+             </property>
+             <property name="text">
+              <string>Reset</string>
+             </property>
+             <property name="icon">
+              <iconset resource="../resources.qrc">
+               <normaloff>:/icons/resources/icons/icon-reset-64.png</normaloff>:/icons/resources/icons/icon-reset-64.png</iconset>
+             </property>
+             <property name="iconSize">
+              <size>
+               <width>24</width>
+               <height>24</height>
+              </size>
+             </property>
+            </widget>
+           </item>
+          </layout>
+         </item>
+        </layout>
+       </widget>
+      </widget>
+      <widget class="QGroupBox" name="groupBoxNoiseReduction">
+       <property name="geometry">
+        <rect>
+         <x>5</x>
+         <y>150</y>
+         <width>291</width>
+         <height>191</height>
+        </rect>
+       </property>
+       <property name="title">
+        <string>Noise Reduction</string>
+       </property>
+       <widget class="QWidget" name="formLayoutWidget_5">
+        <property name="geometry">
+         <rect>
+          <x>5</x>
+          <y>20</y>
+          <width>286</width>
+          <height>168</height>
+         </rect>
+        </property>
+        <layout class="QFormLayout" name="formLayout_9">
+         <item row="0" column="0">
+          <widget class="QLabel" name="labelMethods">
+           <property name="font">
+            <font>
+             <pointsize>11</pointsize>
+            </font>
+           </property>
+           <property name="text">
+            <string>Method</string>
+           </property>
+          </widget>
+         </item>
+         <item row="0" column="1">
+          <widget class="QComboBox" name="comboBoxNoiseReductionMethod">
+           <property name="maximumSize">
+            <size>
+             <width>150</width>
+             <height>16777215</height>
+            </size>
+           </property>
+           <property name="font">
+            <font>
+             <pointsize>11</pointsize>
+            </font>
+           </property>
+           <item>
+            <property name="text">
+             <string>none</string>
+            </property>
+           </item>
+           <item>
+            <property name="text">
+             <string>median</string>
+            </property>
+           </item>
+           <item>
+            <property name="text">
+             <string>Gaussian</string>
+            </property>
+           </item>
+           <item>
+            <property name="text">
+             <string>Wiener</string>
+            </property>
+           </item>
+           <item>
+            <property name="text">
+             <string>edge-preserving</string>
+            </property>
+           </item>
+           <item>
+            <property name="text">
+             <string>bilateral</string>
+            </property>
+           </item>
+          </widget>
+         </item>
+         <item row="1" column="0">
+          <widget class="QLabel" name="labelNoiseOption1">
+           <property name="font">
+            <font>
+             <pointsize>11</pointsize>
+            </font>
+           </property>
+           <property name="text">
+            <string>Option 1</string>
+           </property>
+           <property name="alignment">
+            <set>Qt::AlignCenter</set>
+           </property>
+          </widget>
+         </item>
+         <item row="1" column="1">
+          <widget class="QSpinBox" name="spinBoxNoiseOption1">
+           <property name="maximumSize">
+            <size>
+             <width>150</width>
+             <height>16777215</height>
+            </size>
+           </property>
+           <property name="font">
+            <font>
+             <pointsize>11</pointsize>
+            </font>
+           </property>
+           <property name="toolTip">
+            <string>Set smoothing for noise reduction filter</string>
+           </property>
+           <property name="alignment">
+            <set>Qt::AlignRight|Qt::AlignTrailing|Qt::AlignVCenter</set>
+           </property>
+           <property name="keyboardTracking">
+            <bool>false</bool>
+           </property>
+           <property name="maximum">
+            <number>200</number>
+           </property>
+           <property name="value">
+            <number>30</number>
+           </property>
+          </widget>
+         </item>
+         <item row="3" column="0">
+          <widget class="QLabel" name="labelApplySmoothing">
+           <property name="font">
+            <font>
+             <pointsize>11</pointsize>
+            </font>
+           </property>
+           <property name="text">
+            <string>Apply to analysis</string>
+           </property>
+          </widget>
+         </item>
+         <item row="3" column="1">
+          <widget class="QComboBox" name="comboBox_2">
+           <property name="maximumSize">
+            <size>
+             <width>150</width>
+             <height>16777215</height>
+            </size>
+           </property>
+           <property name="font">
+            <font>
+             <pointsize>11</pointsize>
+            </font>
+           </property>
+           <item>
+            <property name="text">
+             <string>No</string>
+            </property>
+           </item>
+           <item>
+            <property name="text">
+             <string>Yes</string>
+            </property>
+           </item>
+          </widget>
+         </item>
+         <item row="2" column="0">
+          <widget class="QLabel" name="labelNoiseOption2">
+           <property name="enabled">
+            <bool>false</bool>
+           </property>
+           <property name="font">
+            <font>
+             <pointsize>11</pointsize>
+            </font>
+           </property>
+           <property name="text">
+            <string> Option 2</string>
+           </property>
+          </widget>
+         </item>
+         <item row="2" column="1">
+          <widget class="QDoubleSpinBox" name="doubleSpinBoxNoiseOption2">
+           <property name="enabled">
+            <bool>false</bool>
+           </property>
+           <property name="maximumSize">
+            <size>
+             <width>150</width>
+             <height>16777215</height>
+            </size>
+           </property>
+           <property name="font">
+            <font>
+             <pointsize>11</pointsize>
+            </font>
+           </property>
+           <property name="alignment">
+            <set>Qt::AlignRight|Qt::AlignTrailing|Qt::AlignVCenter</set>
+           </property>
+           <property name="decimals">
+            <number>1</number>
+           </property>
+          </widget>
+         </item>
+         <item row="4" column="1">
+          <widget class="QToolButton" name="toolButtonGradientMap">
+           <property name="minimumSize">
+            <size>
+             <width>32</width>
+             <height>32</height>
+            </size>
+           </property>
+           <property name="maximumSize">
+            <size>
+             <width>32</width>
+             <height>32</height>
+            </size>
+           </property>
+           <property name="font">
+            <font>
+             <pointsize>11</pointsize>
+            </font>
+           </property>
+           <property name="toolTip">
+            <string>Show gradient map</string>
+           </property>
+           <property name="text">
+            <string>...</string>
+           </property>
+           <property name="icon">
+            <iconset resource="../resources.qrc">
+             <normaloff>:/icons/resources/icons/icon-gradient-64.png</normaloff>:/icons/resources/icons/icon-gradient-64.png</iconset>
+           </property>
+           <property name="iconSize">
+            <size>
+             <width>24</width>
+             <height>24</height>
+            </size>
+           </property>
+           <property name="checkable">
+            <bool>true</bool>
+           </property>
+          </widget>
+         </item>
+         <item row="4" column="0">
+          <widget class="QLabel" name="labelGradientMap">
+           <property name="font">
+            <font>
+             <pointsize>11</pointsize>
+            </font>
+           </property>
+           <property name="text">
+            <string>Gradient</string>
+           </property>
+          </widget>
+         </item>
+        </layout>
+       </widget>
+      </widget>
+     </widget>
+     <widget class="QWidget" name="SpotDataPage">
+      <property name="geometry">
+       <rect>
+        <x>0</x>
+        <y>0</y>
+        <width>300</width>
+        <height>531</height>
+       </rect>
+      </property>
+      <attribute name="label">
+       <string>Spot Data</string>
+      </attribute>
+      <widget class="QGroupBox" name="groupBox">
+       <property name="geometry">
+        <rect>
+         <x>4</x>
+         <y>0</y>
+         <width>291</width>
+         <height>416</height>
+        </rect>
+       </property>
+       <property name="title">
+        <string/>
+       </property>
+       <widget class="QTableWidget" name="tableWidgetSpots">
+        <property name="geometry">
+         <rect>
+          <x>5</x>
+          <y>5</y>
+          <width>281</width>
+          <height>361</height>
+         </rect>
+        </property>
+        <property name="font">
+         <font>
+          <pointsize>11</pointsize>
+         </font>
+        </property>
+        <property name="sortingEnabled">
+         <bool>true</bool>
+        </property>
+        <attribute name="horizontalHeaderDefaultSectionSize">
+         <number>55</number>
+        </attribute>
+        <attribute name="horizontalHeaderStretchLastSection">
+         <bool>true</bool>
+        </attribute>
+        <column>
+         <property name="text">
+          <string>Spot Id</string>
+         </property>
+        </column>
+        <column>
+         <property name="text">
+          <string>X</string>
+         </property>
+        </column>
+        <column>
+         <property name="text">
+          <string>Y</string>
+         </property>
+        </column>
+        <column>
+         <property name="text">
+          <string>Visible</string>
+         </property>
+        </column>
+        <column>
+         <property name="text">
+          <string>Annotate</string>
+         </property>
+        </column>
+       </widget>
+       <widget class="QWidget" name="horizontalLayoutWidget_11">
+        <property name="geometry">
+         <rect>
+          <x>5</x>
+          <y>370</y>
+          <width>281</width>
+          <height>41</height>
+         </rect>
+        </property>
+        <layout class="QHBoxLayout" name="horizontalLayout_15">
+         <item>
+          <widget class="QToolButton" name="toolButtonSpotLoad">
+           <property name="minimumSize">
+            <size>
+             <width>32</width>
+             <height>32</height>
+            </size>
+           </property>
+           <property name="maximumSize">
+            <size>
+             <width>32</width>
+             <height>32</height>
+            </size>
+           </property>
+           <property name="toolTip">
+            <string>Load spot file</string>
+           </property>
+           <property name="text">
+            <string>...</string>
+           </property>
+           <property name="icon">
+            <iconset resource="../resources.qrc">
+             <normaloff>:/icons/resources/icons/icon-open-file-64.png</normaloff>:/icons/resources/icons/icon-open-file-64.png</iconset>
+           </property>
+           <property name="iconSize">
+            <size>
+             <width>24</width>
+             <height>24</height>
+            </size>
+           </property>
+          </widget>
+         </item>
+         <item>
+          <widget class="QToolButton" name="toolButtonSpotLocate">
+           <property name="minimumSize">
+            <size>
+             <width>32</width>
+             <height>32</height>
+            </size>
+           </property>
+           <property name="maximumSize">
+            <size>
+             <width>32</width>
+             <height>32</height>
+            </size>
+           </property>
+           <property name="toolTip">
+            <string>Place spot on map</string>
+           </property>
+           <property name="text">
+            <string>...</string>
+           </property>
+           <property name="icon">
+            <iconset resource="../resources.qrc">
+             <normaloff>:/icons/resources/icons/icon-spot-64.png</normaloff>:/icons/resources/icons/icon-spot-64.png</iconset>
+           </property>
+           <property name="iconSize">
+            <size>
+             <width>24</width>
+             <height>24</height>
+            </size>
+           </property>
+           <property name="checkable">
+            <bool>true</bool>
+           </property>
+          </widget>
+         </item>
+         <item>
+          <widget class="QToolButton" name="toolButtonSpotMove">
+           <property name="minimumSize">
+            <size>
+             <width>32</width>
+             <height>32</height>
+            </size>
+           </property>
+           <property name="maximumSize">
+            <size>
+             <width>32</width>
+             <height>32</height>
+            </size>
+           </property>
+           <property name="toolTip">
+            <string>Adjust spot location</string>
+           </property>
+           <property name="text">
+            <string>...</string>
+           </property>
+           <property name="icon">
+            <iconset resource="../resources.qrc">
+             <normaloff>:/icons/resources/icons/icon-move-point-64.png</normaloff>:/icons/resources/icons/icon-move-point-64.png</iconset>
+           </property>
+           <property name="iconSize">
+            <size>
+             <width>24</width>
+             <height>24</height>
+            </size>
+           </property>
+           <property name="checkable">
+            <bool>true</bool>
+           </property>
+          </widget>
+         </item>
+         <item>
+          <widget class="QToolButton" name="toolButtonSpotToggleView">
+           <property name="minimumSize">
+            <size>
+             <width>32</width>
+             <height>32</height>
+            </size>
+           </property>
+           <property name="maximumSize">
+            <size>
+             <width>32</width>
+             <height>32</height>
+            </size>
+           </property>
+           <property name="toolTip">
+            <string>Show hide/spots</string>
+           </property>
+           <property name="text">
+            <string>...</string>
+           </property>
+           <property name="icon">
+            <iconset resource="../resources.qrc">
+             <normaloff>:/icons/resources/icons/icon-show-hide-64.png</normaloff>:/icons/resources/icons/icon-show-hide-64.png</iconset>
+           </property>
+           <property name="iconSize">
+            <size>
+             <width>24</width>
+             <height>24</height>
+            </size>
+           </property>
+           <property name="checkable">
+            <bool>true</bool>
+           </property>
+          </widget>
+         </item>
+         <item>
+          <widget class="QToolButton" name="toolButtonSpotSelectAll">
+           <property name="minimumSize">
+            <size>
+             <width>32</width>
+             <height>32</height>
+            </size>
+           </property>
+           <property name="maximumSize">
+            <size>
+             <width>32</width>
+             <height>32</height>
+            </size>
+           </property>
+           <property name="toolTip">
+            <string>Select all spots</string>
+           </property>
+           <property name="text">
+            <string>Select All</string>
+           </property>
+           <property name="icon">
+            <iconset resource="../resources.qrc">
+             <normaloff>:/icons/resources/icons/icon-select-all-64.png</normaloff>:/icons/resources/icons/icon-select-all-64.png</iconset>
+           </property>
+           <property name="iconSize">
+            <size>
+             <width>24</width>
+             <height>24</height>
+            </size>
+           </property>
+          </widget>
+         </item>
+         <item>
+          <widget class="QToolButton" name="toolButton">
+           <property name="minimumSize">
+            <size>
+             <width>32</width>
+             <height>32</height>
+            </size>
+           </property>
+           <property name="maximumSize">
+            <size>
+             <width>32</width>
+             <height>32</height>
+            </size>
+           </property>
+           <property name="toolTip">
+            <string>Compare spots with map data</string>
+           </property>
+           <property name="text">
+            <string>...</string>
+           </property>
+           <property name="icon">
+            <iconset resource="../resources.qrc">
+             <normaloff>:/icons/resources/icons/icon-analysis-64.png</normaloff>:/icons/resources/icons/icon-analysis-64.png</iconset>
+           </property>
+           <property name="iconSize">
+            <size>
+             <width>24</width>
+             <height>24</height>
+            </size>
+           </property>
+          </widget>
+         </item>
+         <item>
+          <widget class="QToolButton" name="toolButtonSpotRemove">
+           <property name="minimumSize">
+            <size>
+             <width>32</width>
+             <height>32</height>
+            </size>
+           </property>
+           <property name="maximumSize">
+            <size>
+             <width>32</width>
+             <height>32</height>
+            </size>
+           </property>
+           <property name="toolTip">
+            <string>Remove selected spot(s)</string>
+           </property>
+           <property name="text">
+            <string>...</string>
+           </property>
+           <property name="icon">
+            <iconset resource="../resources.qrc">
+             <normaloff>:/icons/resources/icons/icon-delete-64.png</normaloff>:/icons/resources/icons/icon-delete-64.png</iconset>
+           </property>
+           <property name="iconSize">
+            <size>
+             <width>24</width>
+             <height>24</height>
+            </size>
+           </property>
+          </widget>
+         </item>
+        </layout>
+       </widget>
+      </widget>
+     </widget>
+     <widget class="QWidget" name="FilterPage">
+      <property name="enabled">
+       <bool>true</bool>
+      </property>
+      <property name="geometry">
+       <rect>
+        <x>0</x>
+        <y>0</y>
+        <width>300</width>
+        <height>531</height>
+       </rect>
+      </property>
+      <attribute name="label">
+       <string>Filter</string>
+      </attribute>
+      <widget class="QGroupBox" name="groupBoxElemental">
+       <property name="geometry">
+        <rect>
+         <x>4</x>
+         <y>65</y>
+         <width>291</width>
+         <height>131</height>
+        </rect>
+       </property>
+       <property name="font">
+        <font>
+         <pointsize>11</pointsize>
+        </font>
+       </property>
+       <property name="title">
+        <string>Filter by value</string>
+       </property>
+       <property name="alignment">
+        <set>Qt::AlignLeading|Qt::AlignLeft|Qt::AlignVCenter</set>
+       </property>
+       <widget class="QWidget" name="gridLayoutWidget_3">
+        <property name="geometry">
+         <rect>
+          <x>5</x>
+          <y>19</y>
+          <width>281</width>
+          <height>112</height>
+         </rect>
+        </property>
+        <layout class="QGridLayout" name="gridLayout_4">
+         <item row="0" column="1">
+          <widget class="QLabel" name="labelFMinVal">
+           <property name="text">
+            <string>min</string>
+           </property>
+          </widget>
+         </item>
+         <item row="1" column="2">
+          <widget class="QLineEdit" name="lineEditFMax">
+           <property name="toolTip">
+            <string>Input maximum value for filtering</string>
+           </property>
+           <property name="alignment">
+            <set>Qt::AlignRight|Qt::AlignTrailing|Qt::AlignVCenter</set>
+           </property>
+          </widget>
+         </item>
+         <item row="0" column="2">
+          <widget class="QLineEdit" name="lineEditFMin">
+           <property name="toolTip">
+            <string>Input minimum value for filtering</string>
+           </property>
+           <property name="alignment">
+            <set>Qt::AlignRight|Qt::AlignTrailing|Qt::AlignVCenter</set>
+           </property>
+          </widget>
+         </item>
+         <item row="2" column="0">
+          <widget class="QCheckBox" name="checkBoxPersistentFilter">
+           <property name="toolTip">
+            <string>Select persistent to keep filters when samples are changed</string>
+           </property>
+           <property name="text">
+            <string>Persistent</string>
+           </property>
+          </widget>
+         </item>
+         <item row="1" column="3">
+          <widget class="QDoubleSpinBox" name="doubleSpinBoxFMaxQ">
+           <property name="sizePolicy">
+            <sizepolicy hsizetype="Expanding" vsizetype="Fixed">
+             <horstretch>0</horstretch>
+             <verstretch>0</verstretch>
+            </sizepolicy>
+           </property>
+           <property name="font">
+            <font>
+             <pointsize>11</pointsize>
+            </font>
+           </property>
+           <property name="toolTip">
+            <string>Select maximum quantile for filtering</string>
+           </property>
+           <property name="alignment">
+            <set>Qt::AlignRight|Qt::AlignTrailing|Qt::AlignVCenter</set>
+           </property>
+           <property name="keyboardTracking">
+            <bool>false</bool>
+           </property>
+          </widget>
+         </item>
+         <item row="0" column="3">
+          <widget class="QDoubleSpinBox" name="doubleSpinBoxFMinQ">
+           <property name="sizePolicy">
+            <sizepolicy hsizetype="Expanding" vsizetype="Fixed">
+             <horstretch>0</horstretch>
+             <verstretch>0</verstretch>
+            </sizepolicy>
+           </property>
+           <property name="font">
+            <font>
+             <pointsize>11</pointsize>
+            </font>
+           </property>
+           <property name="toolTip">
+            <string>Select mimimum quantile for filtering</string>
+           </property>
+           <property name="alignment">
+            <set>Qt::AlignRight|Qt::AlignTrailing|Qt::AlignVCenter</set>
+           </property>
+           <property name="keyboardTracking">
+            <bool>false</bool>
+           </property>
+          </widget>
+         </item>
+         <item row="1" column="0">
+          <widget class="QComboBox" name="comboBoxFilterField">
+           <property name="sizePolicy">
+            <sizepolicy hsizetype="Expanding" vsizetype="Fixed">
+             <horstretch>0</horstretch>
+             <verstretch>0</verstretch>
+            </sizepolicy>
+           </property>
+           <property name="toolTip">
+            <string>Select field for filtering</string>
+           </property>
+          </widget>
+         </item>
+         <item row="0" column="0">
+          <widget class="QComboBox" name="comboBoxFilterFieldType">
+           <property name="sizePolicy">
+            <sizepolicy hsizetype="Expanding" vsizetype="Fixed">
+             <horstretch>0</horstretch>
+             <verstretch>0</verstretch>
+            </sizepolicy>
+           </property>
+           <property name="toolTip">
+            <string>Choose a field type for filtering</string>
+           </property>
+           <item>
+            <property name="text">
+             <string>Analyte</string>
+            </property>
+           </item>
+           <item>
+            <property name="text">
+             <string>Ratio</string>
+            </property>
+           </item>
+          </widget>
+         </item>
+         <item row="1" column="1">
+          <widget class="QLabel" name="labelFMaxVal">
+           <property name="text">
+            <string>max</string>
+           </property>
+          </widget>
+         </item>
+         <item row="2" column="3">
+          <layout class="QHBoxLayout" name="horizontalLayout_25">
+           <item>
+            <spacer name="horizontalSpacer_12">
+             <property name="orientation">
+              <enum>Qt::Horizontal</enum>
+             </property>
+             <property name="sizeHint" stdset="0">
+              <size>
+               <width>40</width>
+               <height>20</height>
+              </size>
+             </property>
+            </spacer>
+           </item>
+           <item>
+            <widget class="QToolButton" name="toolButtonAddFilter">
+             <property name="minimumSize">
+              <size>
+               <width>32</width>
+               <height>32</height>
+              </size>
+             </property>
+             <property name="maximumSize">
+              <size>
+               <width>32</width>
+               <height>32</height>
+              </size>
+             </property>
+             <property name="toolTip">
+              <string>Click to add filter</string>
+             </property>
+             <property name="text">
+              <string>Add filter</string>
+             </property>
+             <property name="icon">
+              <iconset>
+               <normaloff>:/icons/resources/icons/icons8-filter-50.png</normaloff>
+               <normalon>:/icons/resources/icons/icon-filter2-64.png</normalon>:/icons/resources/icons/icons8-filter-50.png</iconset>
+             </property>
+             <property name="iconSize">
+              <size>
+               <width>24</width>
+               <height>24</height>
+              </size>
+             </property>
+            </widget>
+           </item>
+          </layout>
+         </item>
+        </layout>
+       </widget>
+      </widget>
+      <widget class="QGroupBox" name="groupBoxPolygon">
+       <property name="geometry">
+        <rect>
+         <x>4</x>
+         <y>265</y>
+         <width>291</width>
+         <height>231</height>
+        </rect>
+       </property>
+       <property name="font">
+        <font>
+         <pointsize>11</pointsize>
+        </font>
+       </property>
+       <property name="title">
+        <string>Polygons</string>
+       </property>
+       <widget class="QTableWidget" name="tableWidgetPolyPoints">
+        <property name="geometry">
+         <rect>
+          <x>10</x>
+          <y>70</y>
+          <width>276</width>
+          <height>111</height>
+         </rect>
+        </property>
+        <property name="sizePolicy">
+         <sizepolicy hsizetype="Fixed" vsizetype="Expanding">
+          <horstretch>0</horstretch>
+          <verstretch>0</verstretch>
+         </sizepolicy>
+        </property>
+        <property name="accessibleName">
+         <string>Polygon</string>
+        </property>
+        <property name="selectionBehavior">
+         <enum>QAbstractItemView::SelectRows</enum>
+        </property>
+        <attribute name="horizontalHeaderDefaultSectionSize">
+         <number>53</number>
+        </attribute>
+        <attribute name="horizontalHeaderStretchLastSection">
+         <bool>true</bool>
+        </attribute>
+        <column>
+         <property name="text">
+          <string>Poly ID</string>
+         </property>
+         <property name="font">
+          <font>
+           <pointsize>11</pointsize>
+          </font>
+         </property>
+        </column>
+        <column>
+         <property name="text">
+          <string>Name</string>
+         </property>
+        </column>
+        <column>
+         <property name="text">
+          <string>Link</string>
+         </property>
+         <property name="font">
+          <font>
+           <pointsize>11</pointsize>
+          </font>
+         </property>
+        </column>
+        <column>
+         <property name="text">
+          <string>In/out</string>
+         </property>
+        </column>
+        <column>
+         <property name="text">
+          <string>Analysis</string>
+         </property>
+         <property name="font">
+          <font>
+           <pointsize>11</pointsize>
+          </font>
+         </property>
+        </column>
+       </widget>
+       <widget class="QWidget" name="horizontalLayoutWidget_5">
+        <property name="geometry">
+         <rect>
+          <x>10</x>
+          <y>20</y>
+          <width>276</width>
+          <height>41</height>
+         </rect>
+        </property>
+        <layout class="QHBoxLayout" name="horizontalLayout_9">
+         <item>
+          <widget class="QToolButton" name="toolButtonPolyLoad">
+           <property name="minimumSize">
+            <size>
+             <width>32</width>
+             <height>32</height>
+            </size>
+           </property>
+           <property name="maximumSize">
+            <size>
+             <width>32</width>
+             <height>32</height>
+            </size>
+           </property>
+           <property name="font">
+            <font>
+             <pointsize>11</pointsize>
+            </font>
+           </property>
+           <property name="toolTip">
+            <string>Load polygon file</string>
+           </property>
+           <property name="text">
+            <string>...</string>
+           </property>
+           <property name="icon">
+            <iconset resource="../resources.qrc">
+             <normaloff>:/icons/resources/icons/icon-open-file-64.png</normaloff>:/icons/resources/icons/icon-open-file-64.png</iconset>
+           </property>
+           <property name="iconSize">
+            <size>
+             <width>24</width>
+             <height>24</height>
+            </size>
+           </property>
+          </widget>
+         </item>
+         <item>
+          <spacer name="horizontalSpacer_2">
+           <property name="orientation">
+            <enum>Qt::Horizontal</enum>
+           </property>
+           <property name="sizeHint" stdset="0">
+            <size>
+             <width>10</width>
+             <height>20</height>
+            </size>
+           </property>
+          </spacer>
+         </item>
+         <item>
+          <widget class="QToolButton" name="toolButtonPolyCreate">
+           <property name="minimumSize">
+            <size>
+             <width>32</width>
+             <height>32</height>
+            </size>
+           </property>
+           <property name="maximumSize">
+            <size>
+             <width>32</width>
+             <height>32</height>
+            </size>
+           </property>
+           <property name="font">
+            <font>
+             <pointsize>11</pointsize>
+            </font>
+           </property>
+           <property name="toolTip">
+            <string>Create new polygon</string>
+           </property>
+           <property name="text">
+            <string>...</string>
+           </property>
+           <property name="icon">
+            <iconset resource="../resources.qrc">
+             <normaloff>:/icons/resources/icons/icon-polygon-new-64.png</normaloff>:/icons/resources/icons/icon-polygon-new-64.png</iconset>
+           </property>
+           <property name="iconSize">
+            <size>
+             <width>24</width>
+             <height>24</height>
+            </size>
+           </property>
+           <property name="checkable">
+            <bool>true</bool>
+           </property>
+          </widget>
+         </item>
+         <item>
+          <widget class="QToolButton" name="toolButtonPolyMovePoint">
+           <property name="minimumSize">
+            <size>
+             <width>32</width>
+             <height>32</height>
+            </size>
+           </property>
+           <property name="maximumSize">
+            <size>
+             <width>32</width>
+             <height>32</height>
+            </size>
+           </property>
+           <property name="font">
+            <font>
+             <pointsize>11</pointsize>
+            </font>
+           </property>
+           <property name="toolTip">
+            <string>Move point on polygon</string>
+           </property>
+           <property name="text">
+            <string>...</string>
+           </property>
+           <property name="icon">
+            <iconset resource="../resources.qrc">
+             <normaloff>:/icons/resources/icons/icon-move-point-64.png</normaloff>:/icons/resources/icons/icon-move-point-64.png</iconset>
+           </property>
+           <property name="iconSize">
+            <size>
+             <width>24</width>
+             <height>24</height>
+            </size>
+           </property>
+           <property name="checkable">
+            <bool>true</bool>
+           </property>
+          </widget>
+         </item>
+         <item>
+          <widget class="QToolButton" name="toolButtonPolyAddPoint">
+           <property name="maximumSize">
+            <size>
+             <width>32</width>
+             <height>32</height>
+            </size>
+           </property>
+           <property name="font">
+            <font>
+             <pointsize>11</pointsize>
+            </font>
+           </property>
+           <property name="toolTip">
+            <string>Add point to polygon</string>
+           </property>
+           <property name="text">
+            <string>...</string>
+           </property>
+           <property name="icon">
+            <iconset resource="../resources.qrc">
+             <normaloff>:/icons/resources/icons/icon-add-point-64.png</normaloff>:/icons/resources/icons/icon-add-point-64.png</iconset>
+           </property>
+           <property name="iconSize">
+            <size>
+             <width>24</width>
+             <height>24</height>
+            </size>
+           </property>
+           <property name="checkable">
+            <bool>true</bool>
+           </property>
+          </widget>
+         </item>
+         <item>
+          <widget class="QToolButton" name="toolButtonPolyRemovePoint">
+           <property name="minimumSize">
+            <size>
+             <width>32</width>
+             <height>32</height>
+            </size>
+           </property>
+           <property name="maximumSize">
+            <size>
+             <width>32</width>
+             <height>32</height>
+            </size>
+           </property>
+           <property name="font">
+            <font>
+             <pointsize>11</pointsize>
+            </font>
+           </property>
+           <property name="toolTip">
+            <string>Remove point from polygon</string>
+           </property>
+           <property name="text">
+            <string>...</string>
+           </property>
+           <property name="icon">
+            <iconset resource="../resources.qrc">
+             <normaloff>:/icons/resources/icons/icon-remove-point-64.png</normaloff>:/icons/resources/icons/icon-remove-point-64.png</iconset>
+           </property>
+           <property name="iconSize">
+            <size>
+             <width>24</width>
+             <height>24</height>
+            </size>
+           </property>
+           <property name="checkable">
+            <bool>true</bool>
+           </property>
+          </widget>
+         </item>
+        </layout>
+       </widget>
+       <widget class="QWidget" name="horizontalLayoutWidget_6">
+        <property name="geometry">
+         <rect>
+          <x>10</x>
+          <y>190</y>
+          <width>276</width>
+          <height>34</height>
+         </rect>
+        </property>
+        <layout class="QHBoxLayout" name="horizontalLayout_4">
+         <item>
+          <widget class="QToolButton" name="toolButtonPolyLink">
+           <property name="minimumSize">
+            <size>
+             <width>32</width>
+             <height>32</height>
+            </size>
+           </property>
+           <property name="maximumSize">
+            <size>
+             <width>32</width>
+             <height>32</height>
+            </size>
+           </property>
+           <property name="font">
+            <font>
+             <pointsize>11</pointsize>
+            </font>
+           </property>
+           <property name="toolTip">
+            <string>Link selected polygons</string>
+           </property>
+           <property name="text">
+            <string>...</string>
+           </property>
+           <property name="icon">
+            <iconset resource="../resources.qrc">
+             <normaloff>:/icons/resources/icons/icon-link-64.png</normaloff>:/icons/resources/icons/icon-link-64.png</iconset>
+           </property>
+           <property name="iconSize">
+            <size>
+             <width>24</width>
+             <height>24</height>
+            </size>
+           </property>
+          </widget>
+         </item>
+         <item>
+          <widget class="QToolButton" name="toolButtonPolyDelink">
+           <property name="minimumSize">
+            <size>
+             <width>32</width>
+             <height>32</height>
+            </size>
+           </property>
+           <property name="maximumSize">
+            <size>
+             <width>32</width>
+             <height>32</height>
+            </size>
+           </property>
+           <property name="font">
+            <font>
+             <pointsize>11</pointsize>
+            </font>
+           </property>
+           <property name="toolTip">
+            <string>Delink selected polygons</string>
+           </property>
+           <property name="text">
+            <string>...</string>
+           </property>
+           <property name="icon">
+            <iconset resource="../resources.qrc">
+             <normaloff>:/icons/resources/icons/icon-unlink-64.png</normaloff>:/icons/resources/icons/icon-unlink-64.png</iconset>
+           </property>
+           <property name="iconSize">
+            <size>
+             <width>24</width>
+             <height>24</height>
+            </size>
+           </property>
+          </widget>
+         </item>
+         <item>
+          <spacer name="horizontalSpacer_3">
+           <property name="orientation">
+            <enum>Qt::Horizontal</enum>
+           </property>
+           <property name="sizeHint" stdset="0">
+            <size>
+             <width>40</width>
+             <height>20</height>
+            </size>
+           </property>
+          </spacer>
+         </item>
+         <item>
+          <widget class="QToolButton" name="toolButtonPolySave">
+           <property name="minimumSize">
+            <size>
+             <width>32</width>
+             <height>32</height>
+            </size>
+           </property>
+           <property name="maximumSize">
+            <size>
+             <width>32</width>
+             <height>32</height>
+            </size>
+           </property>
+           <property name="font">
+            <font>
+             <pointsize>11</pointsize>
+            </font>
+           </property>
+           <property name="toolTip">
+            <string>Save polygons to file</string>
+           </property>
+           <property name="text">
+            <string>...</string>
+           </property>
+           <property name="icon">
+            <iconset resource="../resources.qrc">
+             <normaloff>:/icons/resources/icons/icon-save-file-64.png</normaloff>:/icons/resources/icons/icon-save-file-64.png</iconset>
+           </property>
+           <property name="iconSize">
+            <size>
+             <width>24</width>
+             <height>24</height>
+            </size>
+           </property>
+          </widget>
+         </item>
+         <item>
+          <widget class="QToolButton" name="toolButtonPolyDelete">
+           <property name="minimumSize">
+            <size>
+             <width>32</width>
+             <height>32</height>
+            </size>
+           </property>
+           <property name="maximumSize">
+            <size>
+             <width>32</width>
+             <height>32</height>
+            </size>
+           </property>
+           <property name="font">
+            <font>
+             <pointsize>11</pointsize>
+            </font>
+           </property>
+           <property name="toolTip">
+            <string>Delete selected polygon</string>
+           </property>
+           <property name="text">
+            <string>...</string>
+           </property>
+           <property name="icon">
+            <iconset resource="../resources.qrc">
+             <normaloff>:/icons/resources/icons/icon-delete-64.png</normaloff>:/icons/resources/icons/icon-delete-64.png</iconset>
+           </property>
+           <property name="iconSize">
+            <size>
+             <width>24</width>
+             <height>24</height>
+            </size>
+           </property>
+          </widget>
+         </item>
+        </layout>
+       </widget>
+      </widget>
+      <widget class="QGroupBox" name="groupBox_6">
+       <property name="geometry">
+        <rect>
+         <x>5</x>
+         <y>0</y>
+         <width>291</width>
+         <height>61</height>
+        </rect>
+       </property>
+       <property name="toolTip">
+        <string/>
+       </property>
+       <property name="title">
+        <string>Data for analysis</string>
+       </property>
+       <widget class="QWidget" name="horizontalLayoutWidget_7">
+        <property name="geometry">
+         <rect>
+          <x>10</x>
+          <y>20</y>
+          <width>186</width>
+          <height>36</height>
+         </rect>
+        </property>
+        <layout class="QHBoxLayout" name="horizontalLayout_10">
+         <item>
+          <widget class="QToolButton" name="toolButtonMapViewable">
+           <property name="minimumSize">
+            <size>
+             <width>32</width>
+             <height>32</height>
+            </size>
+           </property>
+           <property name="maximumSize">
+            <size>
+             <width>32</width>
+             <height>32</height>
+            </size>
+           </property>
+           <property name="toolTip">
+            <string>Turn off all filters/masks</string>
+           </property>
+           <property name="text">
+            <string>Fullmap</string>
+           </property>
+           <property name="icon">
+            <iconset resource="../resources.qrc">
+             <normaloff>:/icons/resources/icons/icon-map-64.png</normaloff>:/icons/resources/icons/icon-map-64.png</iconset>
+           </property>
+           <property name="iconSize">
+            <size>
+             <width>24</width>
+             <height>24</height>
+            </size>
+           </property>
+           <property name="checkable">
+            <bool>false</bool>
+           </property>
+           <property name="checked">
+            <bool>false</bool>
+           </property>
+          </widget>
+         </item>
+         <item>
+          <spacer name="horizontalSpacer_4">
+           <property name="orientation">
+            <enum>Qt::Horizontal</enum>
+           </property>
+           <property name="sizeHint" stdset="0">
+            <size>
+             <width>40</width>
+             <height>20</height>
+            </size>
+           </property>
+          </spacer>
+         </item>
+         <item>
+          <widget class="QToolButton" name="toolButtonFilterToggle">
+           <property name="minimumSize">
+            <size>
+             <width>32</width>
+             <height>32</height>
+            </size>
+           </property>
+           <property name="maximumSize">
+            <size>
+             <width>32</width>
+             <height>32</height>
+            </size>
+           </property>
+           <property name="toolTip">
+            <string>Toggle filters by value</string>
+           </property>
+           <property name="text">
+            <string>...</string>
+           </property>
+           <property name="icon">
+            <iconset>
+             <normaloff>../resources/icons/icon-filter-64.png</normaloff>
+             <normalon>:/icons/resources/icons/icon-filter2-64.png</normalon>../resources/icons/icon-filter-64.png</iconset>
+           </property>
+           <property name="iconSize">
+            <size>
+             <width>24</width>
+             <height>24</height>
+            </size>
+           </property>
+           <property name="checkable">
+            <bool>true</bool>
+           </property>
+          </widget>
+         </item>
+         <item>
+          <widget class="QToolButton" name="toolButtonMapPolygon">
+           <property name="minimumSize">
+            <size>
+             <width>32</width>
+             <height>32</height>
+            </size>
+           </property>
+           <property name="maximumSize">
+            <size>
+             <width>32</width>
+             <height>32</height>
+            </size>
+           </property>
+           <property name="toolTip">
+            <string>Toggle polygon(s) for analysis</string>
+           </property>
+           <property name="text">
+            <string>Polygon</string>
+           </property>
+           <property name="icon">
+            <iconset resource="../resources.qrc">
+             <normaloff>:/icons/resources/icons/icon-polygon-off-64.png</normaloff>
+             <normalon>:/icons/resources/icons/icon-polygon-new-64.png</normalon>:/icons/resources/icons/icon-polygon-off-64.png</iconset>
+           </property>
+           <property name="iconSize">
+            <size>
+             <width>24</width>
+             <height>24</height>
+            </size>
+           </property>
+           <property name="checkable">
+            <bool>true</bool>
+           </property>
+          </widget>
+         </item>
+         <item>
+          <widget class="QToolButton" name="toolButtonMapMask">
+           <property name="minimumSize">
+            <size>
+             <width>32</width>
+             <height>32</height>
+            </size>
+           </property>
+           <property name="maximumSize">
+            <size>
+             <width>32</width>
+             <height>32</height>
+            </size>
+           </property>
+           <property name="toolTip">
+            <string>Toggle masked region</string>
+           </property>
+           <property name="text">
+            <string>Polygon</string>
+           </property>
+           <property name="icon">
+            <iconset>
+             <normaloff>../resources/icons/icon-mask-light-64.png</normaloff>
+             <normalon>:/icons/resources/icons/icon-mask-dark-64.png</normalon>../resources/icons/icon-mask-light-64.png</iconset>
+           </property>
+           <property name="iconSize">
+            <size>
+             <width>24</width>
+             <height>24</height>
+            </size>
+           </property>
+           <property name="checkable">
+            <bool>true</bool>
+           </property>
+          </widget>
+         </item>
+        </layout>
+       </widget>
+      </widget>
+      <widget class="QGroupBox" name="groupBox_2">
+       <property name="geometry">
+        <rect>
+         <x>4</x>
+         <y>200</y>
+         <width>291</width>
+         <height>61</height>
+        </rect>
+       </property>
+       <property name="title">
+        <string>Edge Detection</string>
+       </property>
+       <widget class="QWidget" name="horizontalLayoutWidget_15">
+        <property name="geometry">
+         <rect>
+          <x>5</x>
+          <y>20</y>
+          <width>281</width>
+          <height>38</height>
+         </rect>
+        </property>
+        <layout class="QHBoxLayout" name="horizontalLayout_20">
+         <item>
+          <widget class="QComboBox" name="comboBoxEdgeDetectMethod">
+           <property name="toolTip">
+            <string>Choose an edge-detection method</string>
+           </property>
+           <item>
+            <property name="text">
+             <string>Sobel</string>
+            </property>
+           </item>
+           <item>
+            <property name="text">
+             <string>Canny</string>
+            </property>
+           </item>
+           <item>
+            <property name="text">
+             <string>Zero cross</string>
+            </property>
+           </item>
+          </widget>
+         </item>
+         <item>
+          <spacer name="horizontalSpacer">
+           <property name="orientation">
+            <enum>Qt::Horizontal</enum>
+           </property>
+           <property name="sizeHint" stdset="0">
+            <size>
+             <width>10</width>
+             <height>20</height>
+            </size>
+           </property>
+          </spacer>
+         </item>
+         <item>
+          <widget class="QToolButton" name="toolButtonEdgeDetect">
+           <property name="minimumSize">
+            <size>
+             <width>32</width>
+             <height>32</height>
+            </size>
+           </property>
+           <property name="maximumSize">
+            <size>
+             <width>32</width>
+             <height>32</height>
+            </size>
+           </property>
+           <property name="font">
+            <font>
+             <pointsize>11</pointsize>
+            </font>
+           </property>
+           <property name="toolTip">
+            <string>Add edge-detection as map overlay</string>
+           </property>
+           <property name="text">
+            <string>Edge Detection</string>
+           </property>
+           <property name="icon">
+            <iconset resource="../resources.qrc">
+             <normaloff>:/icons/resources/icons/icon-spotlight-64.png</normaloff>:/icons/resources/icons/icon-spotlight-64.png</iconset>
+           </property>
+           <property name="iconSize">
+            <size>
+             <width>24</width>
+             <height>24</height>
+            </size>
+           </property>
+           <property name="checkable">
+            <bool>true</bool>
+           </property>
+          </widget>
+         </item>
+        </layout>
+       </widget>
+      </widget>
+     </widget>
+     <widget class="QWidget" name="ScatterPage">
+      <property name="enabled">
+       <bool>true</bool>
+      </property>
+      <property name="geometry">
+       <rect>
+        <x>0</x>
+        <y>0</y>
+        <width>300</width>
+        <height>531</height>
+       </rect>
+      </property>
+      <attribute name="label">
+       <string>Scatter and Heatmaps</string>
+      </attribute>
+      <widget class="QGroupBox" name="groupBoxAxes">
+       <property name="geometry">
+        <rect>
+         <x>4</x>
+         <y>0</y>
+         <width>291</width>
+         <height>171</height>
+        </rect>
+       </property>
+       <property name="font">
+        <font>
+         <pointsize>11</pointsize>
+        </font>
+       </property>
+       <property name="title">
+        <string>Biplot and ternary</string>
+       </property>
+       <widget class="QWidget" name="gridLayoutWidget">
+        <property name="geometry">
+         <rect>
+          <x>5</x>
+          <y>20</y>
+          <width>281</width>
+          <height>104</height>
+         </rect>
+        </property>
+        <layout class="QGridLayout" name="gridLayoutAxes">
+         <item row="1" column="2">
+          <widget class="QComboBox" name="comboBoxFieldY">
+           <property name="font">
+            <font>
+             <pointsize>11</pointsize>
+            </font>
+           </property>
+           <property name="toolTip">
+            <string>Select field for y-axis or left ternary vertex</string>
+           </property>
+           <item>
+            <property name="text">
+             <string>New Item</string>
+            </property>
+           </item>
+          </widget>
+         </item>
+         <item row="1" column="0">
+          <widget class="QLabel" name="labelYAnalyte">
+           <property name="font">
+            <font>
+             <pointsize>11</pointsize>
+            </font>
+           </property>
+           <property name="text">
+            <string>Analyte Y</string>
+           </property>
+           <property name="alignment">
+            <set>Qt::AlignRight|Qt::AlignTrailing|Qt::AlignVCenter</set>
+           </property>
+          </widget>
+         </item>
+         <item row="1" column="1">
+          <widget class="QComboBox" name="comboBoxFieldTypeY">
+           <property name="font">
+            <font>
+             <pointsize>11</pointsize>
+            </font>
+           </property>
+           <property name="toolTip">
+            <string>Select field for y-axis or left vertex of ternary</string>
+           </property>
+           <item>
+            <property name="text">
+             <string>Analyte</string>
+            </property>
+           </item>
+           <item>
+            <property name="text">
+             <string>Ratio</string>
+            </property>
+           </item>
+          </widget>
+         </item>
+         <item row="0" column="2">
+          <widget class="QComboBox" name="comboBoxFieldX">
+           <property name="font">
+            <font>
+             <pointsize>11</pointsize>
+            </font>
+           </property>
+           <property name="toolTip">
+            <string>Select field for x-axis or top ternary vertex</string>
+           </property>
+           <item>
+            <property name="text">
+             <string>New Item</string>
+            </property>
+           </item>
+          </widget>
+         </item>
+         <item row="0" column="1">
+          <widget class="QComboBox" name="comboBoxFieldTypeX">
+           <property name="font">
+            <font>
+             <pointsize>11</pointsize>
+            </font>
+           </property>
+           <property name="toolTip">
+            <string>Select field for x-axis or top vertex of ternary</string>
+           </property>
+           <item>
+            <property name="text">
+             <string>Analyte</string>
+            </property>
+           </item>
+           <item>
+            <property name="text">
+             <string>Ratio</string>
+            </property>
+           </item>
+          </widget>
+         </item>
+         <item row="0" column="0">
+          <widget class="QLabel" name="labelXAnalyte">
+           <property name="font">
+            <font>
+             <pointsize>11</pointsize>
+            </font>
+           </property>
+           <property name="text">
+            <string>Analyte X</string>
+           </property>
+           <property name="alignment">
+            <set>Qt::AlignRight|Qt::AlignTrailing|Qt::AlignVCenter</set>
+           </property>
+          </widget>
+         </item>
+         <item row="2" column="0">
+          <widget class="QLabel" name="labelZAnalyte">
+           <property name="font">
+            <font>
+             <pointsize>11</pointsize>
+            </font>
+           </property>
+           <property name="text">
+            <string>Analyte Z</string>
+           </property>
+           <property name="alignment">
+            <set>Qt::AlignRight|Qt::AlignTrailing|Qt::AlignVCenter</set>
+           </property>
+          </widget>
+         </item>
+         <item row="2" column="1">
+          <widget class="QComboBox" name="comboBoxFieldTypeZ">
+           <property name="font">
+            <font>
+             <pointsize>11</pointsize>
+            </font>
+           </property>
+           <property name="toolTip">
+            <string>Select field for right vertex of ternary</string>
+           </property>
+           <item>
+            <property name="text">
+             <string>Analyte</string>
+            </property>
+           </item>
+           <item>
+            <property name="text">
+             <string>Ratio</string>
+            </property>
+           </item>
+          </widget>
+         </item>
+         <item row="2" column="2">
+          <widget class="QComboBox" name="comboBoxFieldZ">
+           <property name="font">
+            <font>
+             <pointsize>11</pointsize>
+            </font>
+           </property>
+           <property name="toolTip">
+            <string>Select field for right ternary vertex</string>
+           </property>
+          </widget>
+         </item>
+        </layout>
+       </widget>
+       <widget class="QWidget" name="horizontalLayoutWidget_14">
+        <property name="geometry">
+         <rect>
+          <x>4</x>
+          <y>130</y>
+          <width>281</width>
+          <height>36</height>
+         </rect>
+        </property>
+        <layout class="QHBoxLayout" name="horizontalLayout_19">
+         <item>
+          <layout class="QFormLayout" name="formLayout">
+           <item row="0" column="0">
+            <widget class="QLabel" name="labelHeatmaps">
+             <property name="enabled">
+              <bool>true</bool>
+             </property>
+             <property name="text">
+              <string>Heatmaps</string>
+             </property>
+            </widget>
+           </item>
+           <item row="0" column="1">
+            <widget class="QComboBox" name="comboBoxHeatmaps">
+             <property name="enabled">
+              <bool>true</bool>
+             </property>
+             <property name="maximumSize">
+              <size>
+               <width>150</width>
+               <height>16777215</height>
+              </size>
+             </property>
+             <property name="toolTip">
+              <string>Select the ternary heatmap(s) to display</string>
+             </property>
+             <item>
+              <property name="text">
+               <string>counts</string>
+              </property>
+             </item>
+             <item>
+              <property name="text">
+               <string>counts, median</string>
+              </property>
+             </item>
+             <item>
+              <property name="text">
+               <string>median</string>
+              </property>
+             </item>
+             <item>
+              <property name="text">
+               <string>counts, mean, std</string>
+              </property>
+             </item>
+             <item>
+              <property name="text">
+               <string>mean, std</string>
+              </property>
+             </item>
+            </widget>
+           </item>
+          </layout>
+         </item>
+         <item>
+          <spacer name="horizontalSpacer_10">
+           <property name="orientation">
+            <enum>Qt::Horizontal</enum>
+           </property>
+           <property name="sizeHint" stdset="0">
+            <size>
+             <width>40</width>
+             <height>20</height>
+            </size>
+           </property>
+          </spacer>
+         </item>
+        </layout>
+       </widget>
+      </widget>
+      <widget class="QGroupBox" name="groupBoxTernaryMap">
+       <property name="geometry">
+        <rect>
+         <x>4</x>
+         <y>175</y>
+         <width>291</width>
+         <height>106</height>
+        </rect>
+       </property>
+       <property name="title">
+        <string>Map from ternary</string>
+       </property>
+       <widget class="QWidget" name="horizontalLayoutWidget_2">
+        <property name="geometry">
+         <rect>
+          <x>5</x>
+          <y>25</y>
+          <width>281</width>
+          <height>76</height>
+         </rect>
+        </property>
+        <layout class="QHBoxLayout" name="horizontalLayout_7">
+         <item>
+          <layout class="QFormLayout" name="formLayout_6">
+           <item row="0" column="0">
+            <widget class="QLabel" name="labelTernaryColormap">
+             <property name="text">
+              <string>Colormap</string>
+             </property>
+            </widget>
+           </item>
+           <item row="0" column="1">
+            <widget class="QComboBox" name="comboBoxTernaryColormap">
+             <property name="maximumSize">
+              <size>
+               <width>150</width>
+               <height>16777215</height>
+              </size>
+             </property>
+             <item>
+              <property name="text">
+               <string>yellow-navy-green-white</string>
+              </property>
+             </item>
+             <item>
+              <property name="text">
+               <string>yellow-red-blue</string>
+              </property>
+             </item>
+             <item>
+              <property name="text">
+               <string>black-green-yellow-white</string>
+              </property>
+             </item>
+             <item>
+              <property name="text">
+               <string>yellow-green-navy</string>
+              </property>
+             </item>
+             <item>
+              <property name="text">
+               <string>yellow-cyan-magenta</string>
+              </property>
+             </item>
+             <item>
+              <property name="text">
+               <string>yellow-cyan-magenta-white</string>
+              </property>
+             </item>
+             <item>
+              <property name="text">
+               <string>green-red-blue</string>
+              </property>
+             </item>
+             <item>
+              <property name="text">
+               <string>orange-violet-green-white</string>
+              </property>
+             </item>
+             <item>
+              <property name="text">
+               <string>orange-violet-blue-white</string>
+              </property>
+             </item>
+             <item>
+              <property name="text">
+               <string>user defined</string>
+              </property>
+             </item>
+            </widget>
+           </item>
+           <item row="1" column="0">
+            <widget class="QLabel" name="LabelTernaryColors">
+             <property name="font">
+              <font>
+               <pointsize>11</pointsize>
+              </font>
+             </property>
+             <property name="text">
+              <string>Colors</string>
+             </property>
+            </widget>
+           </item>
+           <item row="1" column="1">
+            <layout class="QHBoxLayout" name="horizontalLayout_5">
+             <item>
+              <widget class="QToolButton" name="toolButtonTCmapXColor">
+               <property name="maximumSize">
+                <size>
+                 <width>18</width>
+                 <height>18</height>
+                </size>
+               </property>
+               <property name="toolTip">
+                <string>Pick color for top vertex</string>
+               </property>
+               <property name="accessibleName">
+                <string>Top ternary color</string>
+               </property>
+               <property name="text">
+                <string>X</string>
+               </property>
+              </widget>
+             </item>
+             <item>
+              <widget class="QToolButton" name="toolButtonTCmapYColor">
+               <property name="maximumSize">
+                <size>
+                 <width>18</width>
+                 <height>18</height>
+                </size>
+               </property>
+               <property name="toolTip">
+                <string>Pick color for left vertex</string>
+               </property>
+               <property name="accessibleName">
+                <string>Left ternary color</string>
+               </property>
+               <property name="text">
+                <string>Y</string>
+               </property>
+              </widget>
+             </item>
+             <item>
+              <widget class="QToolButton" name="toolButtonTCmapZColor">
+               <property name="maximumSize">
+                <size>
+                 <width>18</width>
+                 <height>18</height>
+                </size>
+               </property>
+               <property name="toolTip">
+                <string>Pick color for right vertex</string>
+               </property>
+               <property name="accessibleName">
+                <string>Right ternary color</string>
+               </property>
+               <property name="text">
+                <string>Z</string>
+               </property>
+              </widget>
+             </item>
+             <item>
+              <widget class="QToolButton" name="toolButtonTCmapMColor">
+               <property name="maximumSize">
+                <size>
+                 <width>18</width>
+                 <height>18</height>
+                </size>
+               </property>
+               <property name="toolTip">
+                <string>Pick color for central vertex</string>
+               </property>
+               <property name="accessibleName">
+                <string>Central ternary color</string>
+               </property>
+               <property name="text">
+                <string>M</string>
+               </property>
+              </widget>
+             </item>
+             <item>
+              <widget class="QToolButton" name="toolButtonSaveTernaryColormap">
+               <property name="minimumSize">
+                <size>
+                 <width>32</width>
+                 <height>32</height>
+                </size>
+               </property>
+               <property name="maximumSize">
+                <size>
+                 <width>32</width>
+                 <height>32</height>
+                </size>
+               </property>
+               <property name="text">
+                <string>...</string>
+               </property>
+               <property name="icon">
+                <iconset resource="../resources.qrc">
+                 <normaloff>:/icons/resources/icons/icon-save-file-64.png</normaloff>:/icons/resources/icons/icon-save-file-64.png</iconset>
+               </property>
+               <property name="iconSize">
+                <size>
+                 <width>24</width>
+                 <height>24</height>
+                </size>
+               </property>
+              </widget>
+             </item>
+            </layout>
+           </item>
+          </layout>
+         </item>
+         <item>
+          <layout class="QVBoxLayout" name="verticalLayout_11">
+           <item>
+            <widget class="QToolButton" name="toolButtonTernaryMap">
+             <property name="enabled">
+              <bool>true</bool>
+             </property>
+             <property name="minimumSize">
+              <size>
+               <width>32</width>
+               <height>32</height>
+              </size>
+             </property>
+             <property name="maximumSize">
+              <size>
+               <width>32</width>
+               <height>32</height>
+              </size>
+             </property>
+             <property name="text">
+              <string>...</string>
+             </property>
+             <property name="icon">
+              <iconset resource="../resources.qrc">
+               <normaloff>:/icons/resources/icons/icon-illuminati-64.png</normaloff>:/icons/resources/icons/icon-illuminati-64.png</iconset>
+             </property>
+             <property name="iconSize">
+              <size>
+               <width>24</width>
+               <height>24</height>
+              </size>
+             </property>
+            </widget>
+           </item>
+          </layout>
+         </item>
+        </layout>
+       </widget>
+      </widget>
+     </widget>
+     <widget class="QWidget" name="NDIMPage">
+      <property name="enabled">
+       <bool>true</bool>
+      </property>
+      <property name="geometry">
+       <rect>
+        <x>0</x>
+        <y>0</y>
+        <width>300</width>
+        <height>531</height>
+       </rect>
+      </property>
+      <attribute name="label">
+       <string>n-Dim</string>
+      </attribute>
+      <widget class="QGroupBox" name="groupBoxNDim">
+       <property name="geometry">
+        <rect>
+         <x>4</x>
+         <y>0</y>
+         <width>291</width>
+         <height>406</height>
+        </rect>
+       </property>
+       <property name="font">
+        <font>
+         <pointsize>11</pointsize>
+        </font>
+       </property>
+       <property name="title">
+        <string/>
+       </property>
+       <property name="alignment">
+        <set>Qt::AlignLeading|Qt::AlignLeft|Qt::AlignVCenter</set>
+       </property>
+       <widget class="QWidget" name="verticalLayoutWidget_3">
+        <property name="geometry">
+         <rect>
+          <x>5</x>
+          <y>5</y>
+          <width>281</width>
+          <height>381</height>
+         </rect>
+        </property>
+        <layout class="QVBoxLayout" name="verticalLayout_5">
+         <item>
+          <layout class="QFormLayout" name="formLayout_4">
+           <item row="0" column="0">
+            <widget class="QLabel" name="labelNDimRefValues">
+             <property name="font">
+              <font>
+               <pointsize>11</pointsize>
+              </font>
+             </property>
+             <property name="text">
+              <string>Ref. values</string>
+             </property>
+             <property name="alignment">
+              <set>Qt::AlignCenter</set>
+             </property>
+            </widget>
+           </item>
+           <item row="0" column="1">
+            <widget class="QComboBox" name="comboBoxNDimRefMaterial">
+             <property name="maximumSize">
+              <size>
+               <width>200</width>
+               <height>16777215</height>
+              </size>
+             </property>
+             <property name="font">
+              <font>
+               <pointsize>11</pointsize>
+              </font>
+             </property>
+             <property name="toolTip">
+              <string>Select reference for normalizing series</string>
+             </property>
+            </widget>
+           </item>
+          </layout>
+         </item>
+         <item>
+          <layout class="QGridLayout" name="gridLayout">
+           <item row="1" column="0">
+            <widget class="QTableWidget" name="tableWidgetNDim">
+             <property name="maximumSize">
+              <size>
+               <width>16777215</width>
+               <height>200</height>
+              </size>
+             </property>
+             <property name="font">
+              <font>
+               <pointsize>11</pointsize>
+              </font>
+             </property>
+             <property name="toolTip">
+              <string>Add analytes or select set below</string>
+             </property>
+             <property name="accessibleName">
+              <string>NDim</string>
+             </property>
+             <property name="selectionBehavior">
+              <enum>QAbstractItemView::SelectRows</enum>
+             </property>
+             <attribute name="horizontalHeaderDefaultSectionSize">
+              <number>75</number>
+             </attribute>
+             <attribute name="horizontalHeaderStretchLastSection">
+              <bool>true</bool>
+             </attribute>
+             <column>
+              <property name="text">
+               <string>Use</string>
+              </property>
+              <property name="font">
+               <font>
+                <pointsize>11</pointsize>
+               </font>
+              </property>
+             </column>
+             <column>
+              <property name="text">
+               <string>Sample Id</string>
+              </property>
+              <property name="font">
+               <font>
+                <pointsize>11</pointsize>
+               </font>
+              </property>
+             </column>
+             <column>
+              <property name="text">
+               <string>Analyte</string>
+              </property>
+              <property name="font">
+               <font>
+                <pointsize>11</pointsize>
+               </font>
+              </property>
+             </column>
+            </widget>
+           </item>
+           <item row="2" column="0">
+            <layout class="QFormLayout" name="formLayout_2">
+             <item row="0" column="0">
+              <widget class="QLabel" name="labelNDimAnalyte">
+               <property name="font">
+                <font>
+                 <pointsize>11</pointsize>
+                </font>
+               </property>
+               <property name="text">
+                <string>Analyte</string>
+               </property>
+               <property name="alignment">
+                <set>Qt::AlignRight|Qt::AlignTrailing|Qt::AlignVCenter</set>
+               </property>
+              </widget>
+             </item>
+             <item row="0" column="1">
+              <widget class="QComboBox" name="comboBoxNDimAnalyte">
+               <property name="maximumSize">
+                <size>
+                 <width>150</width>
+                 <height>16777215</height>
+                </size>
+               </property>
+               <property name="font">
+                <font>
+                 <pointsize>11</pointsize>
+                </font>
+               </property>
+               <property name="toolTip">
+                <string>Select analyte to add</string>
+               </property>
+               <item>
+                <property name="text">
+                 <string>New Item</string>
+                </property>
+               </item>
+              </widget>
+             </item>
+             <item row="1" column="0">
+              <widget class="QLabel" name="labelNDimPredefined">
+               <property name="font">
+                <font>
+                 <pointsize>11</pointsize>
+                </font>
+               </property>
+               <property name="text">
+                <string>Predefined</string>
+               </property>
+               <property name="alignment">
+                <set>Qt::AlignRight|Qt::AlignTrailing|Qt::AlignVCenter</set>
+               </property>
+              </widget>
+             </item>
+             <item row="1" column="1">
+              <widget class="QComboBox" name="comboBoxNDimAnalyteSet">
+               <property name="maximumSize">
+                <size>
+                 <width>150</width>
+                 <height>16777215</height>
+                </size>
+               </property>
+               <property name="font">
+                <font>
+                 <pointsize>11</pointsize>
+                </font>
+               </property>
+               <property name="toolTip">
+                <string>Select predefined series, then add</string>
+               </property>
+               <item>
+                <property name="text">
+                 <string>User Defined</string>
+                </property>
+               </item>
+              </widget>
+             </item>
+             <item row="2" column="0">
+              <widget class="QLabel" name="labelNDimQuantiles">
+               <property name="text">
+                <string>Quantiles</string>
+               </property>
+               <property name="alignment">
+                <set>Qt::AlignRight|Qt::AlignTrailing|Qt::AlignVCenter</set>
+               </property>
+              </widget>
+             </item>
+             <item row="2" column="1">
+              <widget class="QComboBox" name="comboBoxNDimQuantiles">
+               <property name="maximumSize">
+                <size>
+                 <width>150</width>
+                 <height>16777215</height>
+                </size>
+               </property>
+               <property name="toolTip">
+                <string>Select quantiles for statistics</string>
+               </property>
+               <item>
+                <property name="text">
+                 <string>0.5</string>
+                </property>
+               </item>
+               <item>
+                <property name="text">
+                 <string>0.25, 0.75</string>
+                </property>
+               </item>
+               <item>
+                <property name="text">
+                 <string>0.25, 0.5, 0.75</string>
+                </property>
+               </item>
+               <item>
+                <property name="text">
+                 <string>0.05, 0.25, 0.5, 0.75, 0.95</string>
+                </property>
+               </item>
+              </widget>
+             </item>
+            </layout>
+           </item>
+           <item row="1" column="1">
+            <layout class="QVBoxLayout" name="verticalLayout">
+             <item>
+              <widget class="QToolButton" name="toolButtonNDimSelectAll">
+               <property name="minimumSize">
+                <size>
+                 <width>32</width>
+                 <height>32</height>
+                </size>
+               </property>
+               <property name="maximumSize">
+                <size>
+                 <width>32</width>
+                 <height>32</height>
+                </size>
+               </property>
+               <property name="toolTip">
+                <string>Select all analytes</string>
+               </property>
+               <property name="text">
+                <string>Select All</string>
+               </property>
+               <property name="icon">
+                <iconset resource="../resources.qrc">
+                 <normaloff>:/icons/resources/icons/icon-select-all-64.png</normaloff>:/icons/resources/icons/icon-select-all-64.png</iconset>
+               </property>
+               <property name="iconSize">
+                <size>
+                 <width>24</width>
+                 <height>24</height>
+                </size>
+               </property>
+              </widget>
+             </item>
+             <item>
+              <widget class="QToolButton" name="toolButtonNDimUp">
+               <property name="minimumSize">
+                <size>
+                 <width>32</width>
+                 <height>32</height>
+                </size>
+               </property>
+               <property name="maximumSize">
+                <size>
+                 <width>32</width>
+                 <height>32</height>
+                </size>
+               </property>
+               <property name="text">
+                <string>...</string>
+               </property>
+               <property name="icon">
+                <iconset resource="../resources.qrc">
+                 <normaloff>:/icons/resources/icons/icon-up-arrow-64.png</normaloff>:/icons/resources/icons/icon-up-arrow-64.png</iconset>
+               </property>
+               <property name="iconSize">
+                <size>
+                 <width>24</width>
+                 <height>24</height>
+                </size>
+               </property>
+              </widget>
+             </item>
+             <item>
+              <widget class="QToolButton" name="toolButtonNDimDown">
+               <property name="minimumSize">
+                <size>
+                 <width>32</width>
+                 <height>32</height>
+                </size>
+               </property>
+               <property name="maximumSize">
+                <size>
+                 <width>32</width>
+                 <height>32</height>
+                </size>
+               </property>
+               <property name="text">
+                <string>...</string>
+               </property>
+               <property name="icon">
+                <iconset resource="../resources.qrc">
+                 <normaloff>:/icons/resources/icons/icon-down-64.png</normaloff>:/icons/resources/icons/icon-down-64.png</iconset>
+               </property>
+               <property name="iconSize">
+                <size>
+                 <width>24</width>
+                 <height>24</height>
+                </size>
+               </property>
+              </widget>
+             </item>
+             <item>
+              <widget class="QToolButton" name="toolButtonNDimRemove">
+               <property name="minimumSize">
+                <size>
+                 <width>32</width>
+                 <height>32</height>
+                </size>
+               </property>
+               <property name="maximumSize">
+                <size>
+                 <width>32</width>
+                 <height>32</height>
+                </size>
+               </property>
+               <property name="toolTip">
+                <string>Delete selected analyte(s)</string>
+               </property>
+               <property name="text">
+                <string>Remove</string>
+               </property>
+               <property name="icon">
+                <iconset resource="../resources.qrc">
+                 <normaloff>:/icons/resources/icons/icon-delete-64.png</normaloff>:/icons/resources/icons/icon-delete-64.png</iconset>
+               </property>
+               <property name="iconSize">
+                <size>
+                 <width>24</width>
+                 <height>24</height>
+                </size>
+               </property>
+              </widget>
+             </item>
+             <item>
+              <widget class="QToolButton" name="toolButtonNDimSaveList">
+               <property name="minimumSize">
+                <size>
+                 <width>32</width>
+                 <height>32</height>
+                </size>
+               </property>
+               <property name="maximumSize">
+                <size>
+                 <width>32</width>
+                 <height>32</height>
+                </size>
+               </property>
+               <property name="toolTip">
+                <string>Save series</string>
+               </property>
+               <property name="text">
+                <string>Save</string>
+               </property>
+               <property name="icon">
+                <iconset resource="../resources.qrc">
+                 <normaloff>:/icons/resources/icons/icon-save-file-64.png</normaloff>:/icons/resources/icons/icon-save-file-64.png</iconset>
+               </property>
+               <property name="iconSize">
+                <size>
+                 <width>24</width>
+                 <height>24</height>
+                </size>
+               </property>
+              </widget>
+             </item>
+            </layout>
+           </item>
+           <item row="2" column="1">
+            <layout class="QVBoxLayout" name="verticalLayout_4">
+             <item>
+              <widget class="QToolButton" name="toolButtonNDimAnalyteAdd">
+               <property name="minimumSize">
+                <size>
+                 <width>32</width>
+                 <height>32</height>
+                </size>
+               </property>
+               <property name="maximumSize">
+                <size>
+                 <width>32</width>
+                 <height>32</height>
+                </size>
+               </property>
+               <property name="toolTip">
+                <string>Add analyte to series</string>
+               </property>
+               <property name="text">
+                <string>Add</string>
+               </property>
+               <property name="icon">
+                <iconset resource="../resources.qrc">
+                 <normaloff>:/icons/resources/icons/icon-accept-64.png</normaloff>:/icons/resources/icons/icon-accept-64.png</iconset>
+               </property>
+               <property name="iconSize">
+                <size>
+                 <width>24</width>
+                 <height>24</height>
+                </size>
+               </property>
+              </widget>
+             </item>
+             <item>
+              <widget class="QToolButton" name="toolButtonNDimAnalyteSetAdd">
+               <property name="minimumSize">
+                <size>
+                 <width>32</width>
+                 <height>32</height>
+                </size>
+               </property>
+               <property name="maximumSize">
+                <size>
+                 <width>32</width>
+                 <height>32</height>
+                </size>
+               </property>
+               <property name="toolTip">
+                <string>Add predefined analyte series</string>
+               </property>
+               <property name="text">
+                <string>Add</string>
+               </property>
+               <property name="icon">
+                <iconset resource="../resources.qrc">
+                 <normaloff>:/icons/resources/icons/icon-add-list-64.png</normaloff>:/icons/resources/icons/icon-add-list-64.png</iconset>
+               </property>
+               <property name="iconSize">
+                <size>
+                 <width>24</width>
+                 <height>24</height>
+                </size>
+               </property>
+              </widget>
+             </item>
+             <item>
+              <spacer name="verticalSpacer_9">
+               <property name="orientation">
+                <enum>Qt::Vertical</enum>
+               </property>
+               <property name="sizeHint" stdset="0">
+                <size>
+                 <width>20</width>
+                 <height>10</height>
+                </size>
+               </property>
+              </spacer>
+             </item>
+             <item>
+              <widget class="QToolButton" name="toolButtonNDimPlot">
+               <property name="minimumSize">
+                <size>
+                 <width>32</width>
+                 <height>32</height>
+                </size>
+               </property>
+               <property name="maximumSize">
+                <size>
+                 <width>32</width>
+                 <height>32</height>
+                </size>
+               </property>
+               <property name="toolTip">
+                <string>Create N-dimensional plot, add to tree</string>
+               </property>
+               <property name="text">
+                <string>Plot</string>
+               </property>
+               <property name="icon">
+                <iconset resource="../resources.qrc">
+                 <normaloff>:/icons/resources/icons/icon-launch-64.png</normaloff>:/icons/resources/icons/icon-launch-64.png</iconset>
+               </property>
+               <property name="iconSize">
+                <size>
+                 <width>24</width>
+                 <height>24</height>
+                </size>
+               </property>
+              </widget>
+             </item>
+            </layout>
+           </item>
+          </layout>
+         </item>
+        </layout>
+       </widget>
+      </widget>
+     </widget>
+     <widget class="QWidget" name="MultidimensionalPage">
+      <property name="enabled">
+       <bool>true</bool>
+      </property>
+      <property name="geometry">
+       <rect>
+        <x>0</x>
+        <y>0</y>
+        <width>300</width>
+        <height>531</height>
+       </rect>
+      </property>
+      <attribute name="label">
+       <string>Dimensional Reduction</string>
+      </attribute>
+      <widget class="QGroupBox" name="groupBox_10">
+       <property name="geometry">
+        <rect>
+         <x>4</x>
+         <y>0</y>
+         <width>291</width>
+         <height>101</height>
+        </rect>
+       </property>
+       <property name="title">
+        <string/>
+       </property>
+       <widget class="QWidget" name="layoutWidget">
+        <property name="geometry">
+         <rect>
+          <x>0</x>
+          <y>5</y>
+          <width>286</width>
+          <height>90</height>
+         </rect>
+        </property>
+        <layout class="QFormLayout" name="formLayout_5">
+         <item row="0" column="0">
+          <widget class="QLabel" name="labelDimRedTechnique">
+           <property name="font">
+            <font>
+             <pointsize>11</pointsize>
+            </font>
+           </property>
+           <property name="text">
+            <string>Technique</string>
+           </property>
+          </widget>
+         </item>
+         <item row="0" column="1">
+          <widget class="QComboBox" name="ComboBoxDimRedTechnique">
+           <property name="sizePolicy">
+            <sizepolicy hsizetype="Expanding" vsizetype="Fixed">
+             <horstretch>0</horstretch>
+             <verstretch>0</verstretch>
+            </sizepolicy>
+           </property>
+           <property name="maximumSize">
+            <size>
+             <width>220</width>
+             <height>16777215</height>
+            </size>
+           </property>
+           <property name="font">
+            <font>
+             <pointsize>11</pointsize>
+            </font>
+           </property>
+           <item>
+            <property name="text">
+             <string>Principal component analysis (PCA)</string>
+            </property>
+           </item>
+          </widget>
+         </item>
+         <item row="1" column="0">
+          <widget class="QLabel" name="labelPCX">
+           <property name="font">
+            <font>
+             <pointsize>11</pointsize>
+            </font>
+           </property>
+           <property name="text">
+            <string>PC X</string>
+           </property>
+           <property name="alignment">
+            <set>Qt::AlignLeading|Qt::AlignLeft|Qt::AlignVCenter</set>
+           </property>
+          </widget>
+         </item>
+         <item row="1" column="1">
+          <widget class="QSpinBox" name="spinBoxPCX">
+           <property name="maximumSize">
+            <size>
+             <width>150</width>
+             <height>16777215</height>
+            </size>
+           </property>
+           <property name="font">
+            <font>
+             <pointsize>11</pointsize>
+            </font>
+           </property>
+           <property name="toolTip">
+            <string>Principal component to display on x-axis</string>
+           </property>
+           <property name="alignment">
+            <set>Qt::AlignRight|Qt::AlignTrailing|Qt::AlignVCenter</set>
+           </property>
+           <property name="keyboardTracking">
+            <bool>false</bool>
+           </property>
+          </widget>
+         </item>
+         <item row="2" column="0">
+          <widget class="QLabel" name="labelPCY">
+           <property name="font">
+            <font>
+             <pointsize>11</pointsize>
+            </font>
+           </property>
+           <property name="text">
+            <string>PC Y</string>
+           </property>
+           <property name="alignment">
+            <set>Qt::AlignLeading|Qt::AlignLeft|Qt::AlignVCenter</set>
+           </property>
+          </widget>
+         </item>
+         <item row="2" column="1">
+          <widget class="QSpinBox" name="spinBoxPCY">
+           <property name="maximumSize">
+            <size>
+             <width>150</width>
+             <height>16777215</height>
+            </size>
+           </property>
+           <property name="font">
+            <font>
+             <pointsize>11</pointsize>
+            </font>
+           </property>
+           <property name="toolTip">
+            <string>Principal component to display on y-axis</string>
+           </property>
+           <property name="alignment">
+            <set>Qt::AlignRight|Qt::AlignTrailing|Qt::AlignVCenter</set>
+           </property>
+           <property name="keyboardTracking">
+            <bool>false</bool>
+           </property>
+          </widget>
+         </item>
+        </layout>
+       </widget>
+      </widget>
+     </widget>
+     <widget class="QWidget" name="ClusteringPage">
+      <property name="enabled">
+       <bool>true</bool>
+      </property>
+      <property name="geometry">
+       <rect>
+        <x>0</x>
+        <y>0</y>
+        <width>300</width>
+        <height>531</height>
+       </rect>
+      </property>
+      <attribute name="label">
+       <string>Clustering</string>
+      </attribute>
+      <widget class="QStackedWidget" name="stackedWidget">
+       <property name="geometry">
+        <rect>
+         <x>0</x>
+         <y>0</y>
+         <width>301</width>
+         <height>421</height>
+        </rect>
+       </property>
+       <property name="toolTip">
+        <string>Open profile style options</string>
+       </property>
+       <property name="currentIndex">
+        <number>0</number>
+       </property>
+       <widget class="QWidget" name="pageClustering">
+        <widget class="QGroupBox" name="groupBoxClustering">
+         <property name="geometry">
+          <rect>
+           <x>4</x>
+           <y>20</y>
+           <width>291</width>
+           <height>206</height>
+          </rect>
+         </property>
+         <property name="title">
+          <string/>
+         </property>
+         <property name="alignment">
+          <set>Qt::AlignCenter</set>
+         </property>
+         <widget class="QWidget" name="layoutWidget">
+          <property name="geometry">
+           <rect>
+            <x>10</x>
+            <y>5</y>
+            <width>274</width>
+            <height>194</height>
+           </rect>
+          </property>
+          <layout class="QFormLayout" name="formLayoutClusterSettings">
+           <item row="0" column="0">
+            <widget class="QLabel" name="labelClusterMethod">
+             <property name="font">
+              <font>
+               <pointsize>11</pointsize>
+              </font>
+             </property>
+             <property name="text">
+              <string>Method</string>
+             </property>
+            </widget>
+           </item>
+           <item row="0" column="1">
+            <widget class="QComboBox" name="comboBoxClusterMethod">
+             <property name="maximumSize">
+              <size>
+               <width>150</width>
+               <height>16777215</height>
+              </size>
+             </property>
+             <property name="font">
+              <font>
+               <pointsize>11</pointsize>
+              </font>
+             </property>
+             <property name="toolTip">
+              <string>Select clustering method</string>
+             </property>
+             <item>
+              <property name="text">
+               <string>k-means</string>
+              </property>
+             </item>
+             <item>
+              <property name="text">
+               <string>fuzzy c-means</string>
+              </property>
+             </item>
+            </widget>
+           </item>
+           <item row="1" column="0">
+            <widget class="QLabel" name="labelNClusters">
+             <property name="font">
+              <font>
+               <pointsize>11</pointsize>
+              </font>
+             </property>
+             <property name="text">
+              <string>No. clusters</string>
+             </property>
+            </widget>
+           </item>
+           <item row="1" column="1">
+            <widget class="QSpinBox" name="spinBoxNClusters">
+             <property name="maximumSize">
+              <size>
+               <width>150</width>
+               <height>16777215</height>
+              </size>
+             </property>
+             <property name="font">
+              <font>
+               <pointsize>11</pointsize>
+              </font>
+             </property>
+             <property name="toolTip">
+              <string>Change the number of clusters</string>
+             </property>
+             <property name="alignment">
+              <set>Qt::AlignRight|Qt::AlignTrailing|Qt::AlignVCenter</set>
+             </property>
+             <property name="keyboardTracking">
+              <bool>false</bool>
+             </property>
+             <property name="minimum">
+              <number>1</number>
+             </property>
+             <property name="maximum">
+              <number>500</number>
+             </property>
+             <property name="value">
+              <number>5</number>
+             </property>
+            </widget>
+           </item>
+           <item row="2" column="0">
+            <widget class="QLabel" name="labelExponent">
+             <property name="font">
+              <font>
+               <pointsize>11</pointsize>
+              </font>
+             </property>
+             <property name="text">
+              <string>Exponent</string>
+             </property>
+            </widget>
+           </item>
+           <item row="2" column="1">
+            <layout class="QHBoxLayout" name="horizontalLayout">
+             <item>
+              <widget class="QLabel" name="labelClusterExponent">
+               <property name="font">
+                <font>
+                 <pointsize>11</pointsize>
+                </font>
+               </property>
+               <property name="text">
+                <string>0</string>
+               </property>
+              </widget>
+             </item>
+             <item>
+              <widget class="QSlider" name="horizontalSliderClusterExponent">
+               <property name="maximumSize">
+                <size>
+                 <width>150</width>
+                 <height>16777215</height>
+                </size>
+               </property>
+               <property name="font">
+                <font>
+                 <pointsize>11</pointsize>
+                </font>
+               </property>
+               <property name="minimum">
+                <number>1</number>
+               </property>
+               <property name="maximum">
+                <number>3</number>
+               </property>
+               <property name="orientation">
+                <enum>Qt::Horizontal</enum>
+               </property>
+               <property name="tickPosition">
+                <enum>QSlider::NoTicks</enum>
+               </property>
+               <property name="tickInterval">
+                <number>5</number>
+               </property>
+              </widget>
+             </item>
+            </layout>
+           </item>
+           <item row="3" column="0">
+            <widget class="QLabel" name="labelClusterDistance">
+             <property name="font">
+              <font>
+               <pointsize>11</pointsize>
+              </font>
+             </property>
+             <property name="text">
+              <string>Distance</string>
+             </property>
+            </widget>
+           </item>
+           <item row="3" column="1">
+            <widget class="QComboBox" name="comboBoxClusterDistance">
+             <property name="maximumSize">
+              <size>
+               <width>150</width>
+               <height>16777215</height>
+              </size>
+             </property>
+             <property name="font">
+              <font>
+               <pointsize>11</pointsize>
+              </font>
+             </property>
+             <property name="toolTip">
+              <string>Change the multidimensional distance metric for clustering</string>
+             </property>
+             <item>
+              <property name="text">
+               <string>New Item</string>
+              </property>
+             </item>
+            </widget>
+           </item>
+           <item row="4" column="0">
+            <widget class="QLabel" name="labelClusterStartingSeed">
+             <property name="font">
+              <font>
+               <pointsize>11</pointsize>
+              </font>
+             </property>
+             <property name="text">
+              <string>Starting seed</string>
+             </property>
+            </widget>
+           </item>
+           <item row="4" column="1">
+            <widget class="QLineEdit" name="lineEditSeed">
+             <property name="maximumSize">
+              <size>
+               <width>150</width>
+               <height>16777215</height>
+              </size>
+             </property>
+             <property name="font">
+              <font>
+               <pointsize>11</pointsize>
+              </font>
+             </property>
+             <property name="toolTip">
+              <string>Change the starting seed</string>
+             </property>
+             <property name="text">
+              <string>23</string>
+             </property>
+             <property name="alignment">
+              <set>Qt::AlignRight|Qt::AlignTrailing|Qt::AlignVCenter</set>
+             </property>
+            </widget>
+           </item>
+           <item row="5" column="0">
+            <widget class="QCheckBox" name="checkBox">
+             <property name="text">
+              <string>PCA</string>
+             </property>
+            </widget>
+           </item>
+           <item row="5" column="1">
+            <layout class="QHBoxLayout" name="horizontalLayout_11">
+             <item>
+              <widget class="QLabel" name="labelPCANumBasis">
+               <property name="font">
+                <font>
+                 <pointsize>11</pointsize>
+                </font>
+               </property>
+               <property name="text">
+                <string>No. basis</string>
+               </property>
+               <property name="alignment">
+                <set>Qt::AlignLeading|Qt::AlignLeft|Qt::AlignVCenter</set>
+               </property>
+              </widget>
+             </item>
+             <item>
+              <widget class="QSpinBox" name="spinBoxPCANumBasis">
+               <property name="maximumSize">
+                <size>
+                 <width>150</width>
+                 <height>16777215</height>
+                </size>
+               </property>
+               <property name="font">
+                <font>
+                 <pointsize>11</pointsize>
+                </font>
+               </property>
+               <property name="toolTip">
+                <string>Number of basis vectors for dimensional reduction</string>
+               </property>
+               <property name="alignment">
+                <set>Qt::AlignRight|Qt::AlignTrailing|Qt::AlignVCenter</set>
+               </property>
+               <property name="keyboardTracking">
+                <bool>false</bool>
+               </property>
+              </widget>
+             </item>
+            </layout>
+           </item>
+          </layout>
+         </widget>
+        </widget>
+       </widget>
+       <widget class="QWidget" name="pagetSNE">
+        <widget class="QGroupBox" name="groupBoxtSNE">
+         <property name="geometry">
+          <rect>
+           <x>25</x>
+           <y>25</y>
+           <width>261</width>
+           <height>311</height>
+          </rect>
+         </property>
+         <property name="title">
+          <string>tSNE</string>
+         </property>
+         <property name="alignment">
+          <set>Qt::AlignLeading|Qt::AlignLeft|Qt::AlignVCenter</set>
+         </property>
+         <widget class="QWidget" name="formLayoutWidget">
+          <property name="geometry">
+           <rect>
+            <x>35</x>
+            <y>25</y>
+            <width>209</width>
+            <height>241</height>
+           </rect>
+          </property>
+          <layout class="QFormLayout" name="formLayout_7">
+           <item row="1" column="0">
+            <widget class="QLabel" name="labelPerplexity">
+             <property name="text">
+              <string>Perplexity</string>
+             </property>
+             <property name="alignment">
+              <set>Qt::AlignCenter</set>
+             </property>
+            </widget>
+           </item>
+           <item row="1" column="1">
+            <widget class="QSlider" name="horizontalSlidertSNEPerplexity">
+             <property name="orientation">
+              <enum>Qt::Horizontal</enum>
+             </property>
+             <property name="tickPosition">
+              <enum>QSlider::TicksAbove</enum>
+             </property>
+             <property name="tickInterval">
+              <number>2</number>
+             </property>
+            </widget>
+           </item>
+           <item row="2" column="0">
+            <widget class="QLabel" name="labelExaggeration">
+             <property name="text">
+              <string>Exaggeration</string>
+             </property>
+             <property name="alignment">
+              <set>Qt::AlignCenter</set>
+             </property>
+            </widget>
+           </item>
+           <item row="2" column="1">
+            <widget class="QSlider" name="horizontalSlidertSNEExaggeration">
+             <property name="orientation">
+              <enum>Qt::Horizontal</enum>
+             </property>
+             <property name="tickPosition">
+              <enum>QSlider::TicksAbove</enum>
+             </property>
+             <property name="tickInterval">
+              <number>2</number>
+             </property>
+            </widget>
+           </item>
+           <item row="3" column="0">
+            <widget class="QLabel" name="labelDistance">
+             <property name="text">
+              <string>Distance</string>
+             </property>
+             <property name="alignment">
+              <set>Qt::AlignCenter</set>
+             </property>
+            </widget>
+           </item>
+           <item row="3" column="1">
+            <widget class="QComboBox" name="comboBoxtSNEDistance_2">
+             <item>
+              <property name="text">
+               <string>Euclidean</string>
+              </property>
+             </item>
+            </widget>
+           </item>
+           <item row="4" column="0">
+            <widget class="QLabel" name="labelThreshold">
+             <property name="text">
+              <string>Threshold</string>
+             </property>
+             <property name="alignment">
+              <set>Qt::AlignCenter</set>
+             </property>
+            </widget>
+           </item>
+           <item row="4" column="1">
+            <widget class="QSpinBox" name="spinBoxtSNEThreshold">
+             <property name="keyboardTracking">
+              <bool>false</bool>
+             </property>
+            </widget>
+           </item>
+           <item row="5" column="0">
+            <widget class="QLabel" name="labelGridSize">
+             <property name="text">
+              <string>Grid size</string>
+             </property>
+             <property name="alignment">
+              <set>Qt::AlignCenter</set>
+             </property>
+            </widget>
+           </item>
+           <item row="5" column="1">
+            <widget class="QSpinBox" name="spinBoxtSNEGridSize">
+             <property name="keyboardTracking">
+              <bool>false</bool>
+             </property>
+            </widget>
+           </item>
+           <item row="0" column="0">
+            <widget class="QLabel" name="labelTSNEPlotType">
+             <property name="text">
+              <string>Plot type</string>
+             </property>
+             <property name="alignment">
+              <set>Qt::AlignCenter</set>
+             </property>
+            </widget>
+           </item>
+           <item row="0" column="1">
+            <widget class="QComboBox" name="comboBox_3">
+             <item>
+              <property name="text">
+               <string>Coordinates</string>
+              </property>
+             </item>
+             <item>
+              <property name="text">
+               <string>Map</string>
+              </property>
+             </item>
+            </widget>
+           </item>
+           <item row="6" column="0">
+            <widget class="QLabel" name="labelAssignGroups">
+             <property name="text">
+              <string>Assign Groups</string>
+             </property>
+             <property name="alignment">
+              <set>Qt::AlignCenter</set>
+             </property>
+            </widget>
+           </item>
+           <item row="6" column="1">
+            <widget class="QPushButton" name="pushButton_47">
+             <property name="text">
+              <string>No</string>
+             </property>
+            </widget>
+           </item>
+          </layout>
+         </widget>
+         <widget class="QToolButton" name="toolButton_37">
+          <property name="geometry">
+           <rect>
+            <x>210</x>
+            <y>275</y>
+            <width>32</width>
+            <height>32</height>
+           </rect>
+          </property>
+          <property name="minimumSize">
+           <size>
+            <width>32</width>
+            <height>32</height>
+           </size>
+          </property>
+          <property name="maximumSize">
+           <size>
+            <width>32</width>
+            <height>32</height>
+           </size>
+          </property>
+          <property name="text">
+           <string>Run tSNE</string>
+          </property>
+          <property name="icon">
+           <iconset resource="../resources.qrc">
+            <normaloff>:/icons/resources/icons/icon-launch-64.png</normaloff>:/icons/resources/icons/icon-launch-64.png</iconset>
+          </property>
+          <property name="iconSize">
+           <size>
+            <width>24</width>
+            <height>24</height>
+           </size>
+          </property>
+         </widget>
+        </widget>
+       </widget>
+      </widget>
+     </widget>
+     <widget class="QWidget" name="ProfilingPage">
+      <property name="enabled">
+       <bool>true</bool>
+      </property>
+      <property name="geometry">
+       <rect>
+        <x>0</x>
+        <y>0</y>
+        <width>300</width>
+        <height>531</height>
+       </rect>
+      </property>
+      <attribute name="label">
+       <string>Profiling</string>
+      </attribute>
+      <widget class="QGroupBox" name="groupBoxProfileProperties">
+       <property name="geometry">
+        <rect>
+         <x>4</x>
+         <y>0</y>
+         <width>291</width>
+         <height>221</height>
+        </rect>
+       </property>
+       <property name="font">
+        <font>
+         <pointsize>11</pointsize>
+        </font>
+       </property>
+       <property name="title">
+        <string>Generation</string>
+       </property>
+       <widget class="QWidget" name="horizontalLayoutWidget_3">
+        <property name="geometry">
+         <rect>
+          <x>5</x>
+          <y>20</y>
+          <width>281</width>
+          <height>196</height>
+         </rect>
+        </property>
+        <layout class="QHBoxLayout" name="horizontalLayoutProfileGeneration">
+         <item>
+          <layout class="QFormLayout" name="formLayoutProfileParams">
+           <item row="0" column="0">
+            <widget class="QLabel" name="labelProfileList">
+             <property name="text">
+              <string>Profile</string>
+             </property>
+            </widget>
+           </item>
+           <item row="0" column="1">
+            <widget class="QComboBox" name="comboBoxProfileList">
+             <property name="maximumSize">
+              <size>
+               <width>110</width>
+               <height>16777215</height>
+              </size>
+             </property>
+            </widget>
+           </item>
+           <item row="1" column="0">
+            <widget class="QLabel" name="labelPointSort">
+             <property name="text">
+              <string>Point sort</string>
+             </property>
+            </widget>
+           </item>
+           <item row="1" column="1">
+            <widget class="QComboBox" name="comboBoxProfileSort">
+             <property name="maximumSize">
+              <size>
+               <width>110</width>
+               <height>16777215</height>
+              </size>
+             </property>
+             <property name="toolTip">
+              <string>Change sort of control points</string>
+             </property>
+             <item>
+              <property name="text">
+               <string>no</string>
+              </property>
+             </item>
+             <item>
+              <property name="text">
+               <string>x</string>
+              </property>
+             </item>
+             <item>
+              <property name="text">
+               <string>y</string>
+              </property>
+             </item>
+            </widget>
+           </item>
+           <item row="2" column="0">
+            <widget class="QLabel" name="labelPointRadius">
+             <property name="text">
+              <string>Point radius</string>
+             </property>
+            </widget>
+           </item>
+           <item row="2" column="1">
+            <widget class="QLineEdit" name="lineEditPointRadius">
+             <property name="maximumSize">
+              <size>
+               <width>110</width>
+               <height>16777215</height>
+              </size>
+             </property>
+             <property name="toolTip">
+              <string>Radius for determining point statistics</string>
+             </property>
+             <property name="text">
+              <string>5</string>
+             </property>
+             <property name="alignment">
+              <set>Qt::AlignRight|Qt::AlignTrailing|Qt::AlignVCenter</set>
+             </property>
+            </widget>
+           </item>
+           <item row="3" column="0">
+            <widget class="QLabel" name="labelPointThreshold">
+             <property name="text">
+              <string>Y-axis threshold</string>
+             </property>
+            </widget>
+           </item>
+           <item row="3" column="1">
+            <widget class="QLineEdit" name="lineEditYThresh">
+             <property name="maximumSize">
+              <size>
+               <width>110</width>
+               <height>16777215</height>
+              </size>
+             </property>
+             <property name="text">
+              <string>500</string>
+             </property>
+             <property name="alignment">
+              <set>Qt::AlignRight|Qt::AlignTrailing|Qt::AlignVCenter</set>
+             </property>
+            </widget>
+           </item>
+           <item row="4" column="0">
+            <widget class="QLabel" name="labelPointInterpDistance">
+             <property name="text">
+              <string>Interp. distance</string>
+             </property>
+            </widget>
+           </item>
+           <item row="4" column="1">
+            <widget class="QLineEdit" name="lineEditIntDist">
+             <property name="maximumSize">
+              <size>
+               <width>110</width>
+               <height>16777215</height>
+              </size>
+             </property>
+             <property name="toolTip">
+              <string>Distance between interpolated points</string>
+             </property>
+             <property name="text">
+              <string>50</string>
+             </property>
+             <property name="alignment">
+              <set>Qt::AlignRight|Qt::AlignTrailing|Qt::AlignVCenter</set>
+             </property>
+            </widget>
+           </item>
+           <item row="5" column="0">
+            <widget class="QLabel" name="labelPointStats">
+             <property name="text">
+              <string>Point &amp; error type</string>
+             </property>
+            </widget>
+           </item>
+           <item row="5" column="1">
+            <widget class="QComboBox" name="comboBoxPointType">
+             <property name="maximumSize">
+              <size>
+               <width>110</width>
+               <height>16777215</height>
+              </size>
+             </property>
+             <property name="toolTip">
+              <string>Statistic for estimating point value</string>
+             </property>
+             <item>
+              <property name="text">
+               <string>median + IQR</string>
+              </property>
+             </item>
+             <item>
+              <property name="text">
+               <string>mean + standard deviation</string>
+              </property>
+             </item>
+             <item>
+              <property name="text">
+               <string>mean + standard error</string>
+              </property>
+             </item>
+            </widget>
+           </item>
+          </layout>
+         </item>
+         <item>
+          <layout class="QVBoxLayout" name="verticalLayoutProfileTools">
+           <item>
+            <widget class="QToolButton" name="toolButtonPlotProfile">
+             <property name="minimumSize">
+              <size>
+               <width>32</width>
+               <height>32</height>
+              </size>
+             </property>
+             <property name="maximumSize">
+              <size>
+               <width>32</width>
+               <height>32</height>
+              </size>
+             </property>
+             <property name="font">
+              <font>
+               <pointsize>11</pointsize>
+              </font>
+             </property>
+             <property name="toolTip">
+              <string>Create profile control points</string>
+             </property>
+             <property name="text">
+              <string>Toggle profiling</string>
+             </property>
+             <property name="icon">
+              <iconset resource="../resources.qrc">
+               <normaloff>:/icons/resources/icons/icon-profile-64.png</normaloff>:/icons/resources/icons/icon-profile-64.png</iconset>
+             </property>
+             <property name="iconSize">
+              <size>
+               <width>24</width>
+               <height>24</height>
+              </size>
+             </property>
+             <property name="checkable">
+              <bool>true</bool>
+             </property>
+            </widget>
+           </item>
+           <item>
+            <widget class="QToolButton" name="toolButtonIPProfile">
+             <property name="enabled">
+              <bool>true</bool>
+             </property>
+             <property name="sizePolicy">
+              <sizepolicy hsizetype="Fixed" vsizetype="Fixed">
+               <horstretch>0</horstretch>
+               <verstretch>0</verstretch>
+              </sizepolicy>
+             </property>
+             <property name="minimumSize">
+              <size>
+               <width>32</width>
+               <height>32</height>
+              </size>
+             </property>
+             <property name="maximumSize">
+              <size>
+               <width>32</width>
+               <height>32</height>
+              </size>
+             </property>
+             <property name="font">
+              <font>
+               <pointsize>11</pointsize>
+              </font>
+             </property>
+             <property name="toolTip">
+              <string>Interpolate between control points</string>
+             </property>
+             <property name="text">
+              <string>Interpolate profile</string>
+             </property>
+             <property name="icon">
+              <iconset resource="../resources.qrc">
+               <normaloff>:/icons/resources/icons/icon-interpolate-64.png</normaloff>:/icons/resources/icons/icon-interpolate-64.png</iconset>
+             </property>
+             <property name="iconSize">
+              <size>
+               <width>24</width>
+               <height>24</height>
+              </size>
+             </property>
+             <property name="checkable">
+              <bool>true</bool>
+             </property>
+            </widget>
+           </item>
+           <item>
+            <widget class="QToolButton" name="toolButtonPointMove">
+             <property name="enabled">
+              <bool>true</bool>
+             </property>
+             <property name="sizePolicy">
+              <sizepolicy hsizetype="Fixed" vsizetype="Fixed">
+               <horstretch>0</horstretch>
+               <verstretch>0</verstretch>
+              </sizepolicy>
+             </property>
+             <property name="minimumSize">
+              <size>
+               <width>32</width>
+               <height>32</height>
+              </size>
+             </property>
+             <property name="maximumSize">
+              <size>
+               <width>32</width>
+               <height>32</height>
+              </size>
+             </property>
+             <property name="toolTip">
+              <string>Adjust profile point location</string>
+             </property>
+             <property name="text">
+              <string>...</string>
+             </property>
+             <property name="icon">
+              <iconset resource="../resources.qrc">
+               <normaloff>:/icons/resources/icons/icon-move-point-64.png</normaloff>:/icons/resources/icons/icon-move-point-64.png</iconset>
+             </property>
+             <property name="iconSize">
+              <size>
+               <width>24</width>
+               <height>24</height>
+              </size>
+             </property>
+             <property name="checkable">
+              <bool>true</bool>
+             </property>
+             <property name="checked">
+              <bool>false</bool>
+             </property>
+            </widget>
+           </item>
+           <item>
+            <spacer name="verticalSpacer">
+             <property name="orientation">
+              <enum>Qt::Vertical</enum>
+             </property>
+             <property name="sizeHint" stdset="0">
+              <size>
+               <width>32</width>
+               <height>40</height>
+              </size>
+             </property>
+            </spacer>
+           </item>
+           <item>
+            <widget class="QToolButton" name="toolButtonClearProfile">
+             <property name="sizePolicy">
+              <sizepolicy hsizetype="Fixed" vsizetype="Fixed">
+               <horstretch>0</horstretch>
+               <verstretch>0</verstretch>
+              </sizepolicy>
+             </property>
+             <property name="minimumSize">
+              <size>
+               <width>32</width>
+               <height>32</height>
+              </size>
+             </property>
+             <property name="maximumSize">
+              <size>
+               <width>32</width>
+               <height>32</height>
+              </size>
+             </property>
+             <property name="font">
+              <font>
+               <pointsize>11</pointsize>
+              </font>
+             </property>
+             <property name="toolTip">
+              <string>Delete profile</string>
+             </property>
+             <property name="text">
+              <string>Delete profiile</string>
+             </property>
+             <property name="icon">
+              <iconset resource="../resources.qrc">
+               <normaloff>:/icons/resources/icons/icon-delete-64.png</normaloff>:/icons/resources/icons/icon-delete-64.png</iconset>
+             </property>
+             <property name="iconSize">
+              <size>
+               <width>24</width>
+               <height>24</height>
+              </size>
+             </property>
+            </widget>
+           </item>
+          </layout>
+         </item>
+        </layout>
+       </widget>
+      </widget>
+      <widget class="QGroupBox" name="groupBoxProfilePoints">
+       <property name="geometry">
+        <rect>
+         <x>4</x>
+         <y>230</y>
+         <width>291</width>
+         <height>261</height>
+        </rect>
+       </property>
+       <property name="title">
+        <string>Control points</string>
+       </property>
+       <widget class="QWidget" name="horizontalLayoutWidget">
+        <property name="geometry">
+         <rect>
+          <x>5</x>
+          <y>30</y>
+          <width>281</width>
+          <height>222</height>
+         </rect>
+        </property>
+        <layout class="QHBoxLayout" name="horizontalLayout_6">
+         <item>
+          <widget class="QTableWidget" name="tableWidgetProfilePoints">
+           <property name="font">
+            <font>
+             <pointsize>11</pointsize>
+            </font>
+           </property>
+           <property name="accessibleName">
+            <string>Profiling</string>
+           </property>
+           <property name="sizeAdjustPolicy">
+            <enum>QAbstractScrollArea::AdjustToContents</enum>
+           </property>
+           <property name="sortingEnabled">
+            <bool>false</bool>
+           </property>
+           <attribute name="horizontalHeaderDefaultSectionSize">
+            <number>80</number>
+           </attribute>
+           <attribute name="horizontalHeaderStretchLastSection">
+            <bool>true</bool>
+           </attribute>
+           <column>
+            <property name="text">
+             <string>Point</string>
+            </property>
+            <property name="font">
+             <font>
+              <pointsize>11</pointsize>
+             </font>
+            </property>
+           </column>
+           <column>
+            <property name="text">
+             <string>X</string>
+            </property>
+            <property name="font">
+             <font>
+              <pointsize>11</pointsize>
+             </font>
+            </property>
+           </column>
+           <column>
+            <property name="text">
+             <string>Y</string>
+            </property>
+            <property name="font">
+             <font>
+              <pointsize>11</pointsize>
+             </font>
+            </property>
+           </column>
+          </widget>
+         </item>
+         <item>
+          <layout class="QVBoxLayout" name="verticalLayoutPointTools">
+           <item>
+            <widget class="QToolButton" name="toolButtonPointSelectAll">
+             <property name="sizePolicy">
+              <sizepolicy hsizetype="Fixed" vsizetype="Fixed">
+               <horstretch>0</horstretch>
+               <verstretch>0</verstretch>
+              </sizepolicy>
+             </property>
+             <property name="minimumSize">
+              <size>
+               <width>32</width>
+               <height>32</height>
+              </size>
+             </property>
+             <property name="maximumSize">
+              <size>
+               <width>32</width>
+               <height>32</height>
+              </size>
+             </property>
+             <property name="font">
+              <font>
+               <pointsize>11</pointsize>
+              </font>
+             </property>
+             <property name="toolTip">
+              <string>Select all profile points</string>
+             </property>
+             <property name="text">
+              <string>Select All</string>
+             </property>
+             <property name="icon">
+              <iconset resource="../resources.qrc">
+               <normaloff>:/icons/resources/icons/icon-select-all-64.png</normaloff>:/icons/resources/icons/icon-select-all-64.png</iconset>
+             </property>
+             <property name="iconSize">
+              <size>
+               <width>24</width>
+               <height>24</height>
+              </size>
+             </property>
+            </widget>
+           </item>
+           <item>
+            <widget class="QToolButton" name="toolButtonPointUp">
+             <property name="minimumSize">
+              <size>
+               <width>32</width>
+               <height>32</height>
+              </size>
+             </property>
+             <property name="maximumSize">
+              <size>
+               <width>32</width>
+               <height>32</height>
+              </size>
+             </property>
+             <property name="font">
+              <font>
+               <pointsize>11</pointsize>
+              </font>
+             </property>
+             <property name="toolTip">
+              <string>Move selected point up</string>
+             </property>
+             <property name="text">
+              <string>Move up</string>
+             </property>
+             <property name="icon">
+              <iconset resource="../resources.qrc">
+               <normaloff>:/icons/resources/icons/icon-up-arrow-64.png</normaloff>:/icons/resources/icons/icon-up-arrow-64.png</iconset>
+             </property>
+             <property name="iconSize">
+              <size>
+               <width>24</width>
+               <height>24</height>
+              </size>
+             </property>
+            </widget>
+           </item>
+           <item>
+            <widget class="QToolButton" name="toolButtonPointDown">
+             <property name="minimumSize">
+              <size>
+               <width>32</width>
+               <height>32</height>
+              </size>
+             </property>
+             <property name="maximumSize">
+              <size>
+               <width>32</width>
+               <height>32</height>
+              </size>
+             </property>
+             <property name="font">
+              <font>
+               <pointsize>11</pointsize>
+              </font>
+             </property>
+             <property name="toolTip">
+              <string>Move selected point down</string>
+             </property>
+             <property name="text">
+              <string>Move down</string>
+             </property>
+             <property name="icon">
+              <iconset resource="../resources.qrc">
+               <normaloff>:/icons/resources/icons/icon-down-64.png</normaloff>:/icons/resources/icons/icon-down-64.png</iconset>
+             </property>
+             <property name="iconSize">
+              <size>
+               <width>24</width>
+               <height>24</height>
+              </size>
+             </property>
+            </widget>
+           </item>
+           <item>
+            <spacer name="verticalSpacer_6">
+             <property name="orientation">
+              <enum>Qt::Vertical</enum>
+             </property>
+             <property name="sizeHint" stdset="0">
+              <size>
+               <width>20</width>
+               <height>40</height>
+              </size>
+             </property>
+            </spacer>
+           </item>
+           <item>
+            <widget class="QToolButton" name="toolButtonPointDelete">
+             <property name="minimumSize">
+              <size>
+               <width>32</width>
+               <height>32</height>
+              </size>
+             </property>
+             <property name="maximumSize">
+              <size>
+               <width>32</width>
+               <height>32</height>
+              </size>
+             </property>
+             <property name="font">
+              <font>
+               <pointsize>11</pointsize>
+              </font>
+             </property>
+             <property name="toolTip">
+              <string>Delete point(s)</string>
+             </property>
+             <property name="text">
+              <string>Delete points</string>
+             </property>
+             <property name="icon">
+              <iconset resource="../resources.qrc">
+               <normaloff>:/icons/resources/icons/icon-delete-64.png</normaloff>:/icons/resources/icons/icon-delete-64.png</iconset>
+             </property>
+             <property name="iconSize">
+              <size>
+               <width>24</width>
+               <height>24</height>
+              </size>
+             </property>
+            </widget>
+           </item>
+          </layout>
+         </item>
+        </layout>
+       </widget>
+      </widget>
+     </widget>
+     <widget class="QWidget" name="SpecialFunctionPage">
+      <property name="geometry">
+       <rect>
+        <x>0</x>
+        <y>0</y>
+        <width>300</width>
+        <height>531</height>
+       </rect>
+      </property>
+      <attribute name="label">
+       <string>Special Functions</string>
+      </attribute>
+      <widget class="QTabWidget" name="tabWidgetSpecialFcn">
+       <property name="geometry">
+        <rect>
+         <x>4</x>
+         <y>0</y>
+         <width>291</width>
+         <height>431</height>
+        </rect>
+       </property>
+       <property name="maximumSize">
+        <size>
+         <width>300</width>
+         <height>16777215</height>
+        </size>
+       </property>
+       <property name="font">
+        <font>
+         <pointsize>11</pointsize>
+        </font>
+       </property>
+       <property name="currentIndex">
+        <number>3</number>
+       </property>
+       <widget class="QWidget" name="tabThermometry">
+        <attribute name="title">
+         <string>Thermometry</string>
+        </attribute>
+        <widget class="QWidget" name="formLayoutWidget_7">
+         <property name="geometry">
+          <rect>
+           <x>10</x>
+           <y>10</y>
+           <width>271</width>
+           <height>131</height>
+          </rect>
+         </property>
+         <layout class="QFormLayout" name="formLayoutThermometry">
+          <item row="0" column="0">
+           <widget class="QLabel" name="labelThermometryMethod">
+            <property name="text">
+             <string>Method</string>
+            </property>
+           </widget>
+          </item>
+          <item row="0" column="1">
+           <widget class="QComboBox" name="ComboBoxThermometryMethod">
+            <property name="maximumSize">
+             <size>
+              <width>200</width>
+              <height>16777215</height>
+             </size>
+            </property>
+           </widget>
+          </item>
+         </layout>
+        </widget>
+       </widget>
+       <widget class="QWidget" name="tabBarometry">
+        <attribute name="title">
+         <string>Barometry</string>
+        </attribute>
+        <widget class="QWidget" name="formLayoutWidget_8">
+         <property name="geometry">
+          <rect>
+           <x>10</x>
+           <y>10</y>
+           <width>271</width>
+           <height>131</height>
+          </rect>
+         </property>
+         <layout class="QFormLayout" name="formLayoutBarometry">
+          <item row="0" column="0">
+           <widget class="QLabel" name="labelBarometryMethod">
+            <property name="text">
+             <string>Method</string>
+            </property>
+           </widget>
+          </item>
+          <item row="0" column="1">
+           <widget class="QComboBox" name="ComboBoxBarometryMethod">
+            <property name="maximumSize">
+             <size>
+              <width>200</width>
+              <height>16777215</height>
+             </size>
+            </property>
+           </widget>
+          </item>
+         </layout>
+        </widget>
+       </widget>
+       <widget class="QWidget" name="tabDating">
+        <attribute name="title">
+         <string>Dating</string>
+        </attribute>
+        <widget class="QWidget" name="formLayoutWidget_6">
+         <property name="geometry">
+          <rect>
+           <x>10</x>
+           <y>10</y>
+           <width>271</width>
+           <height>131</height>
+          </rect>
+         </property>
+         <layout class="QFormLayout" name="formLayoutDating">
+          <item row="0" column="0">
+           <widget class="QLabel" name="labelDatingMethod">
+            <property name="text">
+             <string>Method</string>
+            </property>
+           </widget>
+          </item>
+          <item row="0" column="1">
+           <widget class="QComboBox" name="ComboBoxDatingMethod">
+            <property name="maximumSize">
+             <size>
+              <width>200</width>
+              <height>16777215</height>
+             </size>
+            </property>
+            <item>
+             <property name="text">
+              <string>Re-Os</string>
+             </property>
+            </item>
+           </widget>
+          </item>
+         </layout>
+        </widget>
+       </widget>
+       <widget class="QWidget" name="tabDiffusion">
+        <attribute name="title">
+         <string>Diffusion</string>
+        </attribute>
+        <widget class="QWidget" name="formLayoutWidget_9">
+         <property name="geometry">
+          <rect>
+           <x>10</x>
+           <y>10</y>
+           <width>271</width>
+           <height>151</height>
+          </rect>
+         </property>
+         <layout class="QFormLayout" name="formLayoutDiffusion">
+          <item row="2" column="0">
+           <widget class="QLabel" name="labelDimensionality">
+            <property name="text">
+             <string>Dimensionality</string>
+            </property>
+           </widget>
+          </item>
+          <item row="2" column="1">
+           <widget class="QComboBox" name="comboBoxDimensionality">
+            <property name="maximumSize">
+             <size>
+              <width>200</width>
+              <height>16777215</height>
+             </size>
+            </property>
+            <item>
+             <property name="text">
+              <string>One-dimensional</string>
+             </property>
+            </item>
+            <item>
+             <property name="text">
+              <string>Two-dimensional</string>
+             </property>
+            </item>
+           </widget>
+          </item>
+          <item row="3" column="0">
+           <widget class="QLabel" name="labelDatingDiffusionMethod">
+            <property name="text">
+             <string>Method</string>
+            </property>
+           </widget>
+          </item>
+          <item row="3" column="1">
+           <widget class="QComboBox" name="ComboBoxDiffusionMethod">
+            <property name="maximumSize">
+             <size>
+              <width>200</width>
+              <height>16777215</height>
+             </size>
+            </property>
+           </widget>
+          </item>
+          <item row="0" column="0">
+           <widget class="QLabel" name="labelRegion">
+            <property name="text">
+             <string>Region</string>
+            </property>
+           </widget>
+          </item>
+          <item row="0" column="1">
+           <widget class="QComboBox" name="comboBoxRegion">
+            <property name="maximumSize">
+             <size>
+              <width>200</width>
+              <height>16777215</height>
+             </size>
+            </property>
+           </widget>
+          </item>
+          <item row="1" column="0">
+           <widget class="QLabel" name="labelDiffusionProfile">
+            <property name="text">
+             <string>Profile</string>
+            </property>
+           </widget>
+          </item>
+          <item row="1" column="1">
+           <widget class="QComboBox" name="comboBoxDiffusionProfile">
+            <property name="maximumSize">
+             <size>
+              <width>200</width>
+              <height>16777215</height>
+             </size>
+            </property>
+           </widget>
+          </item>
+         </layout>
+        </widget>
+        <widget class="QWidget" name="horizontalLayoutWidget_4">
+         <property name="geometry">
+          <rect>
+           <x>10</x>
+           <y>170</y>
+           <width>271</width>
+           <height>181</height>
+          </rect>
+         </property>
+         <layout class="QHBoxLayout" name="horizontalLayout_8">
+          <item>
+           <widget class="QTableWidget" name="tableWidgetDiffusionConstants">
+            <attribute name="horizontalHeaderDefaultSectionSize">
+             <number>79</number>
+            </attribute>
+            <column>
+             <property name="text">
+              <string>Use</string>
+             </property>
+            </column>
+            <column>
+             <property name="text">
+              <string>Species</string>
+             </property>
+            </column>
+            <column>
+             <property name="text">
+              <string>D</string>
+             </property>
+            </column>
+           </widget>
+          </item>
+          <item>
+           <layout class="QVBoxLayout" name="verticalLayout_10">
+            <item>
+             <widget class="QToolButton" name="toolButtonDiffusionLoad">
+              <property name="minimumSize">
+               <size>
+                <width>32</width>
+                <height>32</height>
+               </size>
+              </property>
+              <property name="maximumSize">
+               <size>
+                <width>32</width>
+                <height>32</height>
+               </size>
+              </property>
+              <property name="font">
+               <font>
+                <pointsize>11</pointsize>
+               </font>
+              </property>
+              <property name="toolTip">
+               <string>Load polygon file</string>
+              </property>
+              <property name="text">
+               <string>...</string>
+              </property>
+              <property name="icon">
+               <iconset resource="../resources.qrc">
+                <normaloff>:/icons/resources/icons/icon-open-file-64.png</normaloff>:/icons/resources/icons/icon-open-file-64.png</iconset>
+              </property>
+              <property name="iconSize">
+               <size>
+                <width>24</width>
+                <height>24</height>
+               </size>
+              </property>
+             </widget>
+            </item>
+            <item>
+             <spacer name="verticalSpacer_5">
+              <property name="orientation">
+               <enum>Qt::Vertical</enum>
+              </property>
+              <property name="sizeHint" stdset="0">
+               <size>
+                <width>20</width>
+                <height>40</height>
+               </size>
+              </property>
+             </spacer>
+            </item>
+           </layout>
+          </item>
+         </layout>
+        </widget>
+       </widget>
+      </widget>
+     </widget>
+    </widget>
+   </widget>
+  </widget>
+  <widget class="QDockWidget" name="dockWidgetRightToolbox">
+   <property name="sizePolicy">
+    <sizepolicy hsizetype="Fixed" vsizetype="Preferred">
+     <horstretch>0</horstretch>
+     <verstretch>0</verstretch>
+    </sizepolicy>
+   </property>
+   <property name="minimumSize">
+    <size>
+     <width>221</width>
+     <height>62</height>
+    </size>
+   </property>
+   <property name="features">
+    <set>QDockWidget::DockWidgetFloatable</set>
+   </property>
+   <property name="windowTitle">
+    <string>Plot and Property Toolbox</string>
+   </property>
+   <attribute name="dockWidgetArea">
+    <number>2</number>
+   </attribute>
+   <widget class="QWidget" name="dockWidgetContents_2">
+    <widget class="QToolBox" name="toolBoxTreeView">
+     <property name="geometry">
+      <rect>
+       <x>0</x>
+       <y>0</y>
+       <width>221</width>
+       <height>856</height>
+      </rect>
+     </property>
+     <property name="sizePolicy">
+      <sizepolicy hsizetype="Fixed" vsizetype="Preferred">
+       <horstretch>0</horstretch>
+       <verstretch>0</verstretch>
+      </sizepolicy>
+     </property>
+     <property name="minimumSize">
+      <size>
+       <width>221</width>
+       <height>0</height>
+      </size>
+     </property>
+     <property name="maximumSize">
+      <size>
+       <width>120</width>
+       <height>16777215</height>
+      </size>
+     </property>
+     <property name="font">
+      <font>
+       <pointsize>12</pointsize>
+       <bold>false</bold>
+      </font>
+     </property>
+     <property name="currentIndex">
+      <number>1</number>
+     </property>
+     <widget class="QWidget" name="TreeView">
+      <property name="geometry">
+       <rect>
+        <x>0</x>
+        <y>0</y>
+        <width>221</width>
+        <height>755</height>
+       </rect>
+      </property>
+      <attribute name="label">
+       <string>Plot Selector</string>
+      </attribute>
+      <widget class="QTreeView" name="treeView">
+       <property name="geometry">
+        <rect>
+         <x>5</x>
+         <y>0</y>
+         <width>211</width>
+         <height>651</height>
+        </rect>
+       </property>
+       <property name="font">
+        <font>
+         <pointsize>11</pointsize>
+         <bold>false</bold>
+        </font>
+       </property>
+       <property name="mouseTracking">
+        <bool>true</bool>
+       </property>
+      </widget>
+      <widget class="QWidget" name="horizontalLayoutWidget_13">
+       <property name="geometry">
+        <rect>
+         <x>5</x>
+         <y>655</y>
+         <width>211</width>
+         <height>36</height>
+        </rect>
+       </property>
+       <layout class="QHBoxLayout" name="horizontalLayout_17">
+        <item>
+         <widget class="QToolButton" name="toolButtonSortAnalyte">
+          <property name="minimumSize">
+           <size>
+            <width>32</width>
+            <height>32</height>
+           </size>
+          </property>
+          <property name="maximumSize">
+           <size>
+            <width>32</width>
+            <height>32</height>
+           </size>
+          </property>
+          <property name="text">
+           <string>...</string>
+          </property>
+          <property name="icon">
+           <iconset resource="../resources.qrc">
+            <normaloff>:/icons/resources/icons/icon-sort-64.png</normaloff>:/icons/resources/icons/icon-sort-64.png</iconset>
+          </property>
+          <property name="iconSize">
+           <size>
+            <width>28</width>
+            <height>28</height>
+           </size>
+          </property>
+         </widget>
+        </item>
+        <item>
+         <spacer name="horizontalSpacer_9">
+          <property name="orientation">
+           <enum>Qt::Horizontal</enum>
+          </property>
+          <property name="sizeHint" stdset="0">
+           <size>
+            <width>40</width>
+            <height>20</height>
+           </size>
+          </property>
+         </spacer>
+        </item>
+        <item>
+         <widget class="QToolButton" name="toolButtonRemovePlot">
+          <property name="minimumSize">
+           <size>
+            <width>32</width>
+            <height>32</height>
+           </size>
+          </property>
+          <property name="maximumSize">
+           <size>
+            <width>32</width>
+            <height>32</height>
+           </size>
+          </property>
+          <property name="toolTip">
+           <string>Remove selected plot</string>
+          </property>
+          <property name="text">
+           <string>...</string>
+          </property>
+          <property name="icon">
+           <iconset resource="../resources.qrc">
+            <normaloff>:/icons/resources/icons/icon-delete-64.png</normaloff>:/icons/resources/icons/icon-delete-64.png</iconset>
+          </property>
+          <property name="iconSize">
+           <size>
+            <width>24</width>
+            <height>24</height>
+           </size>
+          </property>
+         </widget>
+        </item>
+       </layout>
+      </widget>
+     </widget>
+     <widget class="QWidget" name="pageStyles">
+      <property name="geometry">
+       <rect>
+        <x>0</x>
+        <y>0</y>
+        <width>221</width>
+        <height>755</height>
+       </rect>
+      </property>
+      <attribute name="icon">
+       <iconset resource="../resources.qrc">
+        <normaloff>:/icons/resources/icons/icon-style-pallette-64.png</normaloff>:/icons/resources/icons/icon-style-pallette-64.png</iconset>
+      </attribute>
+      <attribute name="label">
+       <string>Styling</string>
+      </attribute>
+      <widget class="QToolBox" name="toolBoxStyle">
+       <property name="geometry">
+        <rect>
+         <x>0</x>
+         <y>85</y>
+         <width>221</width>
+         <height>661</height>
+        </rect>
+       </property>
+       <property name="font">
+        <font>
+         <pointsize>11</pointsize>
+         <bold>false</bold>
+        </font>
+       </property>
+       <property name="toolTip">
+        <string/>
+       </property>
+       <property name="frameShape">
+        <enum>QFrame::Panel</enum>
+       </property>
+       <property name="frameShadow">
+        <enum>QFrame::Raised</enum>
+       </property>
+       <property name="currentIndex">
+        <number>5</number>
+       </property>
+       <widget class="QWidget" name="StyleAxes">
+        <property name="geometry">
+         <rect>
+          <x>0</x>
+          <y>0</y>
+          <width>100</width>
+          <height>30</height>
+         </rect>
+        </property>
+        <attribute name="icon">
+         <iconset resource="../resources.qrc">
+          <normaloff>:/icons/resources/icons/icon-axes-64.png</normaloff>:/icons/resources/icons/icon-axes-64.png</iconset>
+        </attribute>
+        <attribute name="label">
+         <string>Axes and Labels</string>
+        </attribute>
+        <widget class="QWidget" name="formLayoutWidget_11">
+         <property name="geometry">
+          <rect>
+           <x>5</x>
+           <y>0</y>
+           <width>211</width>
+           <height>226</height>
+          </rect>
+         </property>
+         <layout class="QFormLayout" name="formLayout_11">
+          <item row="0" column="0">
+           <widget class="QLabel" name="labelXLabel">
+            <property name="text">
+             <string>X Label</string>
+            </property>
+           </widget>
+          </item>
+          <item row="0" column="1">
+           <widget class="QLineEdit" name="lineEditXLabel">
+            <property name="toolTip">
+             <string>Type x label</string>
+            </property>
+            <property name="alignment">
+             <set>Qt::AlignLeading|Qt::AlignLeft|Qt::AlignVCenter</set>
+            </property>
+           </widget>
+          </item>
+          <item row="1" column="0">
+           <widget class="QLabel" name="labelYLabel">
+            <property name="text">
+             <string>Y Label</string>
+            </property>
+           </widget>
+          </item>
+          <item row="1" column="1">
+           <widget class="QLineEdit" name="lineEditYLabel">
+            <property name="toolTip">
+             <string>Type y label</string>
+            </property>
+            <property name="text">
+             <string/>
+            </property>
+            <property name="alignment">
+             <set>Qt::AlignLeading|Qt::AlignLeft|Qt::AlignVCenter</set>
+            </property>
+           </widget>
+          </item>
+          <item row="2" column="0">
+           <widget class="QLabel" name="labelZLabel">
+            <property name="text">
+             <string>Z Label</string>
+            </property>
+           </widget>
+          </item>
+          <item row="2" column="1">
+           <widget class="QLineEdit" name="lineEditZLabel">
+            <property name="toolTip">
+             <string>Type y label</string>
+            </property>
+            <property name="text">
+             <string/>
+            </property>
+            <property name="alignment">
+             <set>Qt::AlignLeading|Qt::AlignLeft|Qt::AlignVCenter</set>
+            </property>
+           </widget>
+          </item>
+          <item row="3" column="0">
+           <layout class="QHBoxLayout" name="horizontalLayout_31">
+            <item>
+             <widget class="QLabel" name="labelXLim">
+              <property name="text">
+               <string>X Limits</string>
+              </property>
+             </widget>
+            </item>
+            <item>
+             <widget class="QToolButton" name="toolButtonXAxisReset">
+              <property name="minimumSize">
+               <size>
+                <width>20</width>
+                <height>20</height>
+               </size>
+              </property>
+              <property name="maximumSize">
+               <size>
+                <width>20</width>
+                <height>20</height>
+               </size>
+              </property>
+              <property name="font">
+               <font>
+                <pointsize>11</pointsize>
+                <bold>false</bold>
+               </font>
+              </property>
+              <property name="toolTip">
+               <string>Reset histogram axes</string>
+              </property>
+              <property name="accessibleName">
+               <string>axis reset</string>
+              </property>
+              <property name="text">
+               <string>Reset</string>
+              </property>
+              <property name="icon">
+               <iconset resource="../resources.qrc">
+                <normaloff>:/icons/resources/icons/icon-reset-64.png</normaloff>:/icons/resources/icons/icon-reset-64.png</iconset>
+              </property>
+              <property name="iconSize">
+               <size>
+                <width>14</width>
+                <height>14</height>
+               </size>
+              </property>
+             </widget>
+            </item>
+           </layout>
+          </item>
+          <item row="3" column="1">
+           <layout class="QHBoxLayout" name="horizontalLayout_23">
+            <item>
+             <widget class="QLineEdit" name="lineEditXLB">
+              <property name="alignment">
+               <set>Qt::AlignRight|Qt::AlignTrailing|Qt::AlignVCenter</set>
+              </property>
+             </widget>
+            </item>
+            <item>
+             <widget class="QLineEdit" name="lineEditXUB">
+              <property name="alignment">
+               <set>Qt::AlignRight|Qt::AlignTrailing|Qt::AlignVCenter</set>
+              </property>
+             </widget>
+            </item>
+           </layout>
+          </item>
+          <item row="4" column="0">
+           <layout class="QHBoxLayout" name="horizontalLayout_32">
+            <item>
+             <widget class="QLabel" name="labelYLim">
+              <property name="text">
+               <string>Y Limits</string>
+              </property>
+             </widget>
+            </item>
+            <item>
+             <widget class="QToolButton" name="toolButtonYAxisReset">
+              <property name="minimumSize">
+               <size>
+                <width>20</width>
+                <height>20</height>
+               </size>
+              </property>
+              <property name="maximumSize">
+               <size>
+                <width>20</width>
+                <height>20</height>
+               </size>
+              </property>
+              <property name="font">
+               <font>
+                <pointsize>11</pointsize>
+                <bold>false</bold>
+               </font>
+              </property>
+              <property name="toolTip">
+               <string>Reset histogram axes</string>
+              </property>
+              <property name="accessibleName">
+               <string>axis reset</string>
+              </property>
+              <property name="text">
+               <string>Reset</string>
+              </property>
+              <property name="icon">
+               <iconset resource="../resources.qrc">
+                <normaloff>:/icons/resources/icons/icon-reset-64.png</normaloff>:/icons/resources/icons/icon-reset-64.png</iconset>
+              </property>
+              <property name="iconSize">
+               <size>
+                <width>14</width>
+                <height>14</height>
+               </size>
+              </property>
+             </widget>
+            </item>
+           </layout>
+          </item>
+          <item row="4" column="1">
+           <layout class="QHBoxLayout" name="horizontalLayout_24">
+            <item>
+             <widget class="QLineEdit" name="lineEditYLB">
+              <property name="alignment">
+               <set>Qt::AlignRight|Qt::AlignTrailing|Qt::AlignVCenter</set>
+              </property>
+             </widget>
+            </item>
+            <item>
+             <widget class="QLineEdit" name="lineEditYUB">
+              <property name="alignment">
+               <set>Qt::AlignRight|Qt::AlignTrailing|Qt::AlignVCenter</set>
+              </property>
+             </widget>
+            </item>
+           </layout>
+          </item>
+          <item row="5" column="0">
+           <widget class="QLabel" name="labelAspectRatio">
+            <property name="font">
+             <font>
+              <pointsize>11</pointsize>
+              <bold>false</bold>
+             </font>
+            </property>
+            <property name="text">
+             <string>Aspect ratio</string>
+            </property>
+           </widget>
+          </item>
+          <item row="5" column="1">
+           <widget class="QLineEdit" name="lineEditAspectRatio">
+            <property name="maximumSize">
+             <size>
+              <width>115</width>
+              <height>16777215</height>
+             </size>
+            </property>
+            <property name="toolTip">
+             <string>Set aspect ratio of plot (not maps)</string>
+            </property>
+            <property name="text">
+             <string>1.0</string>
+            </property>
+            <property name="alignment">
+             <set>Qt::AlignRight|Qt::AlignTrailing|Qt::AlignVCenter</set>
+            </property>
+           </widget>
+          </item>
+          <item row="6" column="0">
+           <widget class="QLabel" name="labelTtickDirection">
+            <property name="text">
+             <string>Tick direction</string>
+            </property>
+           </widget>
+          </item>
+          <item row="6" column="1">
+           <widget class="QComboBox" name="comboBoxTickDirection">
+            <property name="maximumSize">
+             <size>
+              <width>115</width>
+              <height>16777215</height>
+             </size>
+            </property>
+            <property name="toolTip">
+             <string>Choose tick directions for most plots</string>
+            </property>
+            <item>
+             <property name="text">
+              <string>out</string>
+             </property>
+            </item>
+            <item>
+             <property name="text">
+              <string>in</string>
+             </property>
+            </item>
+            <item>
+             <property name="text">
+              <string>inout</string>
+             </property>
+            </item>
+            <item>
+             <property name="text">
+              <string>none</string>
+             </property>
+            </item>
+           </widget>
+          </item>
+         </layout>
+        </widget>
+       </widget>
+       <widget class="QWidget" name="StyleAnnotations">
+        <property name="geometry">
+         <rect>
+          <x>0</x>
+          <y>0</y>
+          <width>100</width>
+          <height>30</height>
+         </rect>
+        </property>
+        <attribute name="icon">
+         <iconset resource="../resources.qrc">
+          <normaloff>:/icons/resources/icons/icon-text-64.png</normaloff>:/icons/resources/icons/icon-text-64.png</iconset>
+        </attribute>
+        <attribute name="label">
+         <string>Annotations</string>
+        </attribute>
+        <widget class="QWidget" name="formLayoutWidget_13">
+         <property name="geometry">
+          <rect>
+           <x>5</x>
+           <y>0</y>
+           <width>211</width>
+           <height>86</height>
+          </rect>
+         </property>
+         <layout class="QFormLayout" name="formLayoutStyleGeneral">
+          <item row="0" column="0">
+           <widget class="QLabel" name="labelFont">
+            <property name="text">
+             <string>Font</string>
+            </property>
+           </widget>
+          </item>
+          <item row="0" column="1">
+           <widget class="QFontComboBox" name="fontComboBox">
+            <property name="maximumSize">
+             <size>
+              <width>115</width>
+              <height>16777215</height>
+             </size>
+            </property>
+            <property name="toolTip">
+             <string>Choose font for plots</string>
+            </property>
+           </widget>
+          </item>
+          <item row="1" column="0">
+           <widget class="QLabel" name="labelFontSize">
+            <property name="font">
+             <font>
+              <pointsize>11</pointsize>
+              <bold>false</bold>
+             </font>
+            </property>
+            <property name="text">
+             <string>Font size</string>
+            </property>
+            <property name="alignment">
+             <set>Qt::AlignLeading|Qt::AlignLeft|Qt::AlignVCenter</set>
+            </property>
+           </widget>
+          </item>
+          <item row="1" column="1">
+           <widget class="QDoubleSpinBox" name="doubleSpinBoxFontSize">
+            <property name="maximumSize">
+             <size>
+              <width>115</width>
+              <height>16777215</height>
+             </size>
+            </property>
+            <property name="toolTip">
+             <string>Choose font size for plots</string>
+            </property>
+            <property name="alignment">
+             <set>Qt::AlignRight|Qt::AlignTrailing|Qt::AlignVCenter</set>
+            </property>
+            <property name="keyboardTracking">
+             <bool>false</bool>
+            </property>
+            <property name="decimals">
+             <number>1</number>
+            </property>
+            <property name="minimum">
+             <double>6.000000000000000</double>
+            </property>
+            <property name="maximum">
+             <double>24.000000000000000</double>
+            </property>
+            <property name="singleStep">
+             <double>0.500000000000000</double>
+            </property>
+            <property name="value">
+             <double>11.000000000000000</double>
+            </property>
+           </widget>
+          </item>
+          <item row="2" column="0">
+           <widget class="QLabel" name="labelShowMass">
+            <property name="text">
+             <string>Show mass</string>
+            </property>
+           </widget>
+          </item>
+          <item row="2" column="1">
+           <widget class="QCheckBox" name="checkBoxShowMass"/>
+          </item>
+         </layout>
+        </widget>
+       </widget>
+       <widget class="QWidget" name="StyleScales">
+        <property name="geometry">
+         <rect>
+          <x>0</x>
+          <y>0</y>
+          <width>100</width>
+          <height>30</height>
+         </rect>
+        </property>
+        <attribute name="icon">
+         <iconset resource="../resources.qrc">
+          <normaloff>:/icons/resources/icons/icon-distance-64.png</normaloff>:/icons/resources/icons/icon-distance-64.png</iconset>
+        </attribute>
+        <attribute name="label">
+         <string>Scales</string>
+        </attribute>
+        <widget class="QWidget" name="formLayoutWidget_12">
+         <property name="geometry">
+          <rect>
+           <x>5</x>
+           <y>0</y>
+           <width>219</width>
+           <height>106</height>
+          </rect>
+         </property>
+         <layout class="QFormLayout" name="formLayoutStyleMaps">
+          <item row="1" column="0">
+           <widget class="QLabel" name="labelScaleLocation">
+            <property name="text">
+             <string>Scale location</string>
+            </property>
+           </widget>
+          </item>
+          <item row="1" column="1">
+           <widget class="QComboBox" name="comboBoxScaleLocation">
+            <property name="toolTip">
+             <string>Scale location on maps</string>
+            </property>
+            <item>
+             <property name="text">
+              <string>northeast</string>
+             </property>
+            </item>
+            <item>
+             <property name="text">
+              <string>northwest</string>
+             </property>
+            </item>
+            <item>
+             <property name="text">
+              <string>southwest</string>
+             </property>
+            </item>
+            <item>
+             <property name="text">
+              <string>southeast</string>
+             </property>
+            </item>
+           </widget>
+          </item>
+          <item row="2" column="0">
+           <widget class="QLabel" name="labelOverlayColor">
+            <property name="font">
+             <font>
+              <pointsize>11</pointsize>
+              <bold>false</bold>
+             </font>
+            </property>
+            <property name="text">
+             <string>Overlay color</string>
+            </property>
+            <property name="alignment">
+             <set>Qt::AlignLeading|Qt::AlignLeft|Qt::AlignVCenter</set>
+            </property>
+           </widget>
+          </item>
+          <item row="2" column="1">
+           <widget class="QToolButton" name="toolButtonOverlayColor">
+            <property name="maximumSize">
+             <size>
+              <width>18</width>
+              <height>18</height>
+             </size>
+            </property>
+            <property name="font">
+             <font>
+              <pointsize>11</pointsize>
+              <bold>false</bold>
+             </font>
+            </property>
+            <property name="toolTip">
+             <string>Pick color for map overlying text and scales</string>
+            </property>
+            <property name="accessibleName">
+             <string>Overlay color</string>
+            </property>
+            <property name="text">
+             <string/>
+            </property>
+           </widget>
+          </item>
+          <item row="0" column="0">
+           <widget class="QLabel" name="labelScaleDirection">
+            <property name="font">
+             <font>
+              <pointsize>11</pointsize>
+              <bold>false</bold>
+             </font>
+            </property>
+            <property name="text">
+             <string>Scale direction</string>
+            </property>
+            <property name="alignment">
+             <set>Qt::AlignLeading|Qt::AlignLeft|Qt::AlignVCenter</set>
+            </property>
+           </widget>
+          </item>
+          <item row="0" column="1">
+           <widget class="QComboBox" name="comboBoxScaleDirection">
+            <property name="maximumSize">
+             <size>
+              <width>115</width>
+              <height>16777215</height>
+             </size>
+            </property>
+            <property name="font">
+             <font>
+              <pointsize>11</pointsize>
+              <bold>false</bold>
+             </font>
+            </property>
+            <property name="toolTip">
+             <string>Scale orientatio on maps</string>
+            </property>
+            <item>
+             <property name="text">
+              <string>none</string>
+             </property>
+            </item>
+            <item>
+             <property name="text">
+              <string>horizontal</string>
+             </property>
+            </item>
+            <item>
+             <property name="text">
+              <string>vertical</string>
+             </property>
+            </item>
+           </widget>
+          </item>
+         </layout>
+        </widget>
+       </widget>
+       <widget class="QWidget" name="StyleMarkers">
+        <property name="geometry">
+         <rect>
+          <x>0</x>
+          <y>0</y>
+          <width>100</width>
+          <height>30</height>
+         </rect>
+        </property>
+        <attribute name="icon">
+         <iconset resource="../resources.qrc">
+          <normaloff>:/icons/resources/icons/icon-marker-64.png</normaloff>:/icons/resources/icons/icon-marker-64.png</iconset>
+        </attribute>
+        <attribute name="label">
+         <string>Markers</string>
+        </attribute>
+        <widget class="QWidget" name="formLayoutWidget_10">
+         <property name="geometry">
+          <rect>
+           <x>5</x>
+           <y>0</y>
+           <width>212</width>
+           <height>97</height>
+          </rect>
+         </property>
+         <layout class="QFormLayout" name="formLayout_8">
+          <item row="0" column="0">
+           <widget class="QLabel" name="labelMarker">
+            <property name="font">
+             <font>
+              <pointsize>11</pointsize>
+              <bold>false</bold>
+             </font>
+            </property>
+            <property name="text">
+             <string>Symbol</string>
+            </property>
+           </widget>
+          </item>
+          <item row="0" column="1">
+           <widget class="QComboBox" name="comboBoxMarker">
+            <property name="maximumSize">
+             <size>
+              <width>125</width>
+              <height>16777215</height>
+             </size>
+            </property>
+            <property name="font">
+             <font>
+              <pointsize>11</pointsize>
+              <bold>false</bold>
+             </font>
+            </property>
+            <item>
+             <property name="text">
+              <string>circle</string>
+             </property>
+            </item>
+            <item>
+             <property name="text">
+              <string>square</string>
+             </property>
+            </item>
+            <item>
+             <property name="text">
+              <string>diamond</string>
+             </property>
+            </item>
+            <item>
+             <property name="text">
+              <string>triangle (up)</string>
+             </property>
+            </item>
+            <item>
+             <property name="text">
+              <string>triangle (down)</string>
+             </property>
+            </item>
+           </widget>
+          </item>
+          <item row="1" column="0">
+           <widget class="QLabel" name="labelMarkerSize">
+            <property name="text">
+             <string>Size</string>
+            </property>
+           </widget>
+          </item>
+          <item row="1" column="1">
+           <widget class="QDoubleSpinBox" name="doubleSpinBoxMarkerSize">
+            <property name="maximumSize">
+             <size>
+              <width>125</width>
+              <height>16777215</height>
+             </size>
+            </property>
+            <property name="keyboardTracking">
+             <bool>false</bool>
+            </property>
+            <property name="minimum">
+             <double>1.000000000000000</double>
+            </property>
+            <property name="maximum">
+             <double>64.000000000000000</double>
+            </property>
+            <property name="singleStep">
+             <double>1.000000000000000</double>
+            </property>
+            <property name="value">
+             <double>6.000000000000000</double>
+            </property>
+           </widget>
+          </item>
+          <item row="2" column="0">
+           <widget class="QLabel" name="labelTransparency">
+            <property name="text">
+             <string>Transparency</string>
+            </property>
+           </widget>
+          </item>
+          <item row="2" column="1">
+           <layout class="QHBoxLayout" name="horizontalLayout_13">
+            <item>
+             <widget class="QLabel" name="labelMarkerAlpha">
+              <property name="sizePolicy">
+               <sizepolicy hsizetype="Fixed" vsizetype="Preferred">
+                <horstretch>0</horstretch>
+                <verstretch>0</verstretch>
+               </sizepolicy>
+              </property>
+              <property name="minimumSize">
+               <size>
+                <width>0</width>
+                <height>20</height>
+               </size>
+              </property>
+              <property name="maximumSize">
+               <size>
+                <width>20</width>
+                <height>16777215</height>
+               </size>
+              </property>
+              <property name="font">
+               <font>
+                <pointsize>10</pointsize>
+                <bold>false</bold>
+               </font>
+              </property>
+              <property name="text">
+               <string>100</string>
+              </property>
+              <property name="alignment">
+               <set>Qt::AlignRight|Qt::AlignTrailing|Qt::AlignVCenter</set>
+              </property>
+             </widget>
+            </item>
+            <item>
+             <widget class="QSlider" name="horizontalSliderMarkerAlpha">
+              <property name="sizePolicy">
+               <sizepolicy hsizetype="Fixed" vsizetype="Fixed">
+                <horstretch>0</horstretch>
+                <verstretch>0</verstretch>
+               </sizepolicy>
+              </property>
+              <property name="minimumSize">
+               <size>
+                <width>100</width>
+                <height>0</height>
+               </size>
+              </property>
+              <property name="maximumSize">
+               <size>
+                <width>100</width>
+                <height>16777215</height>
+               </size>
+              </property>
+              <property name="font">
+               <font>
+                <pointsize>11</pointsize>
+                <bold>false</bold>
+               </font>
+              </property>
+              <property name="minimum">
+               <number>0</number>
+              </property>
+              <property name="maximum">
+               <number>100</number>
+              </property>
+              <property name="singleStep">
+               <number>1</number>
+              </property>
+              <property name="sliderPosition">
+               <number>100</number>
+              </property>
+              <property name="orientation">
+               <enum>Qt::Horizontal</enum>
+              </property>
+              <property name="tickPosition">
+               <enum>QSlider::NoTicks</enum>
+              </property>
+              <property name="tickInterval">
+               <number>25</number>
+              </property>
+             </widget>
+            </item>
+           </layout>
+          </item>
+         </layout>
+        </widget>
+       </widget>
+       <widget class="QWidget" name="StyleLines">
+        <property name="geometry">
+         <rect>
+          <x>0</x>
+          <y>0</y>
+          <width>100</width>
+          <height>30</height>
+         </rect>
+        </property>
+        <attribute name="icon">
+         <iconset resource="../resources.qrc">
+          <normaloff>:/icons/resources/icons/icon-lines-64.png</normaloff>:/icons/resources/icons/icon-lines-64.png</iconset>
+        </attribute>
+        <attribute name="label">
+         <string>Lines</string>
+        </attribute>
+        <widget class="QWidget" name="formLayoutWidget_2">
+         <property name="geometry">
+          <rect>
+           <x>5</x>
+           <y>0</y>
+           <width>211</width>
+           <height>80</height>
+          </rect>
+         </property>
+         <layout class="QFormLayout" name="formLayout_12">
+          <item row="0" column="0">
+           <widget class="QLabel" name="labelLineWidth">
+            <property name="text">
+             <string>Line width</string>
+            </property>
+           </widget>
+          </item>
+          <item row="0" column="1">
+           <widget class="QComboBox" name="comboBoxLineWidth">
+            <property name="maximumSize">
+             <size>
+              <width>125</width>
+              <height>16777215</height>
+             </size>
+            </property>
+            <property name="toolTip">
+             <string>Set line width</string>
+            </property>
+            <item>
+             <property name="text">
+              <string>0</string>
+             </property>
+            </item>
+            <item>
+             <property name="text">
+              <string>0.1</string>
+             </property>
+            </item>
+            <item>
+             <property name="text">
+              <string>0.25</string>
+             </property>
+            </item>
+            <item>
+             <property name="text">
+              <string>0.5</string>
+             </property>
+            </item>
+            <item>
+             <property name="text">
+              <string>0.75</string>
+             </property>
+            </item>
+            <item>
+             <property name="text">
+              <string>1</string>
+             </property>
+            </item>
+            <item>
+             <property name="text">
+              <string>1.5</string>
+             </property>
+            </item>
+            <item>
+             <property name="text">
+              <string>2</string>
+             </property>
+            </item>
+            <item>
+             <property name="text">
+              <string>2.5</string>
+             </property>
+            </item>
+            <item>
+             <property name="text">
+              <string>3</string>
+             </property>
+            </item>
+            <item>
+             <property name="text">
+              <string>4</string>
+             </property>
+            </item>
+            <item>
+             <property name="text">
+              <string>5</string>
+             </property>
+            </item>
+            <item>
+             <property name="text">
+              <string>6</string>
+             </property>
+            </item>
+           </widget>
+          </item>
+         </layout>
+        </widget>
+       </widget>
+       <widget class="QWidget" name="StyleColors">
+        <property name="geometry">
+         <rect>
+          <x>0</x>
+          <y>0</y>
+          <width>219</width>
+          <height>421</height>
+         </rect>
+        </property>
+        <attribute name="icon">
+         <iconset resource="../resources.qrc">
+          <normaloff>:/icons/resources/icons/icon-rgb-64.png</normaloff>:/icons/resources/icons/icon-rgb-64.png</iconset>
+        </attribute>
+        <attribute name="label">
+         <string>Colors</string>
+        </attribute>
+        <widget class="QWidget" name="formLayoutWidget_14">
+         <property name="geometry">
+          <rect>
+           <x>5</x>
+           <y>0</y>
+           <width>211</width>
+           <height>266</height>
+          </rect>
+         </property>
+         <layout class="QFormLayout" name="formLayoutScatter">
+          <item row="0" column="0">
+           <widget class="QLabel" name="labelMarkerColor">
+            <property name="font">
+             <font>
+              <pointsize>11</pointsize>
+              <bold>false</bold>
+             </font>
+            </property>
+            <property name="text">
+             <string>Color</string>
+            </property>
+            <property name="alignment">
+             <set>Qt::AlignLeading|Qt::AlignLeft|Qt::AlignVCenter</set>
+            </property>
+           </widget>
+          </item>
+          <item row="0" column="1">
+           <widget class="QToolButton" name="toolButtonMarkerColor">
+            <property name="maximumSize">
+             <size>
+              <width>18</width>
+              <height>18</height>
+             </size>
+            </property>
+            <property name="font">
+             <font>
+              <pointsize>11</pointsize>
+              <bold>false</bold>
+             </font>
+            </property>
+            <property name="toolTip">
+             <string>Pick color for marker, line, or fill</string>
+            </property>
+            <property name="accessibleName">
+             <string>Scatter color</string>
+            </property>
+            <property name="text">
+             <string/>
+            </property>
+           </widget>
+          </item>
+          <item row="1" column="0">
+           <widget class="QLabel" name="labelColorByField">
+            <property name="font">
+             <font>
+              <pointsize>11</pointsize>
+              <bold>false</bold>
+             </font>
+            </property>
+            <property name="text">
+             <string>Color by field</string>
+            </property>
+            <property name="alignment">
+             <set>Qt::AlignRight|Qt::AlignTrailing|Qt::AlignVCenter</set>
+            </property>
+           </widget>
+          </item>
+          <item row="1" column="1">
+           <widget class="QComboBox" name="comboBoxColorByField">
+            <property name="maximumSize">
+             <size>
+              <width>125</width>
+              <height>16777215</height>
+             </size>
+            </property>
+            <property name="font">
+             <font>
+              <pointsize>11</pointsize>
+              <bold>false</bold>
+             </font>
+            </property>
+            <property name="toolTip">
+             <string>Color markers using the selected field type</string>
+            </property>
+            <item>
+             <property name="text">
+              <string>None</string>
+             </property>
+            </item>
+            <item>
+             <property name="text">
+              <string>Analyte</string>
+             </property>
+            </item>
+            <item>
+             <property name="text">
+              <string>Analyte (normalized)</string>
+             </property>
+            </item>
+            <item>
+             <property name="text">
+              <string>Ratio</string>
+             </property>
+            </item>
+            <item>
+             <property name="text">
+              <string>Calculated Field</string>
+             </property>
+            </item>
+            <item>
+             <property name="text">
+              <string>PCA Score</string>
+             </property>
+            </item>
+            <item>
+             <property name="text">
+              <string>Cluster</string>
+             </property>
+            </item>
+            <item>
+             <property name="text">
+              <string>Cluster Score</string>
+             </property>
+            </item>
+            <item>
+             <property name="text">
+              <string>Special</string>
+             </property>
+            </item>
+           </widget>
+          </item>
+          <item row="2" column="0">
+           <widget class="QLabel" name="labelColorField">
+            <property name="font">
+             <font>
+              <pointsize>11</pointsize>
+              <bold>false</bold>
+             </font>
+            </property>
+            <property name="text">
+             <string>Field</string>
+            </property>
+            <property name="alignment">
+             <set>Qt::AlignRight|Qt::AlignTrailing|Qt::AlignVCenter</set>
+            </property>
+           </widget>
+          </item>
+          <item row="2" column="1">
+           <widget class="QComboBox" name="comboBoxColorField">
+            <property name="maximumSize">
+             <size>
+              <width>125</width>
+              <height>16777215</height>
+             </size>
+            </property>
+            <property name="font">
+             <font>
+              <pointsize>11</pointsize>
+              <bold>false</bold>
+             </font>
+            </property>
+            <property name="toolTip">
+             <string>Select field to color points</string>
+            </property>
+           </widget>
+          </item>
+          <item row="3" column="0">
+           <widget class="QLabel" name="labelFieldColormap">
+            <property name="font">
+             <font>
+              <pointsize>11</pointsize>
+              <bold>false</bold>
+             </font>
+            </property>
+            <property name="text">
+             <string>Colormap</string>
+            </property>
+            <property name="alignment">
+             <set>Qt::AlignLeading|Qt::AlignLeft|Qt::AlignVCenter</set>
+            </property>
+           </widget>
+          </item>
+          <item row="3" column="1">
+           <widget class="QComboBox" name="comboBoxFieldColormap">
+            <property name="maximumSize">
+             <size>
+              <width>125</width>
+              <height>16777215</height>
+             </size>
+            </property>
+            <property name="font">
+             <font>
+              <pointsize>11</pointsize>
+              <bold>false</bold>
+             </font>
+            </property>
+            <property name="toolTip">
+             <string>Colormap for grids or points</string>
+            </property>
+           </widget>
+          </item>
+          <item row="4" column="0">
+           <layout class="QHBoxLayout" name="horizontalLayout_33">
+            <item>
+             <widget class="QLabel" name="labelColorBounds">
+              <property name="font">
+               <font>
+                <pointsize>11</pointsize>
+                <bold>false</bold>
+               </font>
+              </property>
+              <property name="text">
+               <string>Clim</string>
+              </property>
+              <property name="alignment">
+               <set>Qt::AlignLeading|Qt::AlignLeft|Qt::AlignVCenter</set>
+              </property>
+             </widget>
+            </item>
+            <item>
+             <widget class="QToolButton" name="toolButtonCAxisReset">
+              <property name="minimumSize">
+               <size>
+                <width>20</width>
+                <height>20</height>
+               </size>
+              </property>
+              <property name="maximumSize">
+               <size>
+                <width>20</width>
+                <height>20</height>
+               </size>
+              </property>
+              <property name="font">
+               <font>
+                <pointsize>11</pointsize>
+                <bold>false</bold>
+               </font>
+              </property>
+              <property name="toolTip">
+               <string>Reset histogram axes</string>
+              </property>
+              <property name="accessibleName">
+               <string>color axis reset</string>
+              </property>
+              <property name="text">
+               <string>Reset</string>
+              </property>
+              <property name="icon">
+               <iconset resource="../resources.qrc">
+                <normaloff>:/icons/resources/icons/icon-reset-64.png</normaloff>:/icons/resources/icons/icon-reset-64.png</iconset>
+              </property>
+              <property name="iconSize">
+               <size>
+                <width>14</width>
+                <height>14</height>
+               </size>
+              </property>
+             </widget>
+            </item>
+           </layout>
+          </item>
+          <item row="4" column="1">
+           <layout class="QHBoxLayout" name="horizontalLayout_18">
+            <item>
+             <widget class="QLineEdit" name="lineEditColorLB">
+              <property name="alignment">
+               <set>Qt::AlignRight|Qt::AlignTrailing|Qt::AlignVCenter</set>
+              </property>
+             </widget>
+            </item>
+            <item>
+             <widget class="QLineEdit" name="lineEditColorUB">
+              <property name="alignment">
+               <set>Qt::AlignRight|Qt::AlignTrailing|Qt::AlignVCenter</set>
+              </property>
+             </widget>
+            </item>
+           </layout>
+          </item>
+          <item row="5" column="0">
+           <widget class="QLabel" name="labelCbarDirection">
+            <property name="font">
+             <font>
+              <pointsize>11</pointsize>
+              <bold>false</bold>
+             </font>
+            </property>
+            <property name="text">
+             <string>Cbar direction</string>
+            </property>
+            <property name="alignment">
+             <set>Qt::AlignLeading|Qt::AlignLeft|Qt::AlignVCenter</set>
+            </property>
+           </widget>
+          </item>
+          <item row="5" column="1">
+           <widget class="QComboBox" name="comboBoxCbarDirection">
+            <property name="maximumSize">
+             <size>
+              <width>115</width>
+              <height>16777215</height>
+             </size>
+            </property>
+            <property name="font">
+             <font>
+              <pointsize>11</pointsize>
+              <bold>false</bold>
+             </font>
+            </property>
+            <property name="toolTip">
+             <string>Colorbar direction on maps</string>
+            </property>
+            <item>
+             <property name="text">
+              <string>none</string>
+             </property>
+            </item>
+            <item>
+             <property name="text">
+              <string>horizontal</string>
+             </property>
+            </item>
+            <item>
+             <property name="text">
+              <string>vertical</string>
+             </property>
+            </item>
+           </widget>
+          </item>
+          <item row="6" column="0">
+           <widget class="QLabel" name="labelCbarLabel">
+            <property name="text">
+             <string>Cbar label</string>
+            </property>
+           </widget>
+          </item>
+          <item row="6" column="1">
+           <widget class="QLineEdit" name="lineEditCbarLabel">
+            <property name="toolTip">
+             <string>Set colorbar label</string>
+            </property>
+           </widget>
+          </item>
+          <item row="7" column="0">
+           <widget class="QLabel" name="labelHeatmapResolution">
+            <property name="font">
+             <font>
+              <pointsize>11</pointsize>
+              <bold>false</bold>
+             </font>
+            </property>
+            <property name="text">
+             <string>Resolution</string>
+            </property>
+            <property name="alignment">
+             <set>Qt::AlignRight|Qt::AlignTrailing|Qt::AlignVCenter</set>
+            </property>
+           </widget>
+          </item>
+          <item row="7" column="1">
+           <widget class="QSpinBox" name="spinBoxHeatmapResolution">
+            <property name="enabled">
+             <bool>true</bool>
+            </property>
+            <property name="maximumSize">
+             <size>
+              <width>125</width>
+              <height>16777215</height>
+             </size>
+            </property>
+            <property name="font">
+             <font>
+              <pointsize>11</pointsize>
+              <bold>false</bold>
+             </font>
+            </property>
+            <property name="toolTip">
+             <string>Select resolution factor for heatmap</string>
+            </property>
+            <property name="alignment">
+             <set>Qt::AlignRight|Qt::AlignTrailing|Qt::AlignVCenter</set>
+            </property>
+            <property name="keyboardTracking">
+             <bool>false</bool>
+            </property>
+            <property name="minimum">
+             <number>1</number>
+            </property>
+            <property name="maximum">
+             <number>100</number>
+            </property>
+            <property name="value">
+             <number>10</number>
+            </property>
+           </widget>
+          </item>
+         </layout>
+        </widget>
+       </widget>
+       <widget class="QWidget" name="StyleClusters">
+        <property name="geometry">
+         <rect>
+          <x>0</x>
+          <y>0</y>
+          <width>100</width>
+          <height>30</height>
+         </rect>
+        </property>
+        <attribute name="icon">
+         <iconset resource="../resources.qrc">
+          <normaloff>:/icons/resources/icons/icon-cluster-64.png</normaloff>:/icons/resources/icons/icon-cluster-64.png</iconset>
+        </attribute>
+        <attribute name="label">
+         <string>Clusters</string>
+        </attribute>
+        <widget class="QTableWidget" name="tableWidgetViewGroups">
+         <property name="geometry">
+          <rect>
+           <x>5</x>
+           <y>40</y>
+           <width>211</width>
+           <height>181</height>
+          </rect>
+         </property>
+         <property name="font">
+          <font>
+           <pointsize>11</pointsize>
+           <bold>false</bold>
+          </font>
+         </property>
+         <property name="selectionBehavior">
+          <enum>QAbstractItemView::SelectRows</enum>
+         </property>
+         <attribute name="horizontalHeaderDefaultSectionSize">
+          <number>53</number>
+         </attribute>
+         <column>
+          <property name="text">
+           <string>Name</string>
+          </property>
+          <property name="font">
+           <font>
+            <pointsize>11</pointsize>
+           </font>
+          </property>
+         </column>
+         <column>
+          <property name="text">
+           <string>Link</string>
+          </property>
+         </column>
+         <column>
+          <property name="text">
+           <string>Color</string>
+          </property>
+         </column>
+        </widget>
+        <widget class="QWidget" name="horizontalLayoutWidget_10">
+         <property name="geometry">
+          <rect>
+           <x>5</x>
+           <y>225</y>
+           <width>211</width>
+           <height>46</height>
+          </rect>
+         </property>
+         <layout class="QHBoxLayout" name="horizontalLayout_14">
+          <item>
+           <widget class="QToolButton" name="toolButtonPolyLink_2">
+            <property name="maximumSize">
+             <size>
+              <width>32</width>
+              <height>32</height>
+             </size>
+            </property>
+            <property name="font">
+             <font>
+              <pointsize>11</pointsize>
+              <bold>false</bold>
+             </font>
+            </property>
+            <property name="toolTip">
+             <string>Link selected polygons</string>
+            </property>
+            <property name="text">
+             <string>...</string>
+            </property>
+            <property name="icon">
+             <iconset resource="../resources.qrc">
+              <normaloff>:/icons/resources/icons/icon-link-64.png</normaloff>:/icons/resources/icons/icon-link-64.png</iconset>
+            </property>
+            <property name="iconSize">
+             <size>
+              <width>24</width>
+              <height>24</height>
+             </size>
+            </property>
+           </widget>
+          </item>
+          <item>
+           <widget class="QToolButton" name="toolButtonPolyDelink_2">
+            <property name="maximumSize">
+             <size>
+              <width>32</width>
+              <height>32</height>
+             </size>
+            </property>
+            <property name="font">
+             <font>
+              <pointsize>11</pointsize>
+              <bold>false</bold>
+             </font>
+            </property>
+            <property name="toolTip">
+             <string>Delink selected polygons</string>
+            </property>
+            <property name="text">
+             <string>...</string>
+            </property>
+            <property name="icon">
+             <iconset resource="../resources.qrc">
+              <normaloff>:/icons/resources/icons/icon-unlink-64.png</normaloff>:/icons/resources/icons/icon-unlink-64.png</iconset>
+            </property>
+            <property name="iconSize">
+             <size>
+              <width>24</width>
+              <height>24</height>
+             </size>
+            </property>
+           </widget>
+          </item>
+          <item>
+           <spacer name="horizontalSpacer_5">
+            <property name="orientation">
+             <enum>Qt::Horizontal</enum>
+            </property>
+            <property name="sizeHint" stdset="0">
+             <size>
+              <width>40</width>
+              <height>20</height>
+             </size>
+            </property>
+           </spacer>
+          </item>
+          <item>
+           <widget class="QToolButton" name="toolButtonGroupMask">
+            <property name="maximumSize">
+             <size>
+              <width>32</width>
+              <height>32</height>
+             </size>
+            </property>
+            <property name="font">
+             <font>
+              <pointsize>11</pointsize>
+              <bold>false</bold>
+             </font>
+            </property>
+            <property name="toolTip">
+             <string>Create mask from selection</string>
+            </property>
+            <property name="text">
+             <string>On</string>
+            </property>
+            <property name="icon">
+             <iconset resource="../resources.qrc">
+              <normaloff>:/icons/resources/icons/icon-mask-dark-64.png</normaloff>:/icons/resources/icons/icon-mask-dark-64.png</iconset>
+            </property>
+            <property name="iconSize">
+             <size>
+              <width>24</width>
+              <height>24</height>
+             </size>
+            </property>
+            <property name="checkable">
+             <bool>true</bool>
+            </property>
+           </widget>
+          </item>
+          <item>
+           <widget class="QToolButton" name="toolButtonGroupMaskInverse">
+            <property name="maximumSize">
+             <size>
+              <width>32</width>
+              <height>32</height>
+             </size>
+            </property>
+            <property name="font">
+             <font>
+              <pointsize>11</pointsize>
+              <bold>false</bold>
+             </font>
+            </property>
+            <property name="toolTip">
+             <string>Create mask from inverse selection</string>
+            </property>
+            <property name="text">
+             <string>Off</string>
+            </property>
+            <property name="icon">
+             <iconset resource="../resources.qrc">
+              <normaloff>:/icons/resources/icons/icon-mask-light-64.png</normaloff>:/icons/resources/icons/icon-mask-light-64.png</iconset>
+            </property>
+            <property name="iconSize">
+             <size>
+              <width>24</width>
+              <height>24</height>
+             </size>
+            </property>
+            <property name="checkable">
+             <bool>true</bool>
+            </property>
+           </widget>
+          </item>
+         </layout>
+        </widget>
+        <widget class="QWidget" name="horizontalLayoutWidget_9">
+         <property name="geometry">
+          <rect>
+           <x>5</x>
+           <y>5</y>
+           <width>211</width>
+           <height>31</height>
+          </rect>
+         </property>
+         <layout class="QHBoxLayout" name="horizontalLayout_12">
+          <item>
+           <widget class="QLabel" name="labelClusterGroup">
+            <property name="font">
+             <font>
+              <pointsize>11</pointsize>
+              <bold>false</bold>
+             </font>
+            </property>
+            <property name="text">
+             <string>Cluster</string>
+            </property>
+            <property name="alignment">
+             <set>Qt::AlignLeading|Qt::AlignLeft|Qt::AlignVCenter</set>
+            </property>
+           </widget>
+          </item>
+          <item>
+           <widget class="QSpinBox" name="spinBoxClusterGroup">
+            <property name="toolTip">
+             <string>Pick the index of the cluster group shown in the table below</string>
+            </property>
+           </widget>
+          </item>
+          <item>
+           <widget class="QToolButton" name="toolButtonClusterColor">
+            <property name="maximumSize">
+             <size>
+              <width>18</width>
+              <height>18</height>
+             </size>
+            </property>
+            <property name="font">
+             <font>
+              <pointsize>11</pointsize>
+              <bold>false</bold>
+             </font>
+            </property>
+            <property name="toolTip">
+             <string>Pick color for the selected cluster group</string>
+            </property>
+            <property name="accessibleName">
+             <string>Scatter color</string>
+            </property>
+            <property name="text">
+             <string/>
+            </property>
+           </widget>
+          </item>
+          <item>
+           <spacer name="horizontalSpacer_16">
+            <property name="orientation">
+             <enum>Qt::Horizontal</enum>
+            </property>
+            <property name="sizeHint" stdset="0">
+             <size>
+              <width>40</width>
+              <height>20</height>
+             </size>
+            </property>
+           </spacer>
+          </item>
+          <item>
+           <widget class="QToolButton" name="toolButtonClusterColorReset">
+            <property name="minimumSize">
+             <size>
+              <width>28</width>
+              <height>28</height>
+             </size>
+            </property>
+            <property name="maximumSize">
+             <size>
+              <width>28</width>
+              <height>28</height>
+             </size>
+            </property>
+            <property name="font">
+             <font>
+              <pointsize>11</pointsize>
+              <bold>false</bold>
+             </font>
+            </property>
+            <property name="toolTip">
+             <string>Reset cluster color to default colormap</string>
+            </property>
+            <property name="text">
+             <string>Reset</string>
+            </property>
+            <property name="icon">
+             <iconset resource="../resources.qrc">
+              <normaloff>:/icons/resources/icons/icon-reset-64.png</normaloff>:/icons/resources/icons/icon-reset-64.png</iconset>
+            </property>
+            <property name="iconSize">
+             <size>
+              <width>20</width>
+              <height>20</height>
+             </size>
+            </property>
+           </widget>
+          </item>
+         </layout>
+        </widget>
+       </widget>
+      </widget>
+      <widget class="QWidget" name="gridLayoutWidget_2">
+       <property name="geometry">
+        <rect>
+         <x>5</x>
+         <y>0</y>
+         <width>211</width>
+         <height>80</height>
+        </rect>
+       </property>
+       <layout class="QGridLayout" name="gridLayout_2">
+        <item row="1" column="1">
+         <widget class="QComboBox" name="comboBoxStyleTheme">
+          <property name="font">
+           <font>
+            <pointsize>11</pointsize>
+            <bold>false</bold>
+           </font>
+          </property>
+          <item>
+           <property name="text">
+            <string>default</string>
+           </property>
+          </item>
+         </widget>
+        </item>
+        <item row="0" column="1">
+         <widget class="QComboBox" name="comboBoxPlotType">
+          <property name="maximumSize">
+           <size>
+            <width>16777215</width>
+            <height>16777215</height>
+           </size>
+          </property>
+          <property name="font">
+           <font>
+            <pointsize>11</pointsize>
+            <bold>false</bold>
+           </font>
+          </property>
+          <property name="toolTip">
+           <string>Select plot type, options depend on open tabs in control toolbox</string>
+          </property>
+         </widget>
+        </item>
+        <item row="0" column="0">
+         <widget class="QLabel" name="labelPlotType">
+          <property name="font">
+           <font>
+            <pointsize>11</pointsize>
+            <bold>false</bold>
+           </font>
+          </property>
+          <property name="text">
+           <string>Plot type</string>
+          </property>
+          <property name="alignment">
+           <set>Qt::AlignRight|Qt::AlignTrailing|Qt::AlignVCenter</set>
+          </property>
+         </widget>
+        </item>
+        <item row="1" column="0">
+         <widget class="QLabel" name="labelStyleTheme">
+          <property name="font">
+           <font>
+            <pointsize>11</pointsize>
+            <bold>false</bold>
+           </font>
+          </property>
+          <property name="text">
+           <string>Theme</string>
+          </property>
+          <property name="alignment">
+           <set>Qt::AlignRight|Qt::AlignTrailing|Qt::AlignVCenter</set>
+          </property>
+         </widget>
+        </item>
+        <item row="0" column="2">
+         <widget class="QToolButton" name="toolButtonUpdatePlot">
+          <property name="minimumSize">
+           <size>
+            <width>28</width>
+            <height>28</height>
+           </size>
+          </property>
+          <property name="maximumSize">
+           <size>
+            <width>28</width>
+            <height>28</height>
+           </size>
+          </property>
+          <property name="font">
+           <font>
+            <pointsize>11</pointsize>
+            <bold>false</bold>
+           </font>
+          </property>
+          <property name="toolTip">
+           <string>Update plot</string>
+          </property>
+          <property name="text">
+           <string>Plot</string>
+          </property>
+          <property name="icon">
+           <iconset resource="../resources.qrc">
+            <normaloff>:/icons/resources/icons/icon-launch-64.png</normaloff>:/icons/resources/icons/icon-launch-64.png</iconset>
+          </property>
+          <property name="iconSize">
+           <size>
+            <width>20</width>
+            <height>20</height>
+           </size>
+          </property>
+         </widget>
+        </item>
+        <item row="1" column="2">
+         <widget class="QToolButton" name="toolButtonSaveTheme">
+          <property name="minimumSize">
+           <size>
+            <width>28</width>
+            <height>28</height>
+           </size>
+          </property>
+          <property name="maximumSize">
+           <size>
+            <width>28</width>
+            <height>28</height>
+           </size>
+          </property>
+          <property name="font">
+           <font>
+            <pointsize>11</pointsize>
+            <bold>false</bold>
+           </font>
+          </property>
+          <property name="toolTip">
+           <string>Save series</string>
+          </property>
+          <property name="text">
+           <string>Save</string>
+          </property>
+          <property name="icon">
+           <iconset resource="../resources.qrc">
+            <normaloff>:/icons/resources/icons/icon-save-file-64.png</normaloff>:/icons/resources/icons/icon-save-file-64.png</iconset>
+          </property>
+          <property name="iconSize">
+           <size>
+            <width>20</width>
+            <height>20</height>
+           </size>
+          </property>
+         </widget>
+        </item>
+       </layout>
+      </widget>
+     </widget>
+     <widget class="QWidget" name="Calculator">
+      <property name="geometry">
+       <rect>
+        <x>0</x>
+        <y>0</y>
+        <width>221</width>
+        <height>755</height>
+       </rect>
+      </property>
+      <attribute name="icon">
+       <iconset resource="../resources.qrc">
+        <normaloff>:/icons/resources/icons/icon-calculator-64.png</normaloff>:/icons/resources/icons/icon-calculator-64.png</iconset>
+      </attribute>
+      <attribute name="label">
+       <string>Calculator</string>
+      </attribute>
+      <widget class="QToolButton" name="toolButtonSaveFormula">
+       <property name="geometry">
+        <rect>
+         <x>175</x>
+         <y>220</y>
+         <width>32</width>
+         <height>32</height>
+        </rect>
+       </property>
+       <property name="maximumSize">
+        <size>
+         <width>32</width>
+         <height>32</height>
+        </size>
+       </property>
+       <property name="toolTip">
+        <string>Save profile data</string>
+       </property>
+       <property name="text">
+        <string>...</string>
+       </property>
+       <property name="icon">
+        <iconset resource="../resources.qrc">
+         <normaloff>:/icons/resources/icons/icon-save-file-64.png</normaloff>:/icons/resources/icons/icon-save-file-64.png</iconset>
+       </property>
+       <property name="iconSize">
+        <size>
+         <width>24</width>
+         <height>24</height>
+        </size>
+       </property>
+      </widget>
+      <widget class="QToolButton" name="toolButtonCalcAddElement">
+       <property name="geometry">
+        <rect>
+         <x>95</x>
+         <y>220</y>
+         <width>32</width>
+         <height>32</height>
+        </rect>
+       </property>
+       <property name="text">
+        <string>Add</string>
+       </property>
+       <property name="icon">
+        <iconset resource="../resources.qrc">
+         <normaloff>:/icons/resources/icons/icon-accept-64.png</normaloff>:/icons/resources/icons/icon-accept-64.png</iconset>
+       </property>
+       <property name="iconSize">
+        <size>
+         <width>24</width>
+         <height>24</height>
+        </size>
+       </property>
+      </widget>
+      <widget class="QToolButton" name="toolButtonCalcRemoveElement">
+       <property name="geometry">
+        <rect>
+         <x>135</x>
+         <y>220</y>
+         <width>32</width>
+         <height>32</height>
+        </rect>
+       </property>
+       <property name="text">
+        <string>Remove</string>
+       </property>
+       <property name="icon">
+        <iconset resource="../resources.qrc">
+         <normaloff>:/icons/resources/icons/icon-reject-64.png</normaloff>:/icons/resources/icons/icon-reject-64.png</iconset>
+       </property>
+       <property name="iconSize">
+        <size>
+         <width>24</width>
+         <height>24</height>
+        </size>
+       </property>
+      </widget>
+      <widget class="QGroupBox" name="groupBoxFormula">
+       <property name="geometry">
+        <rect>
+         <x>5</x>
+         <y>0</y>
+         <width>211</width>
+         <height>210</height>
+        </rect>
+       </property>
+       <property name="font">
+        <font>
+         <pointsize>11</pointsize>
+         <bold>false</bold>
+        </font>
+       </property>
+       <property name="title">
+        <string>Enter Formula</string>
+       </property>
+       <widget class="QTextEdit" name="textEditCalcScreen">
+        <property name="geometry">
+         <rect>
+          <x>5</x>
+          <y>30</y>
+          <width>200</width>
+          <height>121</height>
+         </rect>
+        </property>
+       </widget>
+       <widget class="QLabel" name="labelCalcMessage">
+        <property name="geometry">
+         <rect>
+          <x>5</x>
+          <y>160</y>
+          <width>201</width>
+          <height>41</height>
+         </rect>
+        </property>
+        <property name="frameShape">
+         <enum>QFrame::Box</enum>
+        </property>
+        <property name="frameShadow">
+         <enum>QFrame::Raised</enum>
+        </property>
+        <property name="text">
+         <string>Ok</string>
+        </property>
+        <property name="alignment">
+         <set>Qt::AlignLeading|Qt::AlignLeft|Qt::AlignTop</set>
+        </property>
+        <property name="wordWrap">
+         <bool>true</bool>
+        </property>
+       </widget>
+      </widget>
+      <widget class="QComboBox" name="comboBox">
+       <property name="geometry">
+        <rect>
+         <x>5</x>
+         <y>255</y>
+         <width>211</width>
+         <height>32</height>
+        </rect>
+       </property>
+       <property name="font">
+        <font>
+         <pointsize>11</pointsize>
+         <bold>false</bold>
+        </font>
+       </property>
+       <item>
+        <property name="text">
+         <string>Select Variable</string>
+        </property>
+       </item>
+      </widget>
+      <widget class="QGroupBox" name="groupBox_9">
+       <property name="geometry">
+        <rect>
+         <x>5</x>
+         <y>295</y>
+         <width>211</width>
+         <height>311</height>
+        </rect>
+       </property>
+       <property name="title">
+        <string/>
+       </property>
+       <widget class="QPushButton" name="pushButtonClear">
+        <property name="geometry">
+         <rect>
+          <x>158</x>
+          <y>5</y>
+          <width>55</width>
+          <height>35</height>
+         </rect>
+        </property>
+        <property name="sizePolicy">
+         <sizepolicy hsizetype="Fixed" vsizetype="Fixed">
+          <horstretch>0</horstretch>
+          <verstretch>0</verstretch>
+         </sizepolicy>
+        </property>
+        <property name="minimumSize">
+         <size>
+          <width>55</width>
+          <height>35</height>
+         </size>
+        </property>
+        <property name="maximumSize">
+         <size>
+          <width>55</width>
+          <height>35</height>
+         </size>
+        </property>
+        <property name="font">
+         <font>
+          <pointsize>11</pointsize>
+          <bold>false</bold>
+         </font>
+        </property>
+        <property name="text">
+         <string>C</string>
+        </property>
+       </widget>
+       <widget class="QPushButton" name="pushButtonExp">
+        <property name="geometry">
+         <rect>
+          <x>2</x>
+          <y>116</y>
+          <width>55</width>
+          <height>35</height>
+         </rect>
+        </property>
+        <property name="sizePolicy">
+         <sizepolicy hsizetype="Minimum" vsizetype="Minimum">
+          <horstretch>0</horstretch>
+          <verstretch>0</verstretch>
+         </sizepolicy>
+        </property>
+        <property name="minimumSize">
+         <size>
+          <width>55</width>
+          <height>35</height>
+         </size>
+        </property>
+        <property name="maximumSize">
+         <size>
+          <width>55</width>
+          <height>35</height>
+         </size>
+        </property>
+        <property name="font">
+         <font>
+          <pointsize>11</pointsize>
+          <bold>false</bold>
+         </font>
+        </property>
+        <property name="text">
+         <string>exp()</string>
+        </property>
+       </widget>
+       <widget class="QPushButton" name="pushButton7">
+        <property name="geometry">
+         <rect>
+          <x>2</x>
+          <y>153</y>
+          <width>55</width>
+          <height>35</height>
+         </rect>
+        </property>
+        <property name="sizePolicy">
+         <sizepolicy hsizetype="Minimum" vsizetype="Minimum">
+          <horstretch>0</horstretch>
+          <verstretch>0</verstretch>
+         </sizepolicy>
+        </property>
+        <property name="minimumSize">
+         <size>
+          <width>55</width>
+          <height>35</height>
+         </size>
+        </property>
+        <property name="maximumSize">
+         <size>
+          <width>55</width>
+          <height>35</height>
+         </size>
+        </property>
+        <property name="font">
+         <font>
+          <pointsize>11</pointsize>
+          <bold>false</bold>
+         </font>
+        </property>
+        <property name="text">
+         <string>7</string>
+        </property>
+       </widget>
+       <widget class="QPushButton" name="pushButton1">
+        <property name="geometry">
+         <rect>
+          <x>2</x>
+          <y>231</y>
+          <width>55</width>
+          <height>35</height>
+         </rect>
+        </property>
+        <property name="sizePolicy">
+         <sizepolicy hsizetype="Minimum" vsizetype="Minimum">
+          <horstretch>0</horstretch>
+          <verstretch>0</verstretch>
+         </sizepolicy>
+        </property>
+        <property name="minimumSize">
+         <size>
+          <width>55</width>
+          <height>35</height>
+         </size>
+        </property>
+        <property name="maximumSize">
+         <size>
+          <width>55</width>
+          <height>35</height>
+         </size>
+        </property>
+        <property name="font">
+         <font>
+          <pointsize>11</pointsize>
+          <bold>false</bold>
+         </font>
+        </property>
+        <property name="text">
+         <string>1</string>
+        </property>
+       </widget>
+       <widget class="QPushButton" name="pushButton10x">
+        <property name="geometry">
+         <rect>
+          <x>106</x>
+          <y>116</y>
+          <width>55</width>
+          <height>35</height>
+         </rect>
+        </property>
+        <property name="sizePolicy">
+         <sizepolicy hsizetype="Fixed" vsizetype="Fixed">
+          <horstretch>0</horstretch>
+          <verstretch>0</verstretch>
+         </sizepolicy>
+        </property>
+        <property name="minimumSize">
+         <size>
+          <width>55</width>
+          <height>35</height>
+         </size>
+        </property>
+        <property name="maximumSize">
+         <size>
+          <width>55</width>
+          <height>35</height>
+         </size>
+        </property>
+        <property name="font">
+         <font>
+          <pointsize>11</pointsize>
+          <bold>false</bold>
+         </font>
+        </property>
+        <property name="text">
+         <string>10^x</string>
+        </property>
+       </widget>
+       <widget class="QPushButton" name="pushButtonAbs">
+        <property name="geometry">
+         <rect>
+          <x>106</x>
+          <y>42</y>
+          <width>55</width>
+          <height>35</height>
+         </rect>
+        </property>
+        <property name="sizePolicy">
+         <sizepolicy hsizetype="Fixed" vsizetype="Fixed">
+          <horstretch>0</horstretch>
+          <verstretch>0</verstretch>
+         </sizepolicy>
+        </property>
+        <property name="minimumSize">
+         <size>
+          <width>55</width>
+          <height>35</height>
+         </size>
+        </property>
+        <property name="maximumSize">
+         <size>
+          <width>55</width>
+          <height>35</height>
+         </size>
+        </property>
+        <property name="font">
+         <font>
+          <pointsize>11</pointsize>
+          <bold>false</bold>
+         </font>
+        </property>
+        <property name="text">
+         <string>abs()</string>
+        </property>
+       </widget>
+       <widget class="QPushButton" name="pushButtonDiv">
+        <property name="geometry">
+         <rect>
+          <x>158</x>
+          <y>79</y>
+          <width>55</width>
+          <height>35</height>
+         </rect>
+        </property>
+        <property name="sizePolicy">
+         <sizepolicy hsizetype="Fixed" vsizetype="Fixed">
+          <horstretch>0</horstretch>
+          <verstretch>0</verstretch>
+         </sizepolicy>
+        </property>
+        <property name="minimumSize">
+         <size>
+          <width>55</width>
+          <height>35</height>
+         </size>
+        </property>
+        <property name="maximumSize">
+         <size>
+          <width>55</width>
+          <height>35</height>
+         </size>
+        </property>
+        <property name="font">
+         <font>
+          <pointsize>11</pointsize>
+          <bold>false</bold>
+         </font>
+        </property>
+        <property name="text">
+         <string>/</string>
+        </property>
+       </widget>
+       <widget class="QPushButton" name="pushButtonLn">
+        <property name="geometry">
+         <rect>
+          <x>2</x>
+          <y>79</y>
+          <width>55</width>
+          <height>35</height>
+         </rect>
+        </property>
+        <property name="sizePolicy">
+         <sizepolicy hsizetype="Minimum" vsizetype="Minimum">
+          <horstretch>0</horstretch>
+          <verstretch>0</verstretch>
+         </sizepolicy>
+        </property>
+        <property name="minimumSize">
+         <size>
+          <width>55</width>
+          <height>35</height>
+         </size>
+        </property>
+        <property name="maximumSize">
+         <size>
+          <width>55</width>
+          <height>35</height>
+         </size>
+        </property>
+        <property name="font">
+         <font>
+          <pointsize>11</pointsize>
+          <bold>false</bold>
+         </font>
+        </property>
+        <property name="text">
+         <string>ln()</string>
+        </property>
+       </widget>
+       <widget class="QPushButton" name="pushButtonFunc">
+        <property name="geometry">
+         <rect>
+          <x>54</x>
+          <y>5</y>
+          <width>55</width>
+          <height>35</height>
+         </rect>
+        </property>
+        <property name="sizePolicy">
+         <sizepolicy hsizetype="Fixed" vsizetype="Fixed">
+          <horstretch>0</horstretch>
+          <verstretch>0</verstretch>
+         </sizepolicy>
+        </property>
+        <property name="minimumSize">
+         <size>
+          <width>55</width>
+          <height>35</height>
+         </size>
+        </property>
+        <property name="maximumSize">
+         <size>
+          <width>55</width>
+          <height>35</height>
+         </size>
+        </property>
+        <property name="font">
+         <font>
+          <pointsize>11</pointsize>
+          <bold>false</bold>
+         </font>
+        </property>
+        <property name="toolTip">
+         <string>convert to concentration to normed value</string>
+        </property>
+        <property name="text">
+         <string>fcn()</string>
+        </property>
+       </widget>
+       <widget class="QPushButton" name="pushButtonMul">
+        <property name="geometry">
+         <rect>
+          <x>158</x>
+          <y>116</y>
+          <width>55</width>
+          <height>35</height>
+         </rect>
+        </property>
+        <property name="sizePolicy">
+         <sizepolicy hsizetype="Fixed" vsizetype="Fixed">
+          <horstretch>0</horstretch>
+          <verstretch>0</verstretch>
+         </sizepolicy>
+        </property>
+        <property name="minimumSize">
+         <size>
+          <width>55</width>
+          <height>35</height>
+         </size>
+        </property>
+        <property name="maximumSize">
+         <size>
+          <width>55</width>
+          <height>35</height>
+         </size>
+        </property>
+        <property name="font">
+         <font>
+          <pointsize>11</pointsize>
+          <bold>false</bold>
+         </font>
+        </property>
+        <property name="text">
+         <string>*</string>
+        </property>
+       </widget>
+       <widget class="QPushButton" name="pushButton6">
+        <property name="geometry">
+         <rect>
+          <x>106</x>
+          <y>190</y>
+          <width>55</width>
+          <height>35</height>
+         </rect>
+        </property>
+        <property name="sizePolicy">
+         <sizepolicy hsizetype="Fixed" vsizetype="Fixed">
+          <horstretch>0</horstretch>
+          <verstretch>0</verstretch>
+         </sizepolicy>
+        </property>
+        <property name="minimumSize">
+         <size>
+          <width>55</width>
+          <height>35</height>
+         </size>
+        </property>
+        <property name="maximumSize">
+         <size>
+          <width>55</width>
+          <height>35</height>
+         </size>
+        </property>
+        <property name="font">
+         <font>
+          <pointsize>11</pointsize>
+          <bold>false</bold>
+         </font>
+        </property>
+        <property name="text">
+         <string>6</string>
+        </property>
+       </widget>
+       <widget class="QPushButton" name="pushButtonSqrt">
+        <property name="geometry">
+         <rect>
+          <x>106</x>
+          <y>79</y>
+          <width>55</width>
+          <height>35</height>
+         </rect>
+        </property>
+        <property name="sizePolicy">
+         <sizepolicy hsizetype="Fixed" vsizetype="Fixed">
+          <horstretch>0</horstretch>
+          <verstretch>0</verstretch>
+         </sizepolicy>
+        </property>
+        <property name="minimumSize">
+         <size>
+          <width>55</width>
+          <height>35</height>
+         </size>
+        </property>
+        <property name="maximumSize">
+         <size>
+          <width>55</width>
+          <height>35</height>
+         </size>
+        </property>
+        <property name="font">
+         <font>
+          <pointsize>11</pointsize>
+          <bold>false</bold>
+         </font>
+        </property>
+        <property name="text">
+         <string>√</string>
+        </property>
+       </widget>
+       <widget class="QPushButton" name="pushButton2">
+        <property name="geometry">
+         <rect>
+          <x>54</x>
+          <y>231</y>
+          <width>55</width>
+          <height>35</height>
+         </rect>
+        </property>
+        <property name="sizePolicy">
+         <sizepolicy hsizetype="Fixed" vsizetype="Fixed">
+          <horstretch>0</horstretch>
+          <verstretch>0</verstretch>
+         </sizepolicy>
+        </property>
+        <property name="minimumSize">
+         <size>
+          <width>55</width>
+          <height>35</height>
+         </size>
+        </property>
+        <property name="maximumSize">
+         <size>
+          <width>55</width>
+          <height>35</height>
+         </size>
+        </property>
+        <property name="font">
+         <font>
+          <pointsize>11</pointsize>
+          <bold>false</bold>
+         </font>
+        </property>
+        <property name="text">
+         <string>2</string>
+        </property>
+       </widget>
+       <widget class="QPushButton" name="pushButtonBrackets">
+        <property name="geometry">
+         <rect>
+          <x>158</x>
+          <y>42</y>
+          <width>55</width>
+          <height>35</height>
+         </rect>
+        </property>
+        <property name="sizePolicy">
+         <sizepolicy hsizetype="Fixed" vsizetype="Fixed">
+          <horstretch>0</horstretch>
+          <verstretch>0</verstretch>
+         </sizepolicy>
+        </property>
+        <property name="minimumSize">
+         <size>
+          <width>55</width>
+          <height>35</height>
+         </size>
+        </property>
+        <property name="maximumSize">
+         <size>
+          <width>55</width>
+          <height>35</height>
+         </size>
+        </property>
+        <property name="font">
+         <font>
+          <pointsize>11</pointsize>
+          <bold>false</bold>
+         </font>
+        </property>
+        <property name="text">
+         <string>( )</string>
+        </property>
+       </widget>
+       <widget class="QPushButton" name="pushButtonNorm">
+        <property name="geometry">
+         <rect>
+          <x>2</x>
+          <y>5</y>
+          <width>55</width>
+          <height>35</height>
+         </rect>
+        </property>
+        <property name="sizePolicy">
+         <sizepolicy hsizetype="Minimum" vsizetype="Minimum">
+          <horstretch>0</horstretch>
+          <verstretch>0</verstretch>
+         </sizepolicy>
+        </property>
+        <property name="minimumSize">
+         <size>
+          <width>55</width>
+          <height>35</height>
+         </size>
+        </property>
+        <property name="maximumSize">
+         <size>
+          <width>55</width>
+          <height>35</height>
+         </size>
+        </property>
+        <property name="font">
+         <font>
+          <pointsize>11</pointsize>
+          <bold>false</bold>
+         </font>
+        </property>
+        <property name="toolTip">
+         <string>convert to concentration to normed value</string>
+        </property>
+        <property name="text">
+         <string>El_N</string>
+        </property>
+       </widget>
+       <widget class="QPushButton" name="pushButtonSq">
+        <property name="geometry">
+         <rect>
+          <x>54</x>
+          <y>79</y>
+          <width>55</width>
+          <height>35</height>
+         </rect>
+        </property>
+        <property name="sizePolicy">
+         <sizepolicy hsizetype="Fixed" vsizetype="Fixed">
+          <horstretch>0</horstretch>
+          <verstretch>0</verstretch>
+         </sizepolicy>
+        </property>
+        <property name="minimumSize">
+         <size>
+          <width>55</width>
+          <height>35</height>
+         </size>
+        </property>
+        <property name="maximumSize">
+         <size>
+          <width>55</width>
+          <height>35</height>
+         </size>
+        </property>
+        <property name="font">
+         <font>
+          <pointsize>11</pointsize>
+          <bold>false</bold>
+         </font>
+        </property>
+        <property name="text">
+         <string>x^2</string>
+        </property>
+       </widget>
+       <widget class="QPushButton" name="pushButtonEqual">
+        <property name="geometry">
+         <rect>
+          <x>158</x>
+          <y>231</y>
+          <width>55</width>
+          <height>72</height>
+         </rect>
+        </property>
+        <property name="sizePolicy">
+         <sizepolicy hsizetype="Fixed" vsizetype="Fixed">
+          <horstretch>0</horstretch>
+          <verstretch>0</verstretch>
+         </sizepolicy>
+        </property>
+        <property name="minimumSize">
+         <size>
+          <width>55</width>
+          <height>72</height>
+         </size>
+        </property>
+        <property name="maximumSize">
+         <size>
+          <width>55</width>
+          <height>72</height>
+         </size>
+        </property>
+        <property name="font">
+         <font>
+          <pointsize>11</pointsize>
+          <bold>false</bold>
+         </font>
+        </property>
+        <property name="text">
+         <string>=</string>
+        </property>
+       </widget>
+       <widget class="QPushButton" name="pushButton9">
+        <property name="geometry">
+         <rect>
+          <x>106</x>
+          <y>153</y>
+          <width>55</width>
+          <height>35</height>
+         </rect>
+        </property>
+        <property name="sizePolicy">
+         <sizepolicy hsizetype="Fixed" vsizetype="Fixed">
+          <horstretch>0</horstretch>
+          <verstretch>0</verstretch>
+         </sizepolicy>
+        </property>
+        <property name="minimumSize">
+         <size>
+          <width>55</width>
+          <height>35</height>
+         </size>
+        </property>
+        <property name="maximumSize">
+         <size>
+          <width>55</width>
+          <height>35</height>
+         </size>
+        </property>
+        <property name="font">
+         <font>
+          <pointsize>11</pointsize>
+          <bold>false</bold>
+         </font>
+        </property>
+        <property name="text">
+         <string>9</string>
+        </property>
+       </widget>
+       <widget class="QPushButton" name="pushButtonSub">
+        <property name="geometry">
+         <rect>
+          <x>158</x>
+          <y>153</y>
+          <width>55</width>
+          <height>35</height>
+         </rect>
+        </property>
+        <property name="sizePolicy">
+         <sizepolicy hsizetype="Fixed" vsizetype="Fixed">
+          <horstretch>0</horstretch>
+          <verstretch>0</verstretch>
+         </sizepolicy>
+        </property>
+        <property name="minimumSize">
+         <size>
+          <width>55</width>
+          <height>35</height>
+         </size>
+        </property>
+        <property name="maximumSize">
+         <size>
+          <width>55</width>
+          <height>35</height>
+         </size>
+        </property>
+        <property name="font">
+         <font>
+          <pointsize>11</pointsize>
+          <bold>false</bold>
+         </font>
+        </property>
+        <property name="text">
+         <string>-</string>
+        </property>
+       </widget>
+       <widget class="QPushButton" name="pushButton0">
+        <property name="geometry">
+         <rect>
+          <x>54</x>
+          <y>268</y>
+          <width>55</width>
+          <height>35</height>
+         </rect>
+        </property>
+        <property name="sizePolicy">
+         <sizepolicy hsizetype="Fixed" vsizetype="Fixed">
+          <horstretch>0</horstretch>
+          <verstretch>0</verstretch>
+         </sizepolicy>
+        </property>
+        <property name="minimumSize">
+         <size>
+          <width>55</width>
+          <height>35</height>
+         </size>
+        </property>
+        <property name="maximumSize">
+         <size>
+          <width>55</width>
+          <height>35</height>
+         </size>
+        </property>
+        <property name="font">
+         <font>
+          <pointsize>11</pointsize>
+          <bold>false</bold>
+         </font>
+        </property>
+        <property name="text">
+         <string>0</string>
+        </property>
+       </widget>
+       <widget class="QPushButton" name="pushButtonInv">
+        <property name="geometry">
+         <rect>
+          <x>54</x>
+          <y>116</y>
+          <width>55</width>
+          <height>35</height>
+         </rect>
+        </property>
+        <property name="sizePolicy">
+         <sizepolicy hsizetype="Fixed" vsizetype="Fixed">
+          <horstretch>0</horstretch>
+          <verstretch>0</verstretch>
+         </sizepolicy>
+        </property>
+        <property name="minimumSize">
+         <size>
+          <width>55</width>
+          <height>35</height>
+         </size>
+        </property>
+        <property name="maximumSize">
+         <size>
+          <width>55</width>
+          <height>35</height>
+         </size>
+        </property>
+        <property name="font">
+         <font>
+          <pointsize>11</pointsize>
+          <bold>false</bold>
+         </font>
+        </property>
+        <property name="text">
+         <string>x^-1</string>
+        </property>
+       </widget>
+       <widget class="QPushButton" name="pushButton4">
+        <property name="geometry">
+         <rect>
+          <x>2</x>
+          <y>190</y>
+          <width>55</width>
+          <height>35</height>
+         </rect>
+        </property>
+        <property name="sizePolicy">
+         <sizepolicy hsizetype="Minimum" vsizetype="Minimum">
+          <horstretch>0</horstretch>
+          <verstretch>0</verstretch>
+         </sizepolicy>
+        </property>
+        <property name="minimumSize">
+         <size>
+          <width>55</width>
+          <height>35</height>
+         </size>
+        </property>
+        <property name="maximumSize">
+         <size>
+          <width>55</width>
+          <height>35</height>
+         </size>
+        </property>
+        <property name="font">
+         <font>
+          <pointsize>11</pointsize>
+          <bold>false</bold>
+         </font>
+        </property>
+        <property name="text">
+         <string>4</string>
+        </property>
+       </widget>
+       <widget class="QPushButton" name="pushButtonLog">
+        <property name="geometry">
+         <rect>
+          <x>2</x>
+          <y>42</y>
+          <width>55</width>
+          <height>35</height>
+         </rect>
+        </property>
+        <property name="sizePolicy">
+         <sizepolicy hsizetype="Minimum" vsizetype="Minimum">
+          <horstretch>0</horstretch>
+          <verstretch>0</verstretch>
+         </sizepolicy>
+        </property>
+        <property name="minimumSize">
+         <size>
+          <width>55</width>
+          <height>35</height>
+         </size>
+        </property>
+        <property name="maximumSize">
+         <size>
+          <width>55</width>
+          <height>35</height>
+         </size>
+        </property>
+        <property name="font">
+         <font>
+          <pointsize>11</pointsize>
+          <bold>false</bold>
+         </font>
+        </property>
+        <property name="text">
+         <string>log()</string>
+        </property>
+       </widget>
+       <widget class="QPushButton" name="pushButton8">
+        <property name="geometry">
+         <rect>
+          <x>54</x>
+          <y>153</y>
+          <width>55</width>
+          <height>35</height>
+         </rect>
+        </property>
+        <property name="sizePolicy">
+         <sizepolicy hsizetype="Fixed" vsizetype="Fixed">
+          <horstretch>0</horstretch>
+          <verstretch>0</verstretch>
+         </sizepolicy>
+        </property>
+        <property name="minimumSize">
+         <size>
+          <width>55</width>
+          <height>35</height>
+         </size>
+        </property>
+        <property name="maximumSize">
+         <size>
+          <width>55</width>
+          <height>35</height>
+         </size>
+        </property>
+        <property name="font">
+         <font>
+          <pointsize>11</pointsize>
+          <bold>false</bold>
+         </font>
+        </property>
+        <property name="text">
+         <string>8</string>
+        </property>
+       </widget>
+       <widget class="QPushButton" name="pushButtonDec">
+        <property name="geometry">
+         <rect>
+          <x>106</x>
+          <y>268</y>
+          <width>55</width>
+          <height>35</height>
+         </rect>
+        </property>
+        <property name="sizePolicy">
+         <sizepolicy hsizetype="Fixed" vsizetype="Fixed">
+          <horstretch>0</horstretch>
+          <verstretch>0</verstretch>
+         </sizepolicy>
+        </property>
+        <property name="minimumSize">
+         <size>
+          <width>55</width>
+          <height>35</height>
+         </size>
+        </property>
+        <property name="maximumSize">
+         <size>
+          <width>55</width>
+          <height>35</height>
+         </size>
+        </property>
+        <property name="font">
+         <font>
+          <pointsize>11</pointsize>
+          <bold>false</bold>
+         </font>
+        </property>
+        <property name="text">
+         <string>.</string>
+        </property>
+       </widget>
+       <widget class="QPushButton" name="pushButtonAdd">
+        <property name="geometry">
+         <rect>
+          <x>158</x>
+          <y>190</y>
+          <width>55</width>
+          <height>35</height>
+         </rect>
+        </property>
+        <property name="sizePolicy">
+         <sizepolicy hsizetype="Fixed" vsizetype="Fixed">
+          <horstretch>0</horstretch>
+          <verstretch>0</verstretch>
+         </sizepolicy>
+        </property>
+        <property name="minimumSize">
+         <size>
+          <width>55</width>
+          <height>35</height>
+         </size>
+        </property>
+        <property name="maximumSize">
+         <size>
+          <width>55</width>
+          <height>35</height>
+         </size>
+        </property>
+        <property name="font">
+         <font>
+          <pointsize>11</pointsize>
+          <bold>false</bold>
+         </font>
+        </property>
+        <property name="text">
+         <string>+</string>
+        </property>
+       </widget>
+       <widget class="QPushButton" name="pushButtonPowerY">
+        <property name="geometry">
+         <rect>
+          <x>54</x>
+          <y>42</y>
+          <width>55</width>
+          <height>35</height>
+         </rect>
+        </property>
+        <property name="sizePolicy">
+         <sizepolicy hsizetype="Fixed" vsizetype="Fixed">
+          <horstretch>0</horstretch>
+          <verstretch>0</verstretch>
+         </sizepolicy>
+        </property>
+        <property name="minimumSize">
+         <size>
+          <width>55</width>
+          <height>35</height>
+         </size>
+        </property>
+        <property name="maximumSize">
+         <size>
+          <width>55</width>
+          <height>35</height>
+         </size>
+        </property>
+        <property name="font">
+         <font>
+          <pointsize>11</pointsize>
+          <bold>false</bold>
+         </font>
+        </property>
+        <property name="text">
+         <string>x^y</string>
+        </property>
+       </widget>
+       <widget class="QPushButton" name="pushButton3">
+        <property name="geometry">
+         <rect>
+          <x>106</x>
+          <y>231</y>
+          <width>55</width>
+          <height>35</height>
+         </rect>
+        </property>
+        <property name="sizePolicy">
+         <sizepolicy hsizetype="Fixed" vsizetype="Fixed">
+          <horstretch>0</horstretch>
+          <verstretch>0</verstretch>
+         </sizepolicy>
+        </property>
+        <property name="minimumSize">
+         <size>
+          <width>55</width>
+          <height>35</height>
+         </size>
+        </property>
+        <property name="maximumSize">
+         <size>
+          <width>55</width>
+          <height>35</height>
+         </size>
+        </property>
+        <property name="font">
+         <font>
+          <pointsize>11</pointsize>
+          <bold>false</bold>
+         </font>
+        </property>
+        <property name="text">
+         <string>3</string>
+        </property>
+       </widget>
+       <widget class="QPushButton" name="pushButton5">
+        <property name="geometry">
+         <rect>
+          <x>54</x>
+          <y>190</y>
+          <width>55</width>
+          <height>35</height>
+         </rect>
+        </property>
+        <property name="sizePolicy">
+         <sizepolicy hsizetype="Fixed" vsizetype="Fixed">
+          <horstretch>0</horstretch>
+          <verstretch>0</verstretch>
+         </sizepolicy>
+        </property>
+        <property name="minimumSize">
+         <size>
+          <width>55</width>
+          <height>35</height>
+         </size>
+        </property>
+        <property name="maximumSize">
+         <size>
+          <width>55</width>
+          <height>35</height>
+         </size>
+        </property>
+        <property name="font">
+         <font>
+          <pointsize>11</pointsize>
+          <bold>false</bold>
+         </font>
+        </property>
+        <property name="text">
+         <string>5</string>
+        </property>
+       </widget>
+      </widget>
+     </widget>
+    </widget>
+   </widget>
+  </widget>
+  <widget class="QDockWidget" name="dockWidgetBottomTabs">
+   <property name="sizePolicy">
+    <sizepolicy hsizetype="Expanding" vsizetype="Expanding">
+     <horstretch>0</horstretch>
+     <verstretch>0</verstretch>
+    </sizepolicy>
+   </property>
+   <property name="minimumSize">
+    <size>
+     <width>428</width>
+     <height>309</height>
+    </size>
+   </property>
+   <property name="maximumSize">
+    <size>
+     <width>524287</width>
+     <height>524287</height>
+    </size>
+   </property>
+   <property name="features">
+    <set>QDockWidget::DockWidgetFloatable</set>
+   </property>
+   <property name="allowedAreas">
+    <set>Qt::BottomDockWidgetArea|Qt::TopDockWidgetArea</set>
+   </property>
+   <attribute name="dockWidgetArea">
+    <number>8</number>
+   </attribute>
+   <widget class="QWidget" name="dockWidgetContents_4">
+    <property name="sizePolicy">
+     <sizepolicy hsizetype="Expanding" vsizetype="Expanding">
+      <horstretch>0</horstretch>
+      <verstretch>0</verstretch>
+     </sizepolicy>
+    </property>
+    <layout class="QHBoxLayout" name="horizontalLayout_26">
+     <item>
+      <widget class="QTabWidget" name="tabWidget">
+       <property name="enabled">
+        <bool>true</bool>
+       </property>
+       <property name="minimumSize">
+        <size>
+         <width>0</width>
+         <height>0</height>
+        </size>
+       </property>
+       <property name="maximumSize">
+        <size>
+         <width>524287</width>
+         <height>524287</height>
+        </size>
+       </property>
+       <property name="font">
+        <font>
+         <pointsize>11</pointsize>
+        </font>
+       </property>
+       <property name="currentIndex">
+        <number>0</number>
+       </property>
+       <widget class="QWidget" name="tabNotes">
+        <property name="sizePolicy">
+         <sizepolicy hsizetype="Expanding" vsizetype="Expanding">
+          <horstretch>0</horstretch>
+          <verstretch>0</verstretch>
+         </sizepolicy>
+        </property>
+        <property name="toolTip">
+         <string/>
+        </property>
+        <attribute name="title">
+         <string>Notes</string>
+        </attribute>
+        <layout class="QVBoxLayout" name="verticalLayout_3">
+         <item>
+          <layout class="QVBoxLayout" name="verticalLayout_13">
+           <item>
+            <widget class="QGroupBox" name="verticalGroupBox">
+             <property name="minimumSize">
+              <size>
+               <width>0</width>
+               <height>40</height>
+              </size>
+             </property>
+             <property name="maximumSize">
+              <size>
+               <width>16777215</width>
+               <height>40</height>
+              </size>
+             </property>
+             <layout class="QHBoxLayout" name="horizontalLayout_30">
+              <item>
+               <widget class="QToolButton" name="toolButtonNotesHeading">
+                <property name="minimumSize">
+                 <size>
+                  <width>28</width>
+                  <height>28</height>
+                 </size>
+                </property>
+                <property name="maximumSize">
+                 <size>
+                  <width>28</width>
+                  <height>28</height>
+                 </size>
+                </property>
+                <property name="font">
+                 <font>
+                  <pointsize>11</pointsize>
+                 </font>
+                </property>
+                <property name="toolTip">
+                 <string>Text formating</string>
+                </property>
+                <property name="text">
+                 <string>Format heading</string>
+                </property>
+                <property name="icon">
+                 <iconset resource="../resources.qrc">
+                  <normaloff>:/icons/resources/icons/icon-heading-64.png</normaloff>:/icons/resources/icons/icon-heading-64.png</iconset>
+                </property>
+                <property name="iconSize">
+                 <size>
+                  <width>20</width>
+                  <height>20</height>
+                 </size>
+                </property>
+                <property name="popupMode">
+                 <enum>QToolButton::InstantPopup</enum>
+                </property>
+               </widget>
+              </item>
+              <item>
+               <widget class="QToolButton" name="toolButtonNotesBold">
+                <property name="minimumSize">
+                 <size>
+                  <width>28</width>
+                  <height>28</height>
+                 </size>
+                </property>
+                <property name="maximumSize">
+                 <size>
+                  <width>28</width>
+                  <height>28</height>
+                 </size>
+                </property>
+                <property name="font">
+                 <font>
+                  <pointsize>11</pointsize>
+                 </font>
+                </property>
+                <property name="toolTip">
+                 <string>Text formating</string>
+                </property>
+                <property name="text">
+                 <string>Format text</string>
+                </property>
+                <property name="icon">
+                 <iconset resource="../resources.qrc">
+                  <normaloff>:/icons/resources/icons/icon-bold-64.png</normaloff>:/icons/resources/icons/icon-bold-64.png</iconset>
+                </property>
+                <property name="iconSize">
+                 <size>
+                  <width>20</width>
+                  <height>20</height>
+                 </size>
+                </property>
+               </widget>
+              </item>
+              <item>
+               <widget class="QToolButton" name="toolButtonNotesItalic">
+                <property name="minimumSize">
+                 <size>
+                  <width>28</width>
+                  <height>28</height>
+                 </size>
+                </property>
+                <property name="maximumSize">
+                 <size>
+                  <width>28</width>
+                  <height>28</height>
+                 </size>
+                </property>
+                <property name="font">
+                 <font>
+                  <pointsize>11</pointsize>
+                 </font>
+                </property>
+                <property name="toolTip">
+                 <string>Text formating</string>
+                </property>
+                <property name="text">
+                 <string>Format text</string>
+                </property>
+                <property name="icon">
+                 <iconset resource="../resources.qrc">
+                  <normaloff>:/icons/resources/icons/icon-italics-64.png</normaloff>:/icons/resources/icons/icon-italics-64.png</iconset>
+                </property>
+                <property name="iconSize">
+                 <size>
+                  <width>20</width>
+                  <height>20</height>
+                 </size>
+                </property>
+               </widget>
+              </item>
+              <item>
+               <spacer name="horizontalSpacer_7">
+                <property name="orientation">
+                 <enum>Qt::Horizontal</enum>
+                </property>
+                <property name="sizeType">
+                 <enum>QSizePolicy::Maximum</enum>
+                </property>
+                <property name="sizeHint" stdset="0">
+                 <size>
+                  <width>10</width>
+                  <height>20</height>
+                 </size>
+                </property>
+               </spacer>
+              </item>
+              <item>
+               <widget class="QToolButton" name="toolButtonNotesBulletList">
+                <property name="minimumSize">
+                 <size>
+                  <width>28</width>
+                  <height>28</height>
+                 </size>
+                </property>
+                <property name="maximumSize">
+                 <size>
+                  <width>28</width>
+                  <height>28</height>
+                 </size>
+                </property>
+                <property name="font">
+                 <font>
+                  <pointsize>11</pointsize>
+                 </font>
+                </property>
+                <property name="toolTip">
+                 <string>Format list</string>
+                </property>
+                <property name="text">
+                 <string>Format list</string>
+                </property>
+                <property name="icon">
+                 <iconset resource="../resources.qrc">
+                  <normaloff>:/icons/resources/icons/icon-bullet-list-64.png</normaloff>:/icons/resources/icons/icon-bullet-list-64.png</iconset>
+                </property>
+                <property name="iconSize">
+                 <size>
+                  <width>20</width>
+                  <height>20</height>
+                 </size>
+                </property>
+               </widget>
+              </item>
+              <item>
+               <widget class="QToolButton" name="toolButtonNotesNumList">
+                <property name="minimumSize">
+                 <size>
+                  <width>28</width>
+                  <height>28</height>
+                 </size>
+                </property>
+                <property name="maximumSize">
+                 <size>
+                  <width>28</width>
+                  <height>28</height>
+                 </size>
+                </property>
+                <property name="font">
+                 <font>
+                  <pointsize>11</pointsize>
+                 </font>
+                </property>
+                <property name="toolTip">
+                 <string>Format list</string>
+                </property>
+                <property name="text">
+                 <string>Format list</string>
+                </property>
+                <property name="icon">
+                 <iconset resource="../resources.qrc">
+                  <normaloff>:/icons/resources/icons/icon-numbered-list-64.png</normaloff>:/icons/resources/icons/icon-numbered-list-64.png</iconset>
+                </property>
+                <property name="iconSize">
+                 <size>
+                  <width>20</width>
+                  <height>20</height>
+                 </size>
+                </property>
+               </widget>
+              </item>
+              <item>
+               <spacer name="horizontalSpacer_13">
+                <property name="orientation">
+                 <enum>Qt::Horizontal</enum>
+                </property>
+                <property name="sizeType">
+                 <enum>QSizePolicy::Maximum</enum>
+                </property>
+                <property name="sizeHint" stdset="0">
+                 <size>
+                  <width>10</width>
+                  <height>20</height>
+                 </size>
+                </property>
+               </spacer>
+              </item>
+              <item>
+               <widget class="QToolButton" name="toolButtonNotesImage">
+                <property name="minimumSize">
+                 <size>
+                  <width>28</width>
+                  <height>28</height>
+                 </size>
+                </property>
+                <property name="maximumSize">
+                 <size>
+                  <width>28</width>
+                  <height>28</height>
+                 </size>
+                </property>
+                <property name="font">
+                 <font>
+                  <pointsize>11</pointsize>
+                 </font>
+                </property>
+                <property name="toolTip">
+                 <string>Insert image</string>
+                </property>
+                <property name="text">
+                 <string>Insert image</string>
+                </property>
+                <property name="icon">
+                 <iconset resource="../resources.qrc">
+                  <normaloff>:/icons/resources/icons/icon-image-64.png</normaloff>:/icons/resources/icons/icon-image-64.png</iconset>
+                </property>
+                <property name="iconSize">
+                 <size>
+                  <width>20</width>
+                  <height>20</height>
+                 </size>
+                </property>
+               </widget>
+              </item>
+              <item>
+               <widget class="QToolButton" name="toolButtonNotesInfo">
+                <property name="minimumSize">
+                 <size>
+                  <width>28</width>
+                  <height>28</height>
+                 </size>
+                </property>
+                <property name="maximumSize">
+                 <size>
+                  <width>28</width>
+                  <height>28</height>
+                 </size>
+                </property>
+                <property name="font">
+                 <font>
+                  <pointsize>11</pointsize>
+                 </font>
+                </property>
+                <property name="toolTip">
+                 <string>Insert info</string>
+                </property>
+                <property name="text">
+                 <string>Insert info</string>
+                </property>
+                <property name="icon">
+                 <iconset resource="../resources.qrc">
+                  <normaloff>:/icons/resources/icons/icon-info-64.png</normaloff>:/icons/resources/icons/icon-info-64.png</iconset>
+                </property>
+                <property name="iconSize">
+                 <size>
+                  <width>20</width>
+                  <height>20</height>
+                 </size>
+                </property>
+                <property name="popupMode">
+                 <enum>QToolButton::InstantPopup</enum>
+                </property>
+               </widget>
+              </item>
+              <item>
+               <spacer name="horizontalSpacer_14">
+                <property name="orientation">
+                 <enum>Qt::Horizontal</enum>
+                </property>
+                <property name="sizeType">
+                 <enum>QSizePolicy::Maximum</enum>
+                </property>
+                <property name="sizeHint" stdset="0">
+                 <size>
+                  <width>10</width>
+                  <height>20</height>
+                 </size>
+                </property>
+               </spacer>
+              </item>
+              <item>
+               <widget class="QToolButton" name="toolButtonNotesSave">
+                <property name="minimumSize">
+                 <size>
+                  <width>28</width>
+                  <height>28</height>
+                 </size>
+                </property>
+                <property name="maximumSize">
+                 <size>
+                  <width>28</width>
+                  <height>28</height>
+                 </size>
+                </property>
+                <property name="font">
+                 <font>
+                  <pointsize>11</pointsize>
+                 </font>
+                </property>
+                <property name="toolTip">
+                 <string>Save notes as PDF</string>
+                </property>
+                <property name="text">
+                 <string>Save PDF</string>
+                </property>
+                <property name="icon">
+                 <iconset resource="../resources.qrc">
+                  <normaloff>:/icons/resources/icons/icon-pdf-64.png</normaloff>:/icons/resources/icons/icon-pdf-64.png</iconset>
+                </property>
+                <property name="iconSize">
+                 <size>
+                  <width>20</width>
+                  <height>20</height>
+                 </size>
+                </property>
+               </widget>
+              </item>
+              <item>
+               <spacer name="horizontalSpacer_15">
+                <property name="orientation">
+                 <enum>Qt::Horizontal</enum>
+                </property>
+                <property name="sizeHint" stdset="0">
+                 <size>
+                  <width>40</width>
+                  <height>20</height>
+                 </size>
+                </property>
+               </spacer>
+              </item>
+             </layout>
+            </widget>
+           </item>
+           <item>
+            <widget class="QTextEdit" name="textEditNotes">
+             <property name="maximumSize">
+              <size>
+               <width>524287</width>
+               <height>524287</height>
+              </size>
+             </property>
+             <property name="cursor" stdset="0">
+              <cursorShape>IBeamCursor</cursorShape>
+             </property>
+            </widget>
+           </item>
+          </layout>
+         </item>
+        </layout>
+       </widget>
+       <widget class="QWidget" name="tabFilterList">
+        <property name="sizePolicy">
+         <sizepolicy hsizetype="Expanding" vsizetype="Expanding">
+          <horstretch>0</horstretch>
+          <verstretch>0</verstretch>
+         </sizepolicy>
+        </property>
+        <attribute name="title">
+         <string>Filters</string>
+        </attribute>
+        <layout class="QVBoxLayout" name="verticalLayout_12">
+         <item>
+          <layout class="QHBoxLayout" name="horizontalLayoutFilter">
+           <property name="spacing">
+            <number>1</number>
+           </property>
+           <property name="leftMargin">
+            <number>1</number>
+           </property>
+           <property name="topMargin">
+            <number>1</number>
+           </property>
+           <property name="rightMargin">
+            <number>1</number>
+           </property>
+           <property name="bottomMargin">
+            <number>1</number>
+           </property>
+           <item>
+            <layout class="QVBoxLayout" name="verticalLayoutFilterTools">
+             <item>
+              <widget class="QToolButton" name="toolButtonFilterSelectAll">
+               <property name="minimumSize">
+                <size>
+                 <width>32</width>
+                 <height>32</height>
+                </size>
+               </property>
+               <property name="maximumSize">
+                <size>
+                 <width>32</width>
+                 <height>32</height>
+                </size>
+               </property>
+               <property name="text">
+                <string>Select All</string>
+               </property>
+               <property name="icon">
+                <iconset resource="../resources.qrc">
+                 <normaloff>:/icons/resources/icons/icon-select-all-64.png</normaloff>:/icons/resources/icons/icon-select-all-64.png</iconset>
+               </property>
+               <property name="iconSize">
+                <size>
+                 <width>24</width>
+                 <height>24</height>
+                </size>
+               </property>
+              </widget>
+             </item>
+             <item>
+              <widget class="QToolButton" name="toolButtonFilterUp">
+               <property name="minimumSize">
+                <size>
+                 <width>32</width>
+                 <height>32</height>
+                </size>
+               </property>
+               <property name="maximumSize">
+                <size>
+                 <width>32</width>
+                 <height>32</height>
+                </size>
+               </property>
+               <property name="text">
+                <string>...</string>
+               </property>
+               <property name="icon">
+                <iconset resource="../resources.qrc">
+                 <normaloff>:/icons/resources/icons/icon-up-arrow-64.png</normaloff>:/icons/resources/icons/icon-up-arrow-64.png</iconset>
+               </property>
+               <property name="iconSize">
+                <size>
+                 <width>24</width>
+                 <height>24</height>
+                </size>
+               </property>
+              </widget>
+             </item>
+             <item>
+              <widget class="QToolButton" name="toolButtonFilterDown">
+               <property name="minimumSize">
+                <size>
+                 <width>32</width>
+                 <height>32</height>
+                </size>
+               </property>
+               <property name="maximumSize">
+                <size>
+                 <width>32</width>
+                 <height>32</height>
+                </size>
+               </property>
+               <property name="text">
+                <string>...</string>
+               </property>
+               <property name="icon">
+                <iconset resource="../resources.qrc">
+                 <normaloff>:/icons/resources/icons/icon-down-64.png</normaloff>:/icons/resources/icons/icon-down-64.png</iconset>
+               </property>
+               <property name="iconSize">
+                <size>
+                 <width>24</width>
+                 <height>24</height>
+                </size>
+               </property>
+              </widget>
+             </item>
+             <item>
+              <widget class="QToolButton" name="toolButtonFilterSave">
+               <property name="minimumSize">
+                <size>
+                 <width>32</width>
+                 <height>32</height>
+                </size>
+               </property>
+               <property name="maximumSize">
+                <size>
+                 <width>32</width>
+                 <height>32</height>
+                </size>
+               </property>
+               <property name="font">
+                <font>
+                 <pointsize>11</pointsize>
+                </font>
+               </property>
+               <property name="toolTip">
+                <string>Save profile</string>
+               </property>
+               <property name="text">
+                <string>Save profile</string>
+               </property>
+               <property name="icon">
+                <iconset resource="../resources.qrc">
+                 <normaloff>:/icons/resources/icons/icon-save-file-64.png</normaloff>:/icons/resources/icons/icon-save-file-64.png</iconset>
+               </property>
+               <property name="iconSize">
+                <size>
+                 <width>24</width>
+                 <height>24</height>
+                </size>
+               </property>
+              </widget>
+             </item>
+             <item>
+              <widget class="QToolButton" name="toolButtonFilterRemove">
+               <property name="enabled">
+                <bool>true</bool>
+               </property>
+               <property name="minimumSize">
+                <size>
+                 <width>32</width>
+                 <height>32</height>
+                </size>
+               </property>
+               <property name="maximumSize">
+                <size>
+                 <width>32</width>
+                 <height>32</height>
+                </size>
+               </property>
+               <property name="text">
+                <string>Remove </string>
+               </property>
+               <property name="icon">
+                <iconset resource="../resources.qrc">
+                 <normaloff>:/icons/resources/icons/icon-delete-64.png</normaloff>:/icons/resources/icons/icon-delete-64.png</iconset>
+               </property>
+               <property name="iconSize">
+                <size>
+                 <width>24</width>
+                 <height>24</height>
+                </size>
+               </property>
+              </widget>
+             </item>
+             <item>
+              <spacer name="verticalSpacer_2">
+               <property name="orientation">
+                <enum>Qt::Vertical</enum>
+               </property>
+               <property name="sizeHint" stdset="0">
+                <size>
+                 <width>20</width>
+                 <height>40</height>
+                </size>
+               </property>
+              </spacer>
+             </item>
+            </layout>
+           </item>
+           <item>
+            <layout class="QVBoxLayout" name="verticalLayout_9">
+             <item>
+              <widget class="QTableWidget" name="tableWidgetFilters">
+               <property name="sizePolicy">
+                <sizepolicy hsizetype="Preferred" vsizetype="Expanding">
+                 <horstretch>0</horstretch>
+                 <verstretch>0</verstretch>
+                </sizepolicy>
+               </property>
+               <property name="minimumSize">
+                <size>
+                 <width>0</width>
+                 <height>0</height>
+                </size>
+               </property>
+               <property name="maximumSize">
+                <size>
+                 <width>524287</width>
+                 <height>524287</height>
+                </size>
+               </property>
+               <property name="accessibleName">
+                <string>Filters</string>
+               </property>
+               <property name="selectionBehavior">
+                <enum>QAbstractItemView::SelectRows</enum>
+               </property>
+               <attribute name="horizontalHeaderDefaultSectionSize">
+                <number>80</number>
+               </attribute>
+               <attribute name="horizontalHeaderStretchLastSection">
+                <bool>true</bool>
+               </attribute>
+               <column>
+                <property name="text">
+                 <string>Use</string>
+                </property>
+                <property name="font">
+                 <font>
+                  <pointsize>11</pointsize>
+                 </font>
+                </property>
+               </column>
+               <column>
+                <property name="text">
+                 <string>Field Type</string>
+                </property>
+                <property name="font">
+                 <font>
+                  <pointsize>11</pointsize>
+                 </font>
+                </property>
+               </column>
+               <column>
+                <property name="text">
+                 <string>Field Name</string>
+                </property>
+                <property name="font">
+                 <font>
+                  <pointsize>11</pointsize>
+                 </font>
+                </property>
+               </column>
+               <column>
+                <property name="text">
+                 <string>Norm</string>
+                </property>
+                <property name="font">
+                 <font>
+                  <pointsize>11</pointsize>
+                 </font>
+                </property>
+               </column>
+               <column>
+                <property name="text">
+                 <string>Min</string>
+                </property>
+                <property name="font">
+                 <font>
+                  <pointsize>11</pointsize>
+                 </font>
+                </property>
+               </column>
+               <column>
+                <property name="text">
+                 <string>Max</string>
+                </property>
+                <property name="font">
+                 <font>
+                  <pointsize>11</pointsize>
+                 </font>
+                </property>
+               </column>
+              </widget>
+             </item>
+             <item>
+              <widget class="QLabel" name="labelFilterInfo">
+               <property name="sizePolicy">
+                <sizepolicy hsizetype="Expanding" vsizetype="Expanding">
+                 <horstretch>0</horstretch>
+                 <verstretch>0</verstretch>
+                </sizepolicy>
+               </property>
+               <property name="minimumSize">
+                <size>
+                 <width>0</width>
+                 <height>18</height>
+                </size>
+               </property>
+               <property name="maximumSize">
+                <size>
+                 <width>524287</width>
+                 <height>18</height>
+                </size>
+               </property>
+               <property name="font">
+                <font>
+                 <pointsize>9</pointsize>
+                </font>
+               </property>
+               <property name="frameShape">
+                <enum>QFrame::Box</enum>
+               </property>
+               <property name="frameShadow">
+                <enum>QFrame::Raised</enum>
+               </property>
+               <property name="text">
+                <string>Ok</string>
+               </property>
+               <property name="alignment">
+                <set>Qt::AlignLeading|Qt::AlignLeft|Qt::AlignVCenter</set>
+               </property>
+               <property name="wordWrap">
+                <bool>true</bool>
+               </property>
+              </widget>
+             </item>
+            </layout>
+           </item>
+          </layout>
+         </item>
+        </layout>
+       </widget>
+       <widget class="QWidget" name="tabProfileView">
+        <property name="sizePolicy">
+         <sizepolicy hsizetype="Expanding" vsizetype="Expanding">
+          <horstretch>0</horstretch>
+          <verstretch>0</verstretch>
+         </sizepolicy>
+        </property>
+        <attribute name="title">
+         <string>Profiles</string>
+        </attribute>
+        <layout class="QVBoxLayout" name="verticalLayout_19">
+         <property name="topMargin">
+          <number>0</number>
+         </property>
+         <property name="bottomMargin">
+          <number>0</number>
+         </property>
+         <item>
+          <layout class="QHBoxLayout" name="horizontalLayout_2">
+           <item>
+            <layout class="QVBoxLayout" name="verticalLayout_2">
+             <property name="sizeConstraint">
+              <enum>QLayout::SetNoConstraint</enum>
+             </property>
+             <item>
+              <widget class="QToolButton" name="toolButtonProfileEditToggle">
+               <property name="minimumSize">
+                <size>
+                 <width>32</width>
+                 <height>32</height>
+                </size>
+               </property>
+               <property name="maximumSize">
+                <size>
+                 <width>32</width>
+                 <height>32</height>
+                </size>
+               </property>
+               <property name="toolTip">
+                <string>Toggle profile point masking</string>
+               </property>
+               <property name="text">
+                <string>...</string>
+               </property>
+               <property name="icon">
+                <iconset resource="../resources.qrc">
+                 <normaloff>:/icons/resources/icons/icon-edit-64.png</normaloff>:/icons/resources/icons/icon-edit-64.png</iconset>
+               </property>
+               <property name="iconSize">
+                <size>
+                 <width>24</width>
+                 <height>24</height>
+                </size>
+               </property>
+               <property name="checkable">
+                <bool>true</bool>
+               </property>
+              </widget>
+             </item>
+             <item>
+              <widget class="QToolButton" name="toolButtonProfilePointToggle">
+               <property name="minimumSize">
+                <size>
+                 <width>32</width>
+                 <height>32</height>
+                </size>
+               </property>
+               <property name="maximumSize">
+                <size>
+                 <width>32</width>
+                 <height>32</height>
+                </size>
+               </property>
+               <property name="toolTip">
+                <string>Mask/unmask profile points</string>
+               </property>
+               <property name="text">
+                <string>...</string>
+               </property>
+               <property name="icon">
+                <iconset resource="../resources.qrc">
+                 <normaloff>:/icons/resources/icons/icon-show-hide-64.png</normaloff>:/icons/resources/icons/icon-show-hide-64.png</iconset>
+               </property>
+               <property name="iconSize">
+                <size>
+                 <width>24</width>
+                 <height>24</height>
+                </size>
+               </property>
+               <property name="checkable">
+                <bool>true</bool>
+               </property>
+              </widget>
+             </item>
+             <item>
+              <widget class="QToolButton" name="toolButtonProfileExport">
+               <property name="minimumSize">
+                <size>
+                 <width>32</width>
+                 <height>32</height>
+                </size>
+               </property>
+               <property name="maximumSize">
+                <size>
+                 <width>32</width>
+                 <height>32</height>
+                </size>
+               </property>
+               <property name="toolTip">
+                <string>Save profile data</string>
+               </property>
+               <property name="text">
+                <string>...</string>
+               </property>
+               <property name="icon">
+                <iconset resource="../resources.qrc">
+                 <normaloff>:/icons/resources/icons/icon-save-file-64.png</normaloff>:/icons/resources/icons/icon-save-file-64.png</iconset>
+               </property>
+               <property name="iconSize">
+                <size>
+                 <width>24</width>
+                 <height>24</height>
+                </size>
+               </property>
+              </widget>
+             </item>
+             <item>
+              <spacer name="verticalSpacer_3">
+               <property name="orientation">
+                <enum>Qt::Vertical</enum>
+               </property>
+               <property name="sizeHint" stdset="0">
+                <size>
+                 <width>20</width>
+                 <height>40</height>
+                </size>
+               </property>
+              </spacer>
+             </item>
+            </layout>
+           </item>
+           <item>
+            <widget class="QWidget" name="widgetProfilePlot" native="true">
+             <property name="sizePolicy">
+              <sizepolicy hsizetype="Expanding" vsizetype="Expanding">
+               <horstretch>0</horstretch>
+               <verstretch>0</verstretch>
+              </sizepolicy>
+             </property>
+             <property name="minimumSize">
+              <size>
+               <width>0</width>
+               <height>0</height>
+              </size>
+             </property>
+             <property name="maximumSize">
+              <size>
+               <width>524287</width>
+               <height>524287</height>
+              </size>
+             </property>
+            </widget>
+           </item>
+          </layout>
+         </item>
+        </layout>
+       </widget>
+      </widget>
+     </item>
+    </layout>
+   </widget>
+  </widget>
+  <action name="actionOpenDirectory">
+   <property name="icon">
+    <iconset resource="../resources.qrc">
+     <normaloff>:/icons/resources/icons/icon-add-directory-64.png</normaloff>:/icons/resources/icons/icon-add-directory-64.png</iconset>
+   </property>
+   <property name="text">
+    <string>Open Directory</string>
+   </property>
+   <property name="toolTip">
+    <string>Open a directory to sample maps</string>
+   </property>
+   <property name="font">
+    <font>
+     <pointsize>12</pointsize>
+    </font>
+   </property>
+   <property name="shortcut">
+    <string>Ctrl+O</string>
+   </property>
+  </action>
+  <action name="actionSave">
+   <property name="icon">
+    <iconset resource="../resources.qrc">
+     <normaloff>:/icons/resources/icons/icon-save-file-64.png</normaloff>:/icons/resources/icons/icon-save-file-64.png</iconset>
+   </property>
+   <property name="text">
+    <string>Save Current Figure</string>
+   </property>
+   <property name="font">
+    <font>
+     <pointsize>12</pointsize>
+    </font>
+   </property>
+   <property name="shortcut">
+    <string>Ctrl+S</string>
+   </property>
+  </action>
+  <action name="actionUndo">
+   <property name="text">
+    <string>Undo</string>
+   </property>
+  </action>
+  <action name="actionCut">
+   <property name="text">
+    <string>Cut</string>
+   </property>
+  </action>
+  <action name="actionCopy">
+   <property name="text">
+    <string>Copy</string>
+   </property>
+   <property name="toolTip">
+    <string>Copy</string>
+   </property>
+  </action>
+  <action name="actionShortcuts">
+   <property name="text">
+    <string>Shortcuts</string>
+   </property>
+  </action>
+  <action name="actionCalculator">
+   <property name="icon">
+    <iconset resource="../resources.qrc">
+     <normaloff>:/icons/resources/icons/icon-calculator-64.png</normaloff>
+     <normalon>:/icons/resources/icons/icons8-calculator-48.png</normalon>:/icons/resources/icons/icon-calculator-64.png</iconset>
+   </property>
+   <property name="text">
+    <string>Calculator</string>
+   </property>
+   <property name="toolTip">
+    <string>Calculate custom fields</string>
+   </property>
+   <property name="font">
+    <font>
+     <pointsize>12</pointsize>
+    </font>
+   </property>
+  </action>
+  <action name="actionSelectAnalytes">
+   <property name="checkable">
+    <bool>false</bool>
+   </property>
+   <property name="enabled">
+    <bool>true</bool>
+   </property>
+   <property name="icon">
+    <iconset resource="../resources.qrc">
+     <normaloff>:/icons/resources/icons/icon-atom-64.png</normaloff>:/icons/resources/icons/icon-atom-64.png</iconset>
+   </property>
+   <property name="text">
+    <string>Select Analytes</string>
+   </property>
+   <property name="toolTip">
+    <string>Select analytes for processing</string>
+   </property>
+   <property name="font">
+    <font>
+     <pointsize>12</pointsize>
+    </font>
+   </property>
+   <property name="shortcut">
+    <string>Ctrl+I</string>
+   </property>
+   <property name="menuRole">
+    <enum>QAction::TextHeuristicRole</enum>
+   </property>
+   <property name="iconVisibleInMenu">
+    <bool>false</bool>
+   </property>
+  </action>
+  <action name="actionBiPlot">
+   <property name="icon">
+    <iconset resource="../resources.qrc">
+     <normaloff>:/icons/resources/icons/icon-scatter-64.png</normaloff>:/icons/resources/icons/icon-scatter-64.png</iconset>
+   </property>
+   <property name="text">
+    <string>Bi-Plot</string>
+   </property>
+   <property name="toolTip">
+    <string>Bi-plot</string>
+   </property>
+   <property name="font">
+    <font>
+     <pointsize>12</pointsize>
+    </font>
+   </property>
+  </action>
+  <action name="actionTernary">
+   <property name="icon">
+    <iconset resource="../resources.qrc">
+     <normaloff>:/icons/resources/icons/icon-ternary-64.png</normaloff>:/icons/resources/icons/icon-ternary-64.png</iconset>
+   </property>
+   <property name="text">
+    <string>Ternary</string>
+   </property>
+   <property name="toolTip">
+    <string>Ternary scatter and heatmaps</string>
+   </property>
+   <property name="font">
+    <font>
+     <pointsize>12</pointsize>
+    </font>
+   </property>
+  </action>
+  <action name="actionCluster">
+   <property name="icon">
+    <iconset resource="../resources.qrc">
+     <normaloff>:/icons/resources/icons/icon-cluster-64.png</normaloff>:/icons/resources/icons/icon-cluster-64.png</iconset>
+   </property>
+   <property name="text">
+    <string>Cluster</string>
+   </property>
+   <property name="toolTip">
+    <string>Cluster analysis</string>
+   </property>
+   <property name="font">
+    <font>
+     <pointsize>12</pointsize>
+    </font>
+   </property>
+  </action>
+  <action name="actionTEC">
+   <property name="icon">
+    <iconset resource="../resources.qrc">
+     <normaloff>:/icons/resources/icons/icon-TEC-64.png</normaloff>:/icons/resources/icons/icon-TEC-64.png</iconset>
+   </property>
+   <property name="text">
+    <string>TEC</string>
+   </property>
+   <property name="toolTip">
+    <string>TEC plot</string>
+   </property>
+   <property name="font">
+    <font>
+     <pointsize>12</pointsize>
+    </font>
+   </property>
+  </action>
+  <action name="actionRadar">
+   <property name="text">
+    <string>Radar</string>
+   </property>
+   <property name="font">
+    <font>
+     <pointsize>12</pointsize>
+    </font>
+   </property>
+  </action>
+  <action name="actionCompare_Spot_Map">
+   <property name="enabled">
+    <bool>false</bool>
+   </property>
+   <property name="icon">
+    <iconset resource="../resources.qrc">
+     <normaloff>:/icons/resources/icons/icon-analysis-64.png</normaloff>:/icons/resources/icons/icon-analysis-64.png</iconset>
+   </property>
+   <property name="text">
+    <string>Compare Spot/Map</string>
+   </property>
+   <property name="font">
+    <font>
+     <pointsize>12</pointsize>
+    </font>
+   </property>
+  </action>
+  <action name="actionPreferences">
+   <property name="text">
+    <string>Preferences</string>
+   </property>
+   <property name="font">
+    <font>
+     <pointsize>12</pointsize>
+     <bold>false</bold>
+    </font>
+   </property>
+  </action>
+  <action name="actionAbout">
+   <property name="text">
+    <string>About</string>
+   </property>
+   <property name="font">
+    <font>
+     <pointsize>12</pointsize>
+    </font>
+   </property>
+  </action>
+  <action name="actionQuit_LaME">
+   <property name="text">
+    <string>Quit LaME</string>
+   </property>
+   <property name="shortcut">
+    <string>Ctrl+Q</string>
+   </property>
+   <property name="menuRole">
+    <enum>QAction::QuitRole</enum>
+   </property>
+  </action>
+  <action name="actionBatch_Process">
+   <property name="enabled">
+    <bool>false</bool>
+   </property>
+   <property name="icon">
+    <iconset resource="../resources.qrc">
+     <normaloff>:/icons/resources/icons/icon-batch-64.png</normaloff>:/icons/resources/icons/icon-batch-64.png</iconset>
+   </property>
+   <property name="text">
+    <string>Batch Process</string>
+   </property>
+   <property name="font">
+    <font>
+     <pointsize>12</pointsize>
+    </font>
+   </property>
+  </action>
+  <action name="actionSpotData">
+   <property name="icon">
+    <iconset resource="../resources.qrc">
+     <normaloff>:/icons/resources/icons/icon-spot-data-64.png</normaloff>:/icons/resources/icons/icon-spot-data-64.png</iconset>
+   </property>
+   <property name="text">
+    <string>Open Spot Data</string>
+   </property>
+   <property name="toolTip">
+    <string>Open spot tools</string>
+   </property>
+   <property name="font">
+    <font>
+     <pointsize>12</pointsize>
+    </font>
+   </property>
+   <property name="menuRole">
+    <enum>QAction::TextHeuristicRole</enum>
+   </property>
+  </action>
+  <action name="actionFilter_Tools">
+   <property name="icon">
+    <iconset resource="../resources.qrc">
+     <normaloff>:/icons/resources/icons/icon-filter-64.png</normaloff>:/icons/resources/icons/icon-filter-64.png</iconset>
+   </property>
+   <property name="text">
+    <string>Filter Tools</string>
+   </property>
+   <property name="toolTip">
+    <string>Open filtering tools</string>
+   </property>
+   <property name="font">
+    <font>
+     <pointsize>12</pointsize>
+    </font>
+   </property>
+   <property name="shortcut">
+    <string>Ctrl+F</string>
+   </property>
+   <property name="menuRole">
+    <enum>QAction::TextHeuristicRole</enum>
+   </property>
+  </action>
+  <action name="actionProfiles">
+   <property name="icon">
+    <iconset resource="../resources.qrc">
+     <normaloff>:/icons/resources/icons/icon-profile-64.png</normaloff>:/icons/resources/icons/icon-profile-64.png</iconset>
+   </property>
+   <property name="text">
+    <string>Profiles</string>
+   </property>
+   <property name="toolTip">
+    <string>Profiles</string>
+   </property>
+   <property name="font">
+    <font>
+     <pointsize>12</pointsize>
+    </font>
+   </property>
+   <property name="menuRole">
+    <enum>QAction::TextHeuristicRole</enum>
+   </property>
+  </action>
+  <action name="actionPolygon">
+   <property name="icon">
+    <iconset resource="../resources.qrc">
+     <normaloff>:/icons/resources/icons/icon-polygon-new-64.png</normaloff>:/icons/resources/icons/icon-polygon-new-64.png</iconset>
+   </property>
+   <property name="text">
+    <string>Polygon</string>
+   </property>
+   <property name="toolTip">
+    <string>Add/select polygons</string>
+   </property>
+   <property name="font">
+    <font>
+     <pointsize>12</pointsize>
+    </font>
+   </property>
+   <property name="menuRole">
+    <enum>QAction::TextHeuristicRole</enum>
+   </property>
+  </action>
+  <action name="actionCluster_Mask">
+   <property name="icon">
+    <iconset resource="../resources.qrc">
+     <normaloff>:/icons/resources/icons/icon-mask-light-64.png</normaloff>:/icons/resources/icons/icon-mask-light-64.png</iconset>
+   </property>
+   <property name="text">
+    <string>Cluster Mask</string>
+   </property>
+   <property name="toolTip">
+    <string>Cluster mask</string>
+   </property>
+   <property name="font">
+    <font>
+     <pointsize>12</pointsize>
+    </font>
+   </property>
+   <property name="menuRole">
+    <enum>QAction::NoRole</enum>
+   </property>
+  </action>
+  <action name="actionCorrelation">
+   <property name="icon">
+    <iconset resource="../resources.qrc">
+     <normaloff>:/icons/resources/icons/icon-correlation-64.png</normaloff>:/icons/resources/icons/icon-correlation-64.png</iconset>
+   </property>
+   <property name="text">
+    <string>Correlation</string>
+   </property>
+   <property name="toolTip">
+    <string>Correlations</string>
+   </property>
+   <property name="font">
+    <font>
+     <pointsize>12</pointsize>
+    </font>
+   </property>
+   <property name="menuRole">
+    <enum>QAction::NoRole</enum>
+   </property>
+  </action>
+  <action name="actionHistograms">
+   <property name="icon">
+    <iconset resource="../resources.qrc">
+     <normaloff>:/icons/resources/icons/icon-histogram-64.png</normaloff>:/icons/resources/icons/icon-histogram-64.png</iconset>
+   </property>
+   <property name="text">
+    <string>Histograms</string>
+   </property>
+   <property name="toolTip">
+    <string>Histograms</string>
+   </property>
+   <property name="font">
+    <font>
+     <pointsize>12</pointsize>
+    </font>
+   </property>
+   <property name="menuRole">
+    <enum>QAction::NoRole</enum>
+   </property>
+  </action>
+  <action name="actionReset">
+   <property name="icon">
+    <iconset resource="../resources.qrc">
+     <normaloff>:/icons/resources/icons/icon-nuke-64.png</normaloff>:/icons/resources/icons/icon-nuke-64.png</iconset>
+   </property>
+   <property name="text">
+    <string>Restart Session</string>
+   </property>
+   <property name="toolTip">
+    <string>Clear all changes and plots to start over</string>
+   </property>
+   <property name="font">
+    <font>
+     <pointsize>12</pointsize>
+    </font>
+   </property>
+   <property name="menuRole">
+    <enum>QAction::NoRole</enum>
+   </property>
+  </action>
+  <action name="actionOpenSample">
+   <property name="icon">
+    <iconset resource="../resources.qrc">
+     <normaloff>:/icons/resources/icons/icon-open-file-64.png</normaloff>:/icons/resources/icons/icon-open-file-64.png</iconset>
+   </property>
+   <property name="text">
+    <string>Open Sample</string>
+   </property>
+   <property name="toolTip">
+    <string>Open a single file</string>
+   </property>
+   <property name="font">
+    <font>
+     <pointsize>12</pointsize>
+    </font>
+   </property>
+   <property name="menuRole">
+    <enum>QAction::NoRole</enum>
+   </property>
+  </action>
+  <action name="actionNoise_reduction">
+   <property name="icon">
+    <iconset resource="../resources.qrc">
+     <normaloff>:/icons/resources/icons/icon-noise-reduction-64.png</normaloff>:/icons/resources/icons/icon-noise-reduction-64.png</iconset>
+   </property>
+   <property name="text">
+    <string>Noise reduction</string>
+   </property>
+   <property name="toolTip">
+    <string>Noise reduction</string>
+   </property>
+   <property name="font">
+    <font>
+     <pointsize>12</pointsize>
+    </font>
+   </property>
+   <property name="menuRole">
+    <enum>QAction::NoRole</enum>
+   </property>
+  </action>
+  <action name="actionSavePlotToTree">
+   <property name="icon">
+    <iconset resource="../resources.qrc">
+     <normaloff>:/icons/resources/icons/icon-tree-64.png</normaloff>:/icons/resources/icons/icon-tree-64.png</iconset>
+   </property>
+   <property name="text">
+    <string>Save Plot to Tree</string>
+   </property>
+   <property name="toolTip">
+    <string>Save the current plot to the plot selector</string>
+   </property>
+   <property name="shortcut">
+    <string>Ctrl+T</string>
+   </property>
+   <property name="menuRole">
+    <enum>QAction::NoRole</enum>
+   </property>
+  </action>
+  <action name="actionImportFiles">
+   <property name="text">
+    <string>Import files</string>
+   </property>
+  </action>
+ </widget>
+ <resources>
+  <include location="../resources.qrc"/>
+ </resources>
+ <connections/>
+</ui>