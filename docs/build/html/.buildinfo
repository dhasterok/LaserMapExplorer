# Sphinx build info version 1
# This file hashes the configuration used when building these files. When it is not found, a full rebuild will be done.
<<<<<<< HEAD
config: ebcad728e13a74613670e6c66b9ada1d
=======
config: b188647418e8cdd330fd2c926e9fd396
>>>>>>> 7d5601e1
tags: 645f666f9bcd5a90fca523b33c5a78b7<|MERGE_RESOLUTION|>--- conflicted
+++ resolved
@@ -1,8 +1,4 @@
 # Sphinx build info version 1
 # This file hashes the configuration used when building these files. When it is not found, a full rebuild will be done.
-<<<<<<< HEAD
-config: ebcad728e13a74613670e6c66b9ada1d
-=======
-config: b188647418e8cdd330fd2c926e9fd396
->>>>>>> 7d5601e1
+config: 5234702c2c14e47798e4512d7f1bbf0a
 tags: 645f666f9bcd5a90fca523b33c5a78b7