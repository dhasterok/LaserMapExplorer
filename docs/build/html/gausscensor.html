
<!DOCTYPE html>


<html lang="en" data-content_root="./" >

  <head>
    <meta charset="utf-8" />
    <meta name="viewport" content="width=device-width, initial-scale=1.0" /><meta name="viewport" content="width=device-width, initial-scale=1" />

    <title>gausscensor module &#8212; Laser Map Explorer 0.1 documentation</title>
  
  
  
  <script data-cfasync="false">
    document.documentElement.dataset.mode = localStorage.getItem("mode") || "";
    document.documentElement.dataset.theme = localStorage.getItem("theme") || "";
  </script>
  
  <!-- Loaded before other Sphinx assets -->
  <link href="_static/styles/theme.css?digest=dfe6caa3a7d634c4db9b" rel="stylesheet" />
<link href="_static/styles/bootstrap.css?digest=dfe6caa3a7d634c4db9b" rel="stylesheet" />
<link href="_static/styles/pydata-sphinx-theme.css?digest=dfe6caa3a7d634c4db9b" rel="stylesheet" />

  
  <link href="_static/vendor/fontawesome/6.5.2/css/all.min.css?digest=dfe6caa3a7d634c4db9b" rel="stylesheet" />
  <link rel="preload" as="font" type="font/woff2" crossorigin href="_static/vendor/fontawesome/6.5.2/webfonts/fa-solid-900.woff2" />
<link rel="preload" as="font" type="font/woff2" crossorigin href="_static/vendor/fontawesome/6.5.2/webfonts/fa-brands-400.woff2" />
<link rel="preload" as="font" type="font/woff2" crossorigin href="_static/vendor/fontawesome/6.5.2/webfonts/fa-regular-400.woff2" />

    <link rel="stylesheet" type="text/css" href="_static/pygments.css?v=a746c00c" />
    <link rel="stylesheet" type="text/css" href="_static/graphviz.css?v=fd3f3429" />
    <link rel="stylesheet" type="text/css" href="_static/mpl.css?v=369bd9d1" />
  
  <!-- Pre-loaded scripts that we'll load fully later -->
  <link rel="preload" as="script" href="_static/scripts/bootstrap.js?digest=dfe6caa3a7d634c4db9b" />
<link rel="preload" as="script" href="_static/scripts/pydata-sphinx-theme.js?digest=dfe6caa3a7d634c4db9b" />
  <script src="_static/vendor/fontawesome/6.5.2/js/all.min.js?digest=dfe6caa3a7d634c4db9b"></script>

    <script src="_static/documentation_options.js?v=2709fde1"></script>
    <script src="_static/doctools.js?v=9a2dae69"></script>
    <script src="_static/sphinx_highlight.js?v=dc90522c"></script>
    <script src="_static/custom.js"></script>
    <script>DOCUMENTATION_OPTIONS.pagename = 'gausscensor';</script>
    <link rel="index" title="Index" href="genindex.html" />
    <link rel="search" title="Search" href="search.html" />
  <meta name="viewport" content="width=device-width, initial-scale=1"/>
  <meta name="docsearch:language" content="en"/>
  </head>
  
  
  <body data-bs-spy="scroll" data-bs-target=".bd-toc-nav" data-offset="180" data-bs-root-margin="0px 0px -60%" data-default-mode="">

  
  
  <div id="pst-skip-link" class="skip-link d-print-none"><a href="#main-content">Skip to main content</a></div>
  
  <div id="pst-scroll-pixel-helper"></div>
  
  <button type="button" class="btn rounded-pill" id="pst-back-to-top">
    <i class="fa-solid fa-arrow-up"></i>Back to top</button>

  
  <input type="checkbox"
          class="sidebar-toggle"
          id="pst-primary-sidebar-checkbox"/>
  <label class="overlay overlay-primary" for="pst-primary-sidebar-checkbox"></label>
  
  <input type="checkbox"
          class="sidebar-toggle"
          id="pst-secondary-sidebar-checkbox"/>
  <label class="overlay overlay-secondary" for="pst-secondary-sidebar-checkbox"></label>
  
  <div class="search-button__wrapper">
    <div class="search-button__overlay"></div>
    <div class="search-button__search-container">
<form class="bd-search d-flex align-items-center"
      action="search.html"
      method="get">
  <i class="fa-solid fa-magnifying-glass"></i>
  <input type="search"
         class="form-control"
         name="q"
         id="search-input"
         placeholder="Search the docs ..."
         aria-label="Search the docs ..."
         autocomplete="off"
         autocorrect="off"
         autocapitalize="off"
         spellcheck="false"/>
  <span class="search-button__kbd-shortcut"><kbd class="kbd-shortcut__modifier">Ctrl</kbd>+<kbd>K</kbd></span>
</form></div>
  </div>

  <div class="pst-async-banner-revealer d-none">
  <aside id="bd-header-version-warning" class="d-none d-print-none" aria-label="Version warning"></aside>
</div>

  
    <header class="bd-header navbar navbar-expand-lg bd-navbar d-print-none">
<div class="bd-header__inner bd-page-width">
  <button class="pst-navbar-icon sidebar-toggle primary-toggle" aria-label="Site navigation">
    <span class="fa-solid fa-bars"></span>
  </button>
  
  
  <div class="col-lg-3 navbar-header-items__start">
    
      <div class="navbar-item">

  
    
  

<a class="navbar-brand logo" href="index.html">
  
  
  
  
  
    
    
      
    
    
    <img src="_static/LaME-wide-64.svg" class="logo__image only-light" alt=""/>
    <script>document.write(`<img src="_static/LaME-wide-green-64.svg" class="logo__image only-dark" alt=""/>`);</script>
  
  
    <p class="title logo__title">LaME v.0.0 beta</p>
  
</a></div>
    
  </div>
  
  <div class="col-lg-9 navbar-header-items">
    
    <div class="me-auto navbar-header-items__center">
      
        <div class="navbar-item">
<nav>
  <ul class="bd-navbar-elements navbar-nav">
    
<li class="nav-item ">
  <a class="nav-link nav-internal" href="userguide.html">
    User Guide
  </a>
</li>


<li class="nav-item ">
  <a class="nav-link nav-internal" href="tutorials.html">
    Tutorials
  </a>
</li>


<li class="nav-item ">
  <a class="nav-link nav-internal" href="documentation.html">
    Documentation
  </a>
</li>


<li class="nav-item ">
  <a class="nav-link nav-internal" href="contact.html">
    Contact
  </a>
</li>

  </ul>
</nav></div>
      
    </div>
    
    
    <div class="navbar-header-items__end">
      
        <div class="navbar-item navbar-persistent--container">
          

 <script>
 document.write(`
   <button class="btn search-button-field search-button__button" title="Search" aria-label="Search" data-bs-placement="bottom" data-bs-toggle="tooltip">
    <i class="fa-solid fa-magnifying-glass"></i>
    <span class="search-button__default-text">Search</span>
    <span class="search-button__kbd-shortcut"><kbd class="kbd-shortcut__modifier">Ctrl</kbd>+<kbd class="kbd-shortcut__modifier">K</kbd></span>
   </button>
 `);
 </script>
        </div>
      
      
<<<<<<< HEAD
        <div class="navbar-item">

<script>
document.write(`
  <button class="btn btn-sm nav-link pst-navbar-icon theme-switch-button" title="light/dark" aria-label="light/dark" data-bs-placement="bottom" data-bs-toggle="tooltip">
    <i class="theme-switch fa-solid fa-sun fa-lg" data-mode="light"></i>
    <i class="theme-switch fa-solid fa-moon fa-lg" data-mode="dark"></i>
    <i class="theme-switch fa-solid fa-circle-half-stroke fa-lg" data-mode="auto"></i>
  </button>
`);
</script></div>
      
=======
>>>>>>> 7d5601e1
        <div class="navbar-item"><ul class="navbar-icon-links"
    aria-label="Icon Links">
        <li class="nav-item">
          
          
          
          
          
          
          
          
          <a href="https://github.com/shavinkalu23/LaserMapExplorer" title="GitHub" class="nav-link pst-navbar-icon" rel="noopener" target="_blank" data-bs-toggle="tooltip" data-bs-placement="bottom"><i class="fa-brands fa-github fa-lg" aria-hidden="true"></i>
            <span class="sr-only">GitHub</span></a>
        </li>
        <li class="nav-item">
          
          
          
          
          
          
          
          
          <a href="https://minexcrc.com.au/" title="MinEx CRC" class="nav-link pst-navbar-icon" rel="noopener" target="_blank" data-bs-toggle="tooltip" data-bs-placement="bottom"><img src="_static/minex_crc_logo.svg" class="icon-link-image" alt="MinEx CRC"/></a>
        </li>
</ul></div>
      
    </div>
    
  </div>
  
  
    <div class="navbar-persistent--mobile">

 <script>
 document.write(`
   <button class="btn search-button-field search-button__button" title="Search" aria-label="Search" data-bs-placement="bottom" data-bs-toggle="tooltip">
    <i class="fa-solid fa-magnifying-glass"></i>
    <span class="search-button__default-text">Search</span>
    <span class="search-button__kbd-shortcut"><kbd class="kbd-shortcut__modifier">Ctrl</kbd>+<kbd class="kbd-shortcut__modifier">K</kbd></span>
   </button>
 `);
 </script>
    </div>
  

  
    <button class="pst-navbar-icon sidebar-toggle secondary-toggle" aria-label="On this page">
      <span class="fa-solid fa-outdent"></span>
    </button>
  
</div>

    </header>
  

  <div class="bd-container">
    <div class="bd-container__inner bd-page-width">
      
      
      
      <div class="bd-sidebar-primary bd-sidebar">
        

  
  <div class="sidebar-header-items sidebar-primary__section">
    
    
      <div class="sidebar-header-items__center">
        
          
          
            <div class="navbar-item">
<nav>
  <ul class="bd-navbar-elements navbar-nav">
    
<li class="nav-item ">
  <a class="nav-link nav-internal" href="userguide.html">
    User Guide
  </a>
</li>


<li class="nav-item ">
  <a class="nav-link nav-internal" href="tutorials.html">
    Tutorials
  </a>
</li>


<li class="nav-item ">
  <a class="nav-link nav-internal" href="documentation.html">
    Documentation
  </a>
</li>


<li class="nav-item ">
  <a class="nav-link nav-internal" href="contact.html">
    Contact
  </a>
</li>

  </ul>
</nav></div>
          
        
      </div>
    
    
    
      <div class="sidebar-header-items__end">
        
<<<<<<< HEAD
          <div class="navbar-item">

<script>
document.write(`
  <button class="btn btn-sm nav-link pst-navbar-icon theme-switch-button" title="light/dark" aria-label="light/dark" data-bs-placement="bottom" data-bs-toggle="tooltip">
    <i class="theme-switch fa-solid fa-sun fa-lg" data-mode="light"></i>
    <i class="theme-switch fa-solid fa-moon fa-lg" data-mode="dark"></i>
    <i class="theme-switch fa-solid fa-circle-half-stroke fa-lg" data-mode="auto"></i>
  </button>
`);
</script></div>
        
=======
>>>>>>> 7d5601e1
          <div class="navbar-item"><ul class="navbar-icon-links"
    aria-label="Icon Links">
        <li class="nav-item">
          
          
          
          
          
          
          
          
          <a href="https://github.com/shavinkalu23/LaserMapExplorer" title="GitHub" class="nav-link pst-navbar-icon" rel="noopener" target="_blank" data-bs-toggle="tooltip" data-bs-placement="bottom"><i class="fa-brands fa-github fa-lg" aria-hidden="true"></i>
            <span class="sr-only">GitHub</span></a>
        </li>
        <li class="nav-item">
          
          
          
          
          
          
          
          
          <a href="https://minexcrc.com.au/" title="MinEx CRC" class="nav-link pst-navbar-icon" rel="noopener" target="_blank" data-bs-toggle="tooltip" data-bs-placement="bottom"><img src="_static/minex_crc_logo.svg" class="icon-link-image" alt="MinEx CRC"/></a>
        </li>
</ul></div>
        
      </div>
    
  </div>
  
    <div class="sidebar-primary-items__start sidebar-primary__section">
        <div class="sidebar-primary-item">
<nav class="bd-docs-nav bd-links"
     aria-label="Section Navigation">
  <p class="bd-links__title" role="heading" aria-level="1">Section Navigation</p>
  <div class="bd-toc-item navbar-nav"></div>
</nav></div>
    </div>
  
  
  <div class="sidebar-primary-items__end sidebar-primary__section">
  </div>
  
  <div id="rtd-footer-container"></div>


      </div>
      
      <main id="main-content" class="bd-main" role="main">
        
        
          <div class="bd-content">
            <div class="bd-article-container">
              
              <div class="bd-header-article d-print-none">
<div class="header-article-items header-article__inner">
  
    <div class="header-article-items__start">
      
        <div class="header-article-item">



<nav aria-label="Breadcrumb" class="d-print-none">
  <ul class="bd-breadcrumbs">
    
    <li class="breadcrumb-item breadcrumb-home">
      <a href="index.html" class="nav-link" aria-label="Home">
        <i class="fa-solid fa-home"></i>
      </a>
    </li>
    <li class="breadcrumb-item active" aria-current="page">gausscensor module</li>
  </ul>
</nav>
</div>
      
    </div>
  
  
</div>
</div>
              
              
              
                
<div id="searchbox"></div>
                <article class="bd-article">
                  
  <section id="module-gausscensor">
<span id="gausscensor-module"></span><h1>gausscensor module<a class="headerlink" href="#module-gausscensor" title="Link to this heading">#</a></h1>
<dl class="py function">
<dt class="sig sig-object py" id="gausscensor.gausscensor">
<span class="sig-prename descclassname"><span class="pre">gausscensor.</span></span><span class="sig-name descname"><span class="pre">gausscensor</span></span><span class="sig-paren">(</span><em class="sig-param"><span class="n"><span class="pre">x</span></span></em>, <em class="sig-param"><span class="n"><span class="pre">scale</span></span><span class="o"><span class="pre">=</span></span><span class="default_value"><span class="pre">'linear'</span></span></em>, <em class="sig-param"><span class="n"><span class="pre">q</span></span><span class="o"><span class="pre">=</span></span><span class="default_value"><span class="pre">None</span></span></em>, <em class="sig-param"><span class="n"><span class="pre">a</span></span><span class="o"><span class="pre">=</span></span><span class="default_value"><span class="pre">0.375</span></span></em><span class="sig-paren">)</span><a class="reference internal" href="_modules/gausscensor.html#gausscensor"><span class="viewcode-link"><span class="pre">[source]</span></span></a><a class="headerlink" href="#gausscensor.gausscensor" title="Link to this definition">#</a></dt>
<dd></dd></dl>

</section>


                </article>
              
              
              
              
              
                <footer class="prev-next-footer d-print-none">
                  
<div class="prev-next-area">
</div>
                </footer>
              
            </div>
            
            
              
                <div class="bd-sidebar-secondary bd-toc"><div class="sidebar-secondary-items sidebar-secondary__inner">


  <div class="sidebar-secondary-item">
<div
    id="pst-page-navigation-heading-2"
    class="page-toc tocsection onthispage">
    <i class="fa-solid fa-list"></i> On this page
  </div>
  <nav class="bd-toc-nav page-toc" aria-labelledby="pst-page-navigation-heading-2">
    <ul class="visible nav section-nav flex-column">
<li class="toc-h2 nav-item toc-entry"><a class="reference internal nav-link" href="#gausscensor.gausscensor"><code class="docutils literal notranslate"><span class="pre">gausscensor()</span></code></a></li>
</ul>
  </nav></div>

  <div class="sidebar-secondary-item">

  <div class="tocsection sourcelink">
    <a href="_sources/gausscensor.rst.txt">
      <i class="fa-solid fa-file-lines"></i> Show Source
    </a>
  </div>
</div>

</div></div>
              
            
          </div>
          <footer class="bd-footer-content">
            
          </footer>
        
      </main>
    </div>
  </div>
  
  <!-- Scripts loaded after <body> so the DOM is not blocked -->
  <script src="_static/scripts/bootstrap.js?digest=dfe6caa3a7d634c4db9b"></script>
<script src="_static/scripts/pydata-sphinx-theme.js?digest=dfe6caa3a7d634c4db9b"></script>

  <footer class="bd-footer">
<div class="bd-footer__inner bd-page-width">
  
    <div class="footer-items__start">
      
        <div class="footer-item">

  <p class="copyright">
    
      © Copyright 2024, Shavin Kaluthantri and Derrick Hasterok.
      <br/>
    
  </p>
</div>
      
        <div class="footer-item">

  <p class="sphinx-version">
    Created using <a href="https://www.sphinx-doc.org/">Sphinx</a> 7.4.7.
    <br/>
  </p>
</div>
      
    </div>
  
  
  
    <div class="footer-items__end">
      
        <div class="footer-item">
<p class="theme-version">
  Built with the <a href="https://pydata-sphinx-theme.readthedocs.io/en/stable/index.html">PyData Sphinx Theme</a> 0.15.4.
</p></div>
      
    </div>
  
</div>

  </footer>
  </body>
</html><|MERGE_RESOLUTION|>--- conflicted
+++ resolved
@@ -191,21 +191,6 @@
         </div>
       
       
-<<<<<<< HEAD
-        <div class="navbar-item">
-
-<script>
-document.write(`
-  <button class="btn btn-sm nav-link pst-navbar-icon theme-switch-button" title="light/dark" aria-label="light/dark" data-bs-placement="bottom" data-bs-toggle="tooltip">
-    <i class="theme-switch fa-solid fa-sun fa-lg" data-mode="light"></i>
-    <i class="theme-switch fa-solid fa-moon fa-lg" data-mode="dark"></i>
-    <i class="theme-switch fa-solid fa-circle-half-stroke fa-lg" data-mode="auto"></i>
-  </button>
-`);
-</script></div>
-      
-=======
->>>>>>> 7d5601e1
         <div class="navbar-item"><ul class="navbar-icon-links"
     aria-label="Icon Links">
         <li class="nav-item">
@@ -319,21 +304,6 @@
     
       <div class="sidebar-header-items__end">
         
-<<<<<<< HEAD
-          <div class="navbar-item">
-
-<script>
-document.write(`
-  <button class="btn btn-sm nav-link pst-navbar-icon theme-switch-button" title="light/dark" aria-label="light/dark" data-bs-placement="bottom" data-bs-toggle="tooltip">
-    <i class="theme-switch fa-solid fa-sun fa-lg" data-mode="light"></i>
-    <i class="theme-switch fa-solid fa-moon fa-lg" data-mode="dark"></i>
-    <i class="theme-switch fa-solid fa-circle-half-stroke fa-lg" data-mode="auto"></i>
-  </button>
-`);
-</script></div>
-        
-=======
->>>>>>> 7d5601e1
           <div class="navbar-item"><ul class="navbar-icon-links"
     aria-label="Icon Links">
         <li class="nav-item">
