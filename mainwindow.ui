<?xml version="1.0" encoding="UTF-8"?>
<ui version="4.0">
 <class>MainWindow</class>
 <widget class="QMainWindow" name="MainWindow">
  <property name="geometry">
   <rect>
    <x>0</x>
    <y>0</y>
    <width>1123</width>
    <height>975</height>
   </rect>
  </property>
  <property name="windowTitle">
   <string>LaME: Laser Map Explorer</string>
  </property>
  <widget class="QWidget" name="centralwidget">
   <property name="font">
    <font>
     <pointsize>13</pointsize>
    </font>
   </property>
   <layout class="QGridLayout" name="gridLayout_3">
    <item row="0" column="2" rowspan="3">
     <widget class="QToolBox" name="toolBoxTreeView">
      <property name="minimumSize">
       <size>
        <width>221</width>
        <height>0</height>
       </size>
      </property>
      <property name="maximumSize">
       <size>
        <width>120</width>
        <height>16777215</height>
       </size>
      </property>
      <property name="font">
       <font>
        <pointsize>12</pointsize>
       </font>
      </property>
      <property name="currentIndex">
<<<<<<< HEAD
       <number>7</number>
=======
       <number>1</number>
>>>>>>> 91c384bd
      </property>
      <widget class="QWidget" name="TreeView">
       <property name="geometry">
        <rect>
         <x>0</x>
         <y>0</y>
         <width>221</width>
         <height>765</height>
        </rect>
       </property>
       <attribute name="label">
        <string>Plot Tree View</string>
       </attribute>
       <widget class="QTreeView" name="treeView">
        <property name="geometry">
         <rect>
          <x>0</x>
          <y>0</y>
          <width>221</width>
          <height>651</height>
         </rect>
        </property>
        <property name="font">
         <font>
          <pointsize>11</pointsize>
         </font>
        </property>
        <property name="mouseTracking">
         <bool>true</bool>
        </property>
       </widget>
      </widget>
      <widget class="QWidget" name="pageStyles">
       <property name="geometry">
        <rect>
         <x>0</x>
         <y>0</y>
         <width>221</width>
         <height>765</height>
        </rect>
       </property>
       <attribute name="label">
        <string>Styling</string>
       </attribute>
       <widget class="QGroupBox" name="groupBox_17">
        <property name="geometry">
         <rect>
          <x>0</x>
          <y>450</y>
          <width>221</width>
          <height>241</height>
         </rect>
        </property>
        <property name="minimumSize">
         <size>
          <width>221</width>
          <height>0</height>
         </size>
        </property>
        <property name="maximumSize">
         <size>
          <width>221</width>
          <height>16777215</height>
         </size>
        </property>
        <property name="title">
         <string>Groups</string>
        </property>
        <property name="alignment">
         <set>Qt::AlignLeading|Qt::AlignLeft|Qt::AlignVCenter</set>
        </property>
        <widget class="QToolButton" name="toolButtonGroupMask">
         <property name="geometry">
          <rect>
           <x>10</x>
           <y>200</y>
           <width>32</width>
           <height>32</height>
          </rect>
         </property>
         <property name="font">
          <font>
           <pointsize>11</pointsize>
          </font>
         </property>
         <property name="toolTip">
          <string>Create mask from selection</string>
         </property>
         <property name="text">
          <string>On</string>
         </property>
         <property name="icon">
          <iconset resource="resources.qrc">
           <normaloff>:/icons/resources/icons/icons8-anonymous-mask-dark-50.png</normaloff>:/icons/resources/icons/icons8-anonymous-mask-dark-50.png</iconset>
         </property>
         <property name="iconSize">
          <size>
           <width>24</width>
           <height>24</height>
          </size>
         </property>
         <property name="checkable">
          <bool>true</bool>
         </property>
        </widget>
        <widget class="QToolButton" name="toolButtonGroupMaskInverse">
         <property name="geometry">
          <rect>
           <x>50</x>
           <y>200</y>
           <width>32</width>
           <height>32</height>
          </rect>
         </property>
         <property name="font">
          <font>
           <pointsize>11</pointsize>
          </font>
         </property>
         <property name="toolTip">
          <string>Create mask from inverse selection</string>
         </property>
         <property name="text">
          <string>Off</string>
         </property>
         <property name="icon">
          <iconset resource="resources.qrc">
           <normaloff>:/icons/resources/icons/icons8-anonymous-mask-light-50.png</normaloff>:/icons/resources/icons/icons8-anonymous-mask-light-50.png</iconset>
         </property>
         <property name="iconSize">
          <size>
           <width>24</width>
           <height>24</height>
          </size>
         </property>
         <property name="checkable">
          <bool>true</bool>
         </property>
        </widget>
        <widget class="QTableWidget" name="tableWidgetViewGroups">
         <property name="geometry">
          <rect>
           <x>10</x>
           <y>30</y>
           <width>201</width>
           <height>161</height>
          </rect>
         </property>
         <property name="font">
          <font>
           <pointsize>11</pointsize>
          </font>
         </property>
         <column>
          <property name="text">
           <string>View Group</string>
          </property>
          <property name="font">
           <font>
            <pointsize>11</pointsize>
           </font>
          </property>
         </column>
        </widget>
       </widget>
       <widget class="QGroupBox" name="groupBox">
        <property name="geometry">
         <rect>
          <x>0</x>
          <y>0</y>
          <width>221</width>
          <height>431</height>
         </rect>
        </property>
        <property name="maximumSize">
         <size>
          <width>221</width>
          <height>16777215</height>
         </size>
        </property>
        <property name="font">
         <font>
          <pointsize>11</pointsize>
         </font>
        </property>
        <property name="title">
         <string>Plot Properties</string>
        </property>
        <property name="alignment">
         <set>Qt::AlignLeading|Qt::AlignLeft|Qt::AlignVCenter</set>
        </property>
        <widget class="QWidget" name="gridLayoutWidget_2">
         <property name="geometry">
          <rect>
           <x>5</x>
           <y>20</y>
           <width>211</width>
           <height>405</height>
          </rect>
         </property>
         <layout class="QFormLayout" name="formLayout">
          <item row="0" column="0">
           <widget class="QLabel" name="label_49">
            <property name="font">
             <font>
              <pointsize>11</pointsize>
             </font>
            </property>
            <property name="text">
             <string>Colormap</string>
            </property>
            <property name="alignment">
             <set>Qt::AlignLeading|Qt::AlignLeft|Qt::AlignVCenter</set>
            </property>
           </widget>
          </item>
          <item row="0" column="1">
           <widget class="QComboBox" name="comboBoxCM">
            <property name="maximumSize">
             <size>
              <width>115</width>
              <height>16777215</height>
             </size>
            </property>
            <property name="font">
             <font>
              <pointsize>11</pointsize>
             </font>
            </property>
           </widget>
          </item>
          <item row="1" column="0">
           <widget class="QLabel" name="label_50">
            <property name="font">
             <font>
              <pointsize>11</pointsize>
             </font>
            </property>
            <property name="text">
             <string>Scale location</string>
            </property>
            <property name="alignment">
             <set>Qt::AlignLeading|Qt::AlignLeft|Qt::AlignVCenter</set>
            </property>
           </widget>
          </item>
          <item row="1" column="1">
           <widget class="QComboBox" name="comboBox_24">
            <property name="maximumSize">
             <size>
              <width>115</width>
              <height>16777215</height>
             </size>
            </property>
            <property name="font">
             <font>
              <pointsize>11</pointsize>
             </font>
            </property>
            <item>
             <property name="text">
              <string>none</string>
             </property>
            </item>
            <item>
             <property name="text">
              <string>northeast</string>
             </property>
            </item>
            <item>
             <property name="text">
              <string>northwest</string>
             </property>
            </item>
            <item>
             <property name="text">
              <string>southwest</string>
             </property>
            </item>
            <item>
             <property name="text">
              <string>southeast</string>
             </property>
            </item>
           </widget>
          </item>
          <item row="2" column="0">
           <widget class="QLabel" name="label_52">
            <property name="font">
             <font>
              <pointsize>11</pointsize>
             </font>
            </property>
            <property name="text">
             <string>Scale direction</string>
            </property>
            <property name="alignment">
             <set>Qt::AlignLeading|Qt::AlignLeft|Qt::AlignVCenter</set>
            </property>
           </widget>
          </item>
          <item row="2" column="1">
           <widget class="QComboBox" name="comboBoxCBP">
            <property name="maximumSize">
             <size>
              <width>115</width>
              <height>16777215</height>
             </size>
            </property>
            <property name="font">
             <font>
              <pointsize>11</pointsize>
             </font>
            </property>
            <item>
             <property name="text">
              <string>horizontal</string>
             </property>
            </item>
            <item>
             <property name="text">
              <string>vertical</string>
             </property>
            </item>
           </widget>
          </item>
          <item row="3" column="0">
           <widget class="QLabel" name="label_2">
            <property name="font">
             <font>
              <pointsize>11</pointsize>
             </font>
            </property>
            <property name="text">
             <string>Concentrations</string>
            </property>
           </widget>
          </item>
          <item row="3" column="1">
           <widget class="QLineEdit" name="lineEditConcentrationUnits">
            <property name="maximumSize">
             <size>
              <width>115</width>
              <height>16777215</height>
             </size>
            </property>
            <property name="font">
             <font>
              <pointsize>11</pointsize>
             </font>
            </property>
            <property name="text">
             <string>ppm</string>
            </property>
           </widget>
          </item>
          <item row="4" column="0">
           <widget class="QLabel" name="labelScaleUnits">
            <property name="font">
             <font>
              <pointsize>11</pointsize>
             </font>
            </property>
            <property name="text">
             <string>Scale units</string>
            </property>
           </widget>
          </item>
          <item row="4" column="1">
           <widget class="QLineEdit" name="lineEditScaleUnits">
            <property name="maximumSize">
             <size>
              <width>115</width>
              <height>16777215</height>
             </size>
            </property>
            <property name="font">
             <font>
              <pointsize>11</pointsize>
             </font>
            </property>
            <property name="text">
             <string>um</string>
            </property>
           </widget>
          </item>
          <item row="5" column="0">
           <widget class="QLabel" name="label_56">
            <property name="font">
             <font>
              <pointsize>11</pointsize>
             </font>
            </property>
            <property name="text">
             <string>Overlay color</string>
            </property>
            <property name="alignment">
             <set>Qt::AlignLeading|Qt::AlignLeft|Qt::AlignVCenter</set>
            </property>
           </widget>
          </item>
          <item row="5" column="1">
           <widget class="QToolButton" name="toolButtonOverlayColor">
            <property name="maximumSize">
             <size>
              <width>18</width>
              <height>18</height>
             </size>
            </property>
            <property name="font">
             <font>
              <pointsize>11</pointsize>
             </font>
            </property>
            <property name="text">
             <string/>
            </property>
           </widget>
          </item>
          <item row="6" column="0">
           <widget class="QLabel" name="label_62">
            <property name="font">
             <font>
              <pointsize>11</pointsize>
             </font>
            </property>
            <property name="text">
             <string>Font size</string>
            </property>
            <property name="alignment">
             <set>Qt::AlignLeading|Qt::AlignLeft|Qt::AlignVCenter</set>
            </property>
           </widget>
          </item>
          <item row="6" column="1">
           <widget class="QLineEdit" name="lineEditPlotFontSize">
            <property name="maximumSize">
             <size>
              <width>115</width>
              <height>16777215</height>
             </size>
            </property>
            <property name="font">
             <font>
              <pointsize>11</pointsize>
             </font>
            </property>
            <property name="toolTip">
             <string>Change the starting seed</string>
            </property>
            <property name="text">
             <string>11</string>
            </property>
            <property name="alignment">
             <set>Qt::AlignRight|Qt::AlignTrailing|Qt::AlignVCenter</set>
            </property>
           </widget>
          </item>
          <item row="7" column="0">
           <widget class="QLabel" name="label_59">
            <property name="font">
             <font>
              <pointsize>11</pointsize>
             </font>
            </property>
            <property name="text">
             <string>Point coloring</string>
            </property>
            <property name="alignment">
             <set>Qt::AlignLeading|Qt::AlignLeft|Qt::AlignVCenter</set>
            </property>
           </widget>
          </item>
          <item row="7" column="1">
           <widget class="QComboBox" name="comboBoxColorMethod">
            <property name="maximumSize">
             <size>
              <width>115</width>
              <height>16777215</height>
             </size>
            </property>
            <property name="font">
             <font>
              <pointsize>11</pointsize>
             </font>
            </property>
            <property name="toolTip">
             <string>Select clustering method</string>
            </property>
            <item>
             <property name="text">
              <string>none</string>
             </property>
            </item>
            <item>
             <property name="text">
              <string>k-means</string>
             </property>
            </item>
            <item>
             <property name="text">
              <string>k-medoids</string>
             </property>
            </item>
            <item>
             <property name="text">
              <string>fuzzy c-means</string>
             </property>
            </item>
           </widget>
          </item>
          <item row="8" column="0">
           <widget class="QLabel" name="labelSymbol">
            <property name="font">
             <font>
              <pointsize>11</pointsize>
             </font>
            </property>
            <property name="text">
             <string>Symbol</string>
            </property>
           </widget>
          </item>
          <item row="8" column="1">
           <widget class="QComboBox" name="comboBoxSymbol">
            <property name="maximumSize">
             <size>
              <width>115</width>
              <height>16777215</height>
             </size>
            </property>
            <property name="font">
             <font>
              <pointsize>11</pointsize>
             </font>
            </property>
           </widget>
          </item>
          <item row="9" column="0">
           <widget class="QLabel" name="labelTernaryColormap">
            <property name="text">
             <string>Ternary cmaps</string>
            </property>
           </widget>
          </item>
          <item row="9" column="1">
           <widget class="QComboBox" name="comboBoxTernaryColormap">
            <property name="maximumSize">
             <size>
              <width>115</width>
              <height>16777215</height>
             </size>
            </property>
            <item>
             <property name="text">
              <string>yellow-navy-green-white</string>
             </property>
            </item>
            <item>
             <property name="text">
              <string>yellow-red-blue</string>
             </property>
            </item>
            <item>
             <property name="text">
              <string>black-green-yellow-white</string>
             </property>
            </item>
            <item>
             <property name="text">
              <string>yellow-green-navy</string>
             </property>
            </item>
            <item>
             <property name="text">
              <string>yellow-cyan-magenta</string>
             </property>
            </item>
            <item>
             <property name="text">
              <string>yellow-cyan-magenta-white</string>
             </property>
            </item>
            <item>
             <property name="text">
              <string>green-red-blue</string>
             </property>
            </item>
            <item>
             <property name="text">
              <string>orange-violet-green-white</string>
             </property>
            </item>
            <item>
             <property name="text">
              <string>orange-violet-blue-white</string>
             </property>
            </item>
            <item>
             <property name="text">
              <string>user defined</string>
             </property>
            </item>
           </widget>
          </item>
          <item row="10" column="0">
           <widget class="QLabel" name="LabelTernaryColors">
            <property name="font">
             <font>
              <pointsize>11</pointsize>
             </font>
            </property>
            <property name="text">
             <string>Ternary Colors</string>
            </property>
           </widget>
          </item>
          <item row="10" column="1">
           <layout class="QHBoxLayout" name="horizontalLayout_5">
            <item>
             <widget class="QToolButton" name="toolButtonTCmapAColor">
              <property name="maximumSize">
               <size>
                <width>18</width>
                <height>18</height>
               </size>
              </property>
              <property name="text">
               <string>A</string>
              </property>
             </widget>
            </item>
            <item>
             <widget class="QToolButton" name="toolButtonTCmapBColor">
              <property name="maximumSize">
               <size>
                <width>18</width>
                <height>18</height>
               </size>
              </property>
              <property name="text">
               <string>B</string>
              </property>
             </widget>
            </item>
            <item>
             <widget class="QToolButton" name="toolButtonTCmapCColor">
              <property name="maximumSize">
               <size>
                <width>18</width>
                <height>18</height>
               </size>
              </property>
              <property name="text">
               <string>C</string>
              </property>
             </widget>
            </item>
            <item>
             <widget class="QToolButton" name="toolButtonTCmapMColor">
              <property name="maximumSize">
               <size>
                <width>18</width>
                <height>18</height>
               </size>
              </property>
              <property name="text">
               <string>M</string>
              </property>
             </widget>
            </item>
           </layout>
          </item>
          <item row="11" column="0">
           <widget class="QLabel" name="labelAspectRatio">
            <property name="font">
             <font>
              <pointsize>11</pointsize>
             </font>
            </property>
            <property name="text">
             <string>Aspect Ratio</string>
            </property>
           </widget>
          </item>
          <item row="11" column="1">
           <widget class="QLineEdit" name="lineEditAspectRatio">
            <property name="maximumSize">
             <size>
              <width>115</width>
              <height>16777215</height>
             </size>
            </property>
            <property name="toolTip">
             <string>Set aspect ratio of plot (not maps)</string>
            </property>
           </widget>
          </item>
         </layout>
        </widget>
       </widget>
      </widget>
      <widget class="QWidget" name="page_12">
       <property name="geometry">
        <rect>
         <x>0</x>
         <y>0</y>
         <width>221</width>
         <height>765</height>
        </rect>
       </property>
       <attribute name="label">
        <string>Calculator</string>
       </attribute>
       <widget class="QWidget" name="gridLayoutWidget_8">
        <property name="geometry">
         <rect>
          <x>0</x>
<<<<<<< HEAD
          <y>175</y>
          <width>301</width>
          <height>81</height>
         </rect>
        </property>
        <property name="title">
         <string>Histogram</string>
        </property>
        <widget class="QWidget" name="gridLayoutWidget_6">
         <property name="geometry">
          <rect>
           <x>5</x>
           <y>20</y>
           <width>141</width>
           <height>54</height>
          </rect>
         </property>
         <layout class="QFormLayout" name="formLayout_8">
          <item row="0" column="0">
           <widget class="QLabel" name="label_58">
            <property name="text">
             <string>Bin width</string>
            </property>
            <property name="alignment">
             <set>Qt::AlignRight|Qt::AlignTrailing|Qt::AlignVCenter</set>
            </property>
           </widget>
          </item>
          <item row="0" column="1">
           <widget class="QSpinBox" name="spinBoxBinWidth">
            <property name="alignment">
             <set>Qt::AlignRight|Qt::AlignTrailing|Qt::AlignVCenter</set>
            </property>
           </widget>
          </item>
          <item row="1" column="0">
           <widget class="QLabel" name="label_57">
            <property name="text">
             <string>No. bins</string>
            </property>
            <property name="alignment">
             <set>Qt::AlignRight|Qt::AlignTrailing|Qt::AlignVCenter</set>
            </property>
           </widget>
          </item>
          <item row="1" column="1">
           <widget class="QSpinBox" name="spinBoxNBins">
            <property name="alignment">
             <set>Qt::AlignRight|Qt::AlignTrailing|Qt::AlignVCenter</set>
            </property>
           </widget>
          </item>
         </layout>
        </widget>
        <widget class="QToolButton" name="toolButtonScaleEqualize">
         <property name="geometry">
          <rect>
           <x>210</x>
           <y>40</y>
           <width>32</width>
           <height>32</height>
          </rect>
         </property>
         <property name="font">
          <font>
           <pointsize>11</pointsize>
          </font>
         </property>
         <property name="toolTip">
          <string>Equalize colormap to histogram</string>
         </property>
         <property name="text">
          <string>...</string>
         </property>
         <property name="icon">
          <iconset resource="resources.qrc">
           <normaloff>:/icons/resources/icons/icons8-bar-chart-50.png</normaloff>:/icons/resources/icons/icons8-bar-chart-50.png</iconset>
         </property>
         <property name="iconSize">
          <size>
           <width>24</width>
           <height>24</height>
          </size>
         </property>
         <property name="checkable">
          <bool>true</bool>
         </property>
        </widget>
        <widget class="QToolButton" name="toolButtonHistogramReset">
         <property name="geometry">
          <rect>
           <x>250</x>
           <y>40</y>
           <width>32</width>
           <height>32</height>
          </rect>
         </property>
         <property name="font">
          <font>
           <pointsize>11</pointsize>
          </font>
         </property>
         <property name="toolTip">
          <string>Reset histogram axes</string>
         </property>
         <property name="text">
          <string>Reset</string>
         </property>
         <property name="icon">
          <iconset resource="resources.qrc">
           <normaloff>:/icons/resources/icons/icons8-reset-64.png</normaloff>:/icons/resources/icons/icons8-reset-64.png</iconset>
         </property>
         <property name="iconSize">
          <size>
           <width>24</width>
           <height>24</height>
          </size>
         </property>
        </widget>
       </widget>
       <widget class="QGroupBox" name="groupBoxNoiseReduction">
        <property name="geometry">
         <rect>
          <x>0</x>
          <y>260</y>
          <width>301</width>
          <height>91</height>
         </rect>
        </property>
        <property name="title">
         <string>Noise Reduction</string>
        </property>
        <widget class="QLabel" name="label_35">
         <property name="geometry">
          <rect>
           <x>310</x>
           <y>10</y>
           <width>111</width>
           <height>21</height>
          </rect>
         </property>
         <property name="text">
          <string>Raw Image</string>
         </property>
         <property name="alignment">
          <set>Qt::AlignCenter</set>
         </property>
        </widget>
        <widget class="QWidget" name="formLayoutWidget_5">
         <property name="geometry">
          <rect>
           <x>5</x>
           <y>20</y>
           <width>291</width>
           <height>66</height>
          </rect>
         </property>
         <layout class="QFormLayout" name="formLayout_9">
          <item row="0" column="0">
           <widget class="QLabel" name="label_3">
            <property name="font">
             <font>
              <pointsize>11</pointsize>
             </font>
            </property>
            <property name="text">
             <string>Method</string>
            </property>
           </widget>
          </item>
          <item row="0" column="1">
           <widget class="QComboBox" name="comboBox_2">
            <property name="font">
             <font>
              <pointsize>11</pointsize>
             </font>
            </property>
            <item>
             <property name="text">
              <string>Median</string>
             </property>
            </item>
            <item>
             <property name="text">
              <string>Wiener</string>
             </property>
            </item>
            <item>
             <property name="text">
              <string>Edge-preserving</string>
             </property>
            </item>
           </widget>
          </item>
          <item row="1" column="0">
           <widget class="QLabel" name="label_36">
            <property name="font">
             <font>
              <pointsize>11</pointsize>
             </font>
            </property>
            <property name="text">
             <string>Smoothing Factor</string>
            </property>
            <property name="alignment">
             <set>Qt::AlignCenter</set>
            </property>
           </widget>
          </item>
          <item row="1" column="1">
           <widget class="QSpinBox" name="spinBox_2">
            <property name="toolTip">
             <string>Set smoothing for noise reduction filter</string>
            </property>
            <property name="alignment">
             <set>Qt::AlignRight|Qt::AlignTrailing|Qt::AlignVCenter</set>
            </property>
           </widget>
          </item>
         </layout>
        </widget>
       </widget>
      </widget>
      <widget class="QWidget" name="SpotDataPage">
       <property name="geometry">
        <rect>
         <x>0</x>
         <y>0</y>
         <width>300</width>
         <height>534</height>
        </rect>
       </property>
       <attribute name="label">
        <string>Spot Data</string>
       </attribute>
       <widget class="QGroupBox" name="groupBox">
        <property name="geometry">
         <rect>
          <x>0</x>
          <y>0</y>
          <width>301</width>
          <height>456</height>
         </rect>
        </property>
        <property name="title">
         <string/>
        </property>
        <widget class="QTableWidget" name="tableWidgetSpots">
         <property name="geometry">
          <rect>
           <x>10</x>
           <y>5</y>
           <width>281</width>
           <height>361</height>
          </rect>
         </property>
         <property name="font">
          <font>
           <pointsize>11</pointsize>
          </font>
         </property>
         <property name="sortingEnabled">
          <bool>true</bool>
         </property>
         <attribute name="horizontalHeaderDefaultSectionSize">
          <number>55</number>
         </attribute>
         <attribute name="horizontalHeaderStretchLastSection">
          <bool>true</bool>
         </attribute>
         <column>
          <property name="text">
           <string>Spot Id</string>
          </property>
         </column>
         <column>
          <property name="text">
           <string>X</string>
          </property>
         </column>
         <column>
          <property name="text">
           <string>Y</string>
          </property>
         </column>
         <column>
          <property name="text">
           <string>Visible</string>
          </property>
         </column>
         <column>
          <property name="text">
           <string>Annotate</string>
          </property>
         </column>
        </widget>
        <widget class="QWidget" name="horizontalLayoutWidget_11">
         <property name="geometry">
          <rect>
           <x>10</x>
           <y>370</y>
           <width>281</width>
           <height>41</height>
          </rect>
         </property>
         <layout class="QHBoxLayout" name="horizontalLayout_15">
          <item>
           <widget class="QToolButton" name="toolButtonSpotLoad">
            <property name="toolTip">
             <string>Load spot file</string>
            </property>
            <property name="text">
             <string>...</string>
            </property>
            <property name="icon">
             <iconset resource="resources.qrc">
              <normaloff>:/icons/resources/icons/icons8-add-file-64.png</normaloff>:/icons/resources/icons/icons8-add-file-64.png</iconset>
            </property>
            <property name="iconSize">
             <size>
              <width>24</width>
              <height>24</height>
             </size>
            </property>
           </widget>
          </item>
          <item>
           <spacer name="horizontalSpacer_6">
            <property name="orientation">
             <enum>Qt::Horizontal</enum>
            </property>
            <property name="sizeHint" stdset="0">
             <size>
              <width>40</width>
              <height>20</height>
             </size>
            </property>
           </spacer>
          </item>
          <item>
           <widget class="QToolButton" name="toolButtonSpotLocate">
            <property name="toolTip">
             <string>Place spot on map</string>
            </property>
            <property name="text">
             <string>...</string>
            </property>
            <property name="icon">
             <iconset resource="resources.qrc">
              <normaloff>:/icons/resources/icons/icons8-location-marker-48.png</normaloff>:/icons/resources/icons/icons8-location-marker-48.png</iconset>
            </property>
            <property name="iconSize">
             <size>
              <width>24</width>
              <height>24</height>
             </size>
            </property>
            <property name="checkable">
             <bool>true</bool>
            </property>
           </widget>
          </item>
          <item>
           <widget class="QToolButton" name="toolButtonSpotMove">
            <property name="toolTip">
             <string>Adjust spot location</string>
            </property>
            <property name="text">
             <string>...</string>
            </property>
            <property name="icon">
             <iconset resource="resources.qrc">
              <normaloff>:/icons/resources/icons/icons8-move-49.png</normaloff>:/icons/resources/icons/icons8-move-49.png</iconset>
            </property>
            <property name="iconSize">
             <size>
              <width>24</width>
              <height>24</height>
             </size>
            </property>
            <property name="checkable">
             <bool>true</bool>
            </property>
           </widget>
          </item>
          <item>
           <widget class="QToolButton" name="toolButtonSpotToggleView">
            <property name="toolTip">
             <string>Show hide/spots</string>
            </property>
            <property name="text">
             <string>...</string>
            </property>
            <property name="icon">
             <iconset resource="resources.qrc">
              <normaloff>:/icons/resources/icons/icons8-hide-64.png</normaloff>:/icons/resources/icons/icons8-hide-64.png</iconset>
            </property>
            <property name="iconSize">
             <size>
              <width>24</width>
              <height>24</height>
             </size>
            </property>
           </widget>
          </item>
          <item>
           <widget class="QToolButton" name="toolButtonSpotSelectAll">
            <property name="toolTip">
             <string>Select all spots</string>
            </property>
            <property name="text">
             <string>Select All</string>
            </property>
            <property name="icon">
             <iconset resource="resources.qrc">
              <normaloff>:/icons/resources/icons/icons8-select-all-50.png</normaloff>:/icons/resources/icons/icons8-select-all-50.png</iconset>
            </property>
            <property name="iconSize">
             <size>
              <width>24</width>
              <height>24</height>
             </size>
            </property>
           </widget>
          </item>
          <item>
           <spacer name="horizontalSpacer_7">
            <property name="orientation">
             <enum>Qt::Horizontal</enum>
            </property>
            <property name="sizeHint" stdset="0">
             <size>
              <width>40</width>
              <height>20</height>
             </size>
            </property>
           </spacer>
          </item>
          <item>
           <widget class="QToolButton" name="toolButtonSpotRemove">
            <property name="toolTip">
             <string>Remove selected spot(s)</string>
            </property>
            <property name="text">
             <string>...</string>
            </property>
            <property name="icon">
             <iconset resource="resources.qrc">
              <normaloff>:/icons/delete</normaloff>:/icons/delete</iconset>
            </property>
            <property name="iconSize">
             <size>
              <width>24</width>
              <height>24</height>
             </size>
            </property>
           </widget>
          </item>
         </layout>
        </widget>
        <widget class="QToolButton" name="toolButton">
         <property name="geometry">
          <rect>
           <x>10</x>
           <y>415</y>
           <width>32</width>
           <height>32</height>
          </rect>
         </property>
         <property name="toolTip">
          <string>Compare spots with map data</string>
         </property>
         <property name="text">
          <string>...</string>
         </property>
         <property name="icon">
          <iconset resource="resources.qrc">
           <normaloff>:/icons/resources/icons/icons8-analysis-50.png</normaloff>:/icons/resources/icons/icons8-analysis-50.png</iconset>
         </property>
         <property name="iconSize">
          <size>
           <width>24</width>
           <height>24</height>
          </size>
         </property>
        </widget>
       </widget>
      </widget>
      <widget class="QWidget" name="FilterPage">
       <property name="enabled">
        <bool>true</bool>
       </property>
       <property name="geometry">
        <rect>
         <x>0</x>
         <y>0</y>
         <width>300</width>
         <height>534</height>
        </rect>
       </property>
       <attribute name="label">
        <string>Filter</string>
       </attribute>
       <widget class="QGroupBox" name="groupBoxElemental">
        <property name="geometry">
         <rect>
          <x>0</x>
          <y>65</y>
          <width>301</width>
          <height>131</height>
         </rect>
        </property>
        <property name="font">
         <font>
          <pointsize>11</pointsize>
         </font>
        </property>
        <property name="title">
         <string>Elemental</string>
        </property>
        <property name="alignment">
         <set>Qt::AlignLeading|Qt::AlignLeft|Qt::AlignVCenter</set>
        </property>
        <widget class="QToolButton" name="toolButtonAddFilter">
         <property name="geometry">
          <rect>
           <x>258</x>
           <y>90</y>
           <width>32</width>
           <height>32</height>
          </rect>
         </property>
         <property name="toolTip">
          <string>Add filter</string>
         </property>
         <property name="text">
          <string>Add filter</string>
         </property>
         <property name="icon">
          <iconset resource="resources.qrc">
           <normaloff>:/icons/resources/icons/icons8-filter-50.png</normaloff>:/icons/resources/icons/icons8-filter-50.png</iconset>
         </property>
         <property name="iconSize">
          <size>
           <width>24</width>
           <height>24</height>
          </size>
         </property>
        </widget>
        <widget class="QComboBox" name="comboBoxFIsotope">
         <property name="geometry">
          <rect>
           <x>5</x>
           <y>30</y>
           <width>101</width>
           <height>22</height>
          </rect>
         </property>
         <property name="toolTip">
          <string>Select isotope for filtering</string>
         </property>
         <item>
          <property name="text">
           <string>Isotope</string>
          </property>
         </item>
         <item>
          <property name="text">
           <string>Ratio</string>
          </property>
         </item>
        </widget>
        <widget class="QComboBox" name="comboBoxFSelect">
         <property name="geometry">
          <rect>
           <x>5</x>
           <y>60</y>
           <width>101</width>
           <height>22</height>
          </rect>
         </property>
         <property name="toolTip">
          <string>Choose a second isotope for filtering by ratio</string>
         </property>
         <item>
          <property name="text">
           <string>Isotope</string>
          </property>
         </item>
         <item>
          <property name="text">
           <string>Ratio</string>
          </property>
         </item>
        </widget>
        <widget class="QLabel" name="labelFMaxVal">
         <property name="geometry">
          <rect>
           <x>110</x>
           <y>60</y>
           <width>41</width>
           <height>21</height>
          </rect>
         </property>
         <property name="text">
          <string>max</string>
         </property>
        </widget>
        <widget class="QLabel" name="labelFMinVal">
         <property name="geometry">
          <rect>
           <x>110</x>
           <y>30</y>
           <width>30</width>
           <height>21</height>
          </rect>
         </property>
         <property name="text">
          <string>min</string>
         </property>
        </widget>
        <widget class="QLineEdit" name="lineEditFMin">
         <property name="geometry">
          <rect>
           <x>140</x>
           <y>30</y>
           <width>81</width>
           <height>21</height>
          </rect>
         </property>
         <property name="toolTip">
          <string>Input minimum value for filtering</string>
         </property>
         <property name="alignment">
          <set>Qt::AlignRight|Qt::AlignTrailing|Qt::AlignVCenter</set>
         </property>
        </widget>
        <widget class="QLineEdit" name="lineEditFMax">
         <property name="geometry">
          <rect>
           <x>140</x>
           <y>60</y>
           <width>81</width>
           <height>21</height>
          </rect>
         </property>
         <property name="toolTip">
          <string>Input maximum value for filtering</string>
         </property>
         <property name="alignment">
          <set>Qt::AlignRight|Qt::AlignTrailing|Qt::AlignVCenter</set>
         </property>
        </widget>
        <widget class="QDoubleSpinBox" name="doubleSpinBoxFMinQ">
         <property name="geometry">
          <rect>
           <x>230</x>
           <y>30</y>
           <width>64</width>
           <height>21</height>
          </rect>
         </property>
         <property name="font">
          <font>
           <pointsize>11</pointsize>
          </font>
         </property>
         <property name="alignment">
          <set>Qt::AlignRight|Qt::AlignTrailing|Qt::AlignVCenter</set>
         </property>
        </widget>
        <widget class="QDoubleSpinBox" name="doubleSpinBoxFMaxQ">
         <property name="geometry">
          <rect>
           <x>230</x>
           <y>60</y>
           <width>63</width>
           <height>21</height>
          </rect>
         </property>
         <property name="font">
          <font>
           <pointsize>11</pointsize>
          </font>
         </property>
         <property name="alignment">
          <set>Qt::AlignRight|Qt::AlignTrailing|Qt::AlignVCenter</set>
         </property>
        </widget>
       </widget>
       <widget class="QGroupBox" name="groupBoxPolygon">
        <property name="geometry">
         <rect>
          <x>0</x>
          <y>200</y>
          <width>301</width>
          <height>231</height>
         </rect>
        </property>
        <property name="font">
         <font>
          <pointsize>11</pointsize>
         </font>
        </property>
        <property name="title">
         <string>Polygons</string>
        </property>
        <widget class="QTableWidget" name="tableWidget">
         <property name="geometry">
          <rect>
           <x>10</x>
           <y>70</y>
           <width>281</width>
           <height>111</height>
          </rect>
         </property>
         <property name="sizePolicy">
          <sizepolicy hsizetype="Fixed" vsizetype="Expanding">
           <horstretch>0</horstretch>
           <verstretch>0</verstretch>
          </sizepolicy>
         </property>
         <attribute name="horizontalHeaderDefaultSectionSize">
          <number>68</number>
         </attribute>
         <attribute name="horizontalHeaderStretchLastSection">
          <bool>true</bool>
         </attribute>
         <column>
          <property name="text">
           <string>PolyID</string>
          </property>
          <property name="font">
           <font>
            <pointsize>11</pointsize>
           </font>
          </property>
         </column>
         <column>
          <property name="text">
           <string>Name</string>
          </property>
         </column>
         <column>
          <property name="text">
           <string>Link</string>
          </property>
          <property name="font">
           <font>
            <pointsize>11</pointsize>
           </font>
          </property>
         </column>
         <column>
          <property name="text">
           <string>Analysis</string>
          </property>
          <property name="font">
           <font>
            <pointsize>11</pointsize>
           </font>
          </property>
         </column>
        </widget>
        <widget class="QWidget" name="horizontalLayoutWidget_5">
         <property name="geometry">
          <rect>
           <x>10</x>
           <y>20</y>
           <width>281</width>
           <height>41</height>
          </rect>
         </property>
         <layout class="QHBoxLayout" name="horizontalLayout_9">
          <item>
           <widget class="QToolButton" name="toolButtonPolyLoad">
            <property name="maximumSize">
             <size>
              <width>32</width>
              <height>32</height>
             </size>
            </property>
            <property name="font">
             <font>
              <pointsize>11</pointsize>
             </font>
            </property>
            <property name="toolTip">
             <string>Load polygon file</string>
            </property>
            <property name="text">
             <string>...</string>
            </property>
            <property name="icon">
             <iconset resource="resources.qrc">
              <normaloff>:/icons/resources/icons/icons8-add-file-64.png</normaloff>:/icons/resources/icons/icons8-add-file-64.png</iconset>
            </property>
            <property name="iconSize">
             <size>
              <width>24</width>
              <height>24</height>
             </size>
            </property>
           </widget>
          </item>
          <item>
           <spacer name="horizontalSpacer_2">
            <property name="orientation">
             <enum>Qt::Horizontal</enum>
            </property>
            <property name="sizeHint" stdset="0">
             <size>
              <width>10</width>
              <height>20</height>
             </size>
            </property>
           </spacer>
          </item>
          <item>
           <widget class="QToolButton" name="toolButtonPolyCreate">
            <property name="maximumSize">
             <size>
              <width>32</width>
              <height>32</height>
             </size>
            </property>
            <property name="font">
             <font>
              <pointsize>11</pointsize>
             </font>
            </property>
            <property name="toolTip">
             <string>Create new polygon</string>
            </property>
            <property name="text">
             <string>...</string>
            </property>
            <property name="icon">
             <iconset resource="resources.qrc">
              <normaloff>:/icons/resources/icons/icons8-radar-plot-80.png</normaloff>:/icons/resources/icons/icons8-radar-plot-80.png</iconset>
            </property>
            <property name="iconSize">
             <size>
              <width>24</width>
              <height>24</height>
             </size>
            </property>
            <property name="checkable">
             <bool>true</bool>
            </property>
           </widget>
          </item>
          <item>
           <widget class="QToolButton" name="toolButtonPolyMovePoint">
            <property name="maximumSize">
             <size>
              <width>32</width>
              <height>32</height>
             </size>
            </property>
            <property name="font">
             <font>
              <pointsize>11</pointsize>
             </font>
            </property>
            <property name="toolTip">
             <string>Move point</string>
            </property>
            <property name="text">
             <string>...</string>
            </property>
            <property name="icon">
             <iconset resource="resources.qrc">
              <normaloff>:/icons/resources/icons/icons8-move-49.png</normaloff>:/icons/resources/icons/icons8-move-49.png</iconset>
            </property>
            <property name="iconSize">
             <size>
              <width>24</width>
              <height>24</height>
             </size>
            </property>
            <property name="checkable">
             <bool>true</bool>
            </property>
           </widget>
          </item>
          <item>
           <widget class="QToolButton" name="toolButtonPolyAddPoint">
            <property name="maximumSize">
             <size>
              <width>32</width>
              <height>32</height>
             </size>
            </property>
            <property name="font">
             <font>
              <pointsize>11</pointsize>
             </font>
            </property>
            <property name="toolTip">
             <string>Add point to polygon</string>
            </property>
            <property name="text">
             <string>...</string>
            </property>
            <property name="icon">
             <iconset resource="resources.qrc">
              <normaloff>:/icons/resources/icons/icons8-add-48.png</normaloff>:/icons/resources/icons/icons8-add-48.png</iconset>
            </property>
            <property name="iconSize">
             <size>
              <width>24</width>
              <height>24</height>
             </size>
            </property>
            <property name="checkable">
             <bool>true</bool>
            </property>
           </widget>
          </item>
          <item>
           <widget class="QToolButton" name="toolButtonPolyRemovePoint">
            <property name="maximumSize">
             <size>
              <width>32</width>
              <height>32</height>
             </size>
            </property>
            <property name="font">
             <font>
              <pointsize>11</pointsize>
             </font>
            </property>
            <property name="toolTip">
             <string>Remove point from polygon</string>
            </property>
            <property name="text">
             <string>...</string>
            </property>
            <property name="icon">
             <iconset resource="resources.qrc">
              <normaloff>:/icons/resources/icons/icons8-edit-48.png</normaloff>:/icons/resources/icons/icons8-edit-48.png</iconset>
            </property>
            <property name="iconSize">
             <size>
              <width>24</width>
              <height>24</height>
             </size>
            </property>
            <property name="checkable">
             <bool>true</bool>
            </property>
           </widget>
          </item>
          <item>
           <spacer name="horizontalSpacer">
            <property name="orientation">
             <enum>Qt::Horizontal</enum>
            </property>
            <property name="sizeHint" stdset="0">
             <size>
              <width>10</width>
              <height>20</height>
             </size>
            </property>
           </spacer>
          </item>
          <item>
           <widget class="QToolButton" name="toolButtonEdgeDetection">
            <property name="maximumSize">
             <size>
              <width>32</width>
              <height>32</height>
             </size>
            </property>
            <property name="font">
             <font>
              <pointsize>11</pointsize>
             </font>
            </property>
            <property name="toolTip">
             <string>Add edge detection overlay to aid polygon placement</string>
            </property>
            <property name="text">
             <string>Edge Detection</string>
            </property>
            <property name="icon">
             <iconset resource="resources.qrc">
              <normaloff>:/icons/resources/icons/icons8-spotlight-40.png</normaloff>:/icons/resources/icons/icons8-spotlight-40.png</iconset>
            </property>
            <property name="iconSize">
             <size>
              <width>24</width>
              <height>24</height>
             </size>
            </property>
            <property name="checkable">
             <bool>true</bool>
            </property>
           </widget>
          </item>
         </layout>
        </widget>
        <widget class="QWidget" name="horizontalLayoutWidget_6">
         <property name="geometry">
          <rect>
           <x>10</x>
           <y>190</y>
           <width>281</width>
           <height>34</height>
          </rect>
         </property>
         <layout class="QHBoxLayout" name="horizontalLayout_4">
          <item>
           <widget class="QToolButton" name="toolButtonPolyLink">
            <property name="maximumSize">
             <size>
              <width>32</width>
              <height>32</height>
             </size>
            </property>
            <property name="font">
             <font>
              <pointsize>11</pointsize>
             </font>
            </property>
            <property name="toolTip">
             <string>Link selected polygons</string>
            </property>
            <property name="text">
             <string>...</string>
            </property>
            <property name="icon">
             <iconset resource="resources.qrc">
              <normaloff>:/icons/resources/icons/icons8-link-50.png</normaloff>:/icons/resources/icons/icons8-link-50.png</iconset>
            </property>
            <property name="iconSize">
             <size>
              <width>24</width>
              <height>24</height>
             </size>
            </property>
           </widget>
          </item>
          <item>
           <widget class="QToolButton" name="toolButtonPolyDelink">
            <property name="maximumSize">
             <size>
              <width>32</width>
              <height>32</height>
             </size>
            </property>
            <property name="font">
             <font>
              <pointsize>11</pointsize>
             </font>
            </property>
            <property name="toolTip">
             <string>Delink selected polygons</string>
            </property>
            <property name="text">
             <string>...</string>
            </property>
            <property name="icon">
             <iconset resource="resources.qrc">
              <normaloff>:/icons/resources/icons/icons8-delete-link-50.png</normaloff>:/icons/resources/icons/icons8-delete-link-50.png</iconset>
            </property>
            <property name="iconSize">
             <size>
              <width>24</width>
              <height>24</height>
             </size>
            </property>
           </widget>
          </item>
          <item>
           <spacer name="horizontalSpacer_3">
            <property name="orientation">
             <enum>Qt::Horizontal</enum>
            </property>
            <property name="sizeHint" stdset="0">
             <size>
              <width>40</width>
              <height>20</height>
             </size>
            </property>
           </spacer>
          </item>
          <item>
           <widget class="QToolButton" name="toolButtonPolySave">
            <property name="maximumSize">
             <size>
              <width>32</width>
              <height>32</height>
             </size>
            </property>
            <property name="font">
             <font>
              <pointsize>11</pointsize>
             </font>
            </property>
            <property name="toolTip">
             <string>Save polygons to file</string>
            </property>
            <property name="text">
             <string>...</string>
            </property>
            <property name="icon">
             <iconset resource="resources.qrc">
              <normaloff>:/icons/save</normaloff>:/icons/save</iconset>
            </property>
            <property name="iconSize">
             <size>
              <width>24</width>
              <height>24</height>
             </size>
            </property>
           </widget>
          </item>
          <item>
           <widget class="QToolButton" name="toolButtonPolyDelete">
            <property name="maximumSize">
             <size>
              <width>32</width>
              <height>32</height>
             </size>
            </property>
            <property name="font">
             <font>
              <pointsize>11</pointsize>
             </font>
            </property>
            <property name="toolTip">
             <string>Delete selected polygon</string>
            </property>
            <property name="text">
             <string>...</string>
            </property>
            <property name="icon">
             <iconset resource="resources.qrc">
              <normaloff>:/icons/delete</normaloff>:/icons/delete</iconset>
            </property>
            <property name="iconSize">
             <size>
              <width>24</width>
              <height>24</height>
             </size>
            </property>
           </widget>
          </item>
         </layout>
        </widget>
       </widget>
       <widget class="QGroupBox" name="groupBox_6">
        <property name="geometry">
         <rect>
          <x>0</x>
          <y>0</y>
          <width>301</width>
          <height>61</height>
         </rect>
        </property>
        <property name="toolTip">
         <string/>
        </property>
        <property name="title">
         <string>Data for analysis</string>
        </property>
        <widget class="QWidget" name="horizontalLayoutWidget_7">
         <property name="geometry">
          <rect>
           <x>10</x>
           <y>20</y>
           <width>176</width>
           <height>36</height>
          </rect>
         </property>
         <layout class="QHBoxLayout" name="horizontalLayout_10">
          <item>
           <widget class="QToolButton" name="toolButtonMapViewable">
            <property name="maximumSize">
             <size>
              <width>32</width>
              <height>32</height>
             </size>
            </property>
            <property name="toolTip">
             <string>Analyze full map extent</string>
            </property>
            <property name="text">
             <string>Fullmap</string>
            </property>
            <property name="icon">
             <iconset resource="resources.qrc">
              <normaloff>:/icons/resources/icons/icons8-map-50.png</normaloff>:/icons/resources/icons/icons8-map-50.png</iconset>
            </property>
            <property name="iconSize">
             <size>
              <width>24</width>
              <height>24</height>
             </size>
            </property>
            <property name="checkable">
             <bool>false</bool>
            </property>
            <property name="checked">
             <bool>false</bool>
            </property>
           </widget>
          </item>
          <item>
           <spacer name="horizontalSpacer_4">
            <property name="orientation">
             <enum>Qt::Horizontal</enum>
            </property>
            <property name="sizeHint" stdset="0">
             <size>
              <width>40</width>
              <height>20</height>
             </size>
            </property>
           </spacer>
          </item>
          <item>
           <widget class="QToolButton" name="toolButtonMapPolygon">
            <property name="maximumSize">
             <size>
              <width>32</width>
              <height>32</height>
             </size>
            </property>
            <property name="toolTip">
             <string>Analyze data within polygon(s)</string>
            </property>
            <property name="text">
             <string>Polygon</string>
            </property>
            <property name="icon">
             <iconset resource="resources.qrc">
              <normaloff>:/icons/resources/icons/icons8-radar-plot-80.png</normaloff>:/icons/resources/icons/icons8-radar-plot-80.png</iconset>
            </property>
            <property name="iconSize">
             <size>
              <width>24</width>
              <height>24</height>
             </size>
            </property>
            <property name="checkable">
             <bool>true</bool>
            </property>
           </widget>
          </item>
          <item>
           <widget class="QToolButton" name="toolButtonMapMask">
            <property name="maximumSize">
             <size>
              <width>32</width>
              <height>32</height>
             </size>
            </property>
            <property name="toolTip">
             <string>Analyze masked region</string>
            </property>
            <property name="text">
             <string>Polygon</string>
            </property>
            <property name="icon">
             <iconset resource="resources.qrc">
              <normaloff>:/icons/resources/icons/icons8-anonymous-mask-light-50.png</normaloff>
              <activeon>:/icons/resources/icons/icons8-anonymous-mask-dark-50.png</activeon>
              <selectedon>:/icons/resources/icons/icons8-anonymous-mask-dark-50.png</selectedon>:/icons/resources/icons/icons8-anonymous-mask-light-50.png</iconset>
            </property>
            <property name="iconSize">
             <size>
              <width>24</width>
              <height>24</height>
             </size>
            </property>
            <property name="checkable">
             <bool>true</bool>
            </property>
           </widget>
          </item>
          <item>
           <widget class="QToolButton" name="toolButtonFilterToggle">
            <property name="maximumSize">
             <size>
              <width>32</width>
              <height>32</height>
             </size>
            </property>
            <property name="toolTip">
             <string>Turn isotope filters on/off</string>
            </property>
            <property name="text">
             <string>...</string>
            </property>
            <property name="icon">
             <iconset resource="resources.qrc">
              <normaloff>:/icons/resources/icons/icons8-filter-50-2.png</normaloff>
              <activeon>:/icons/resources/icons/icons8-filter-50.png</activeon>
              <selectedon>:/icons/resources/icons/icons8-filter-50.png</selectedon>:/icons/resources/icons/icons8-filter-50-2.png</iconset>
            </property>
            <property name="iconSize">
             <size>
              <width>24</width>
              <height>24</height>
             </size>
            </property>
            <property name="checkable">
             <bool>true</bool>
            </property>
           </widget>
          </item>
         </layout>
        </widget>
       </widget>
      </widget>
      <widget class="QWidget" name="ScatterPage">
       <property name="enabled">
        <bool>true</bool>
       </property>
       <property name="geometry">
        <rect>
         <x>0</x>
         <y>0</y>
         <width>300</width>
         <height>534</height>
        </rect>
       </property>
       <attribute name="label">
        <string>Scatter and Heatmaps</string>
       </attribute>
       <widget class="QGroupBox" name="groupBoxAxes">
        <property name="geometry">
         <rect>
          <x>0</x>
          <y>0</y>
          <width>301</width>
          <height>171</height>
         </rect>
        </property>
        <property name="font">
         <font>
          <pointsize>11</pointsize>
         </font>
        </property>
        <property name="title">
         <string>Biplot and ternary</string>
        </property>
        <widget class="QWidget" name="gridLayoutWidget">
         <property name="geometry">
          <rect>
           <x>5</x>
           <y>20</y>
           <width>286</width>
           <height>104</height>
          </rect>
         </property>
         <layout class="QGridLayout" name="gridLayoutAxes">
          <item row="1" column="2">
           <widget class="QComboBox" name="comboBoxScatterIsotopeY">
            <property name="font">
             <font>
              <pointsize>11</pointsize>
             </font>
            </property>
            <property name="toolTip">
             <string>Select field for y-axis or left ternary vertex</string>
            </property>
            <item>
             <property name="text">
              <string>New Item</string>
             </property>
            </item>
           </widget>
          </item>
          <item row="1" column="0">
           <widget class="QLabel" name="labelYIsotope">
            <property name="font">
             <font>
              <pointsize>11</pointsize>
             </font>
            </property>
            <property name="text">
             <string>Isotope Y</string>
            </property>
            <property name="alignment">
             <set>Qt::AlignRight|Qt::AlignTrailing|Qt::AlignVCenter</set>
            </property>
           </widget>
          </item>
          <item row="1" column="1">
           <widget class="QComboBox" name="comboBoxScatterSelectY">
            <property name="font">
             <font>
              <pointsize>11</pointsize>
             </font>
            </property>
            <item>
             <property name="text">
              <string>Isotope</string>
             </property>
            </item>
            <item>
             <property name="text">
              <string>Ratio</string>
             </property>
            </item>
           </widget>
          </item>
          <item row="0" column="2">
           <widget class="QComboBox" name="comboBoxScatterIsotopeX">
            <property name="font">
             <font>
              <pointsize>11</pointsize>
             </font>
            </property>
            <property name="toolTip">
             <string>Select field for x-axis or top ternary vertex</string>
            </property>
            <item>
             <property name="text">
              <string>New Item</string>
             </property>
            </item>
           </widget>
          </item>
          <item row="0" column="1">
           <widget class="QComboBox" name="comboBoxScatterSelectX">
            <property name="font">
             <font>
              <pointsize>11</pointsize>
             </font>
            </property>
            <item>
             <property name="text">
              <string>Isotope</string>
             </property>
            </item>
            <item>
             <property name="text">
              <string>Ratio</string>
             </property>
            </item>
           </widget>
          </item>
          <item row="0" column="0">
           <widget class="QLabel" name="labelXIsotope">
            <property name="font">
             <font>
              <pointsize>11</pointsize>
             </font>
            </property>
            <property name="text">
             <string>Isotope X</string>
            </property>
            <property name="alignment">
             <set>Qt::AlignRight|Qt::AlignTrailing|Qt::AlignVCenter</set>
            </property>
           </widget>
          </item>
          <item row="2" column="0">
           <widget class="QLabel" name="labelZIsotope">
            <property name="font">
             <font>
              <pointsize>11</pointsize>
             </font>
            </property>
            <property name="text">
             <string>Isotope Z</string>
            </property>
            <property name="alignment">
             <set>Qt::AlignRight|Qt::AlignTrailing|Qt::AlignVCenter</set>
            </property>
           </widget>
          </item>
          <item row="2" column="1">
           <widget class="QComboBox" name="comboBoxScatterSelectZ">
            <property name="font">
             <font>
              <pointsize>11</pointsize>
             </font>
            </property>
            <property name="toolTip">
             <string>select a third value for creating ternary plots</string>
            </property>
            <item>
             <property name="text">
              <string>Isotope</string>
             </property>
            </item>
            <item>
             <property name="text">
              <string>Ratio</string>
             </property>
            </item>
           </widget>
          </item>
          <item row="2" column="2">
           <widget class="QComboBox" name="comboBoxScatterIsotopeZ">
            <property name="font">
             <font>
              <pointsize>11</pointsize>
             </font>
            </property>
            <property name="toolTip">
             <string>Select field for right ternary vertex</string>
            </property>
           </widget>
          </item>
         </layout>
        </widget>
        <widget class="QToolButton" name="toolButtonPlotScatter">
         <property name="geometry">
          <rect>
           <x>255</x>
           <y>130</y>
           <width>32</width>
           <height>32</height>
          </rect>
         </property>
         <property name="font">
          <font>
           <pointsize>11</pointsize>
          </font>
         </property>
         <property name="toolTip">
          <string>Create plot</string>
         </property>
         <property name="text">
          <string>Plot</string>
         </property>
         <property name="icon">
          <iconset resource="resources.qrc">
           <normaloff>:/icons/resources/icons/icons8-rocket-48.png</normaloff>:/icons/resources/icons/icons8-rocket-48.png</iconset>
         </property>
         <property name="iconSize">
          <size>
           <width>24</width>
           <height>24</height>
          </size>
         </property>
        </widget>
       </widget>
       <widget class="QGroupBox" name="groupBox_5">
        <property name="geometry">
         <rect>
          <x>-5</x>
          <y>175</y>
          <width>306</width>
          <height>96</height>
         </rect>
        </property>
        <property name="title">
         <string>Map from ternary</string>
        </property>
        <widget class="QWidget" name="horizontalLayoutWidget_2">
         <property name="geometry">
          <rect>
           <x>10</x>
           <y>25</y>
           <width>286</width>
           <height>66</height>
          </rect>
         </property>
         <layout class="QHBoxLayout" name="horizontalLayout_7">
          <item>
           <layout class="QFormLayout" name="formLayout_6">
            <item row="0" column="0">
             <widget class="QLabel" name="labelTernaryColormap">
              <property name="text">
               <string>Colormap</string>
              </property>
             </widget>
            </item>
            <item row="0" column="1">
             <widget class="QComboBox" name="comboBoxTernaryColormap">
              <property name="maximumSize">
               <size>
                <width>150</width>
                <height>16777215</height>
               </size>
              </property>
              <item>
               <property name="text">
                <string>yellow-navy-green-white</string>
               </property>
              </item>
              <item>
               <property name="text">
                <string>yellow-red-blue</string>
               </property>
              </item>
              <item>
               <property name="text">
                <string>black-green-yellow-white</string>
               </property>
              </item>
              <item>
               <property name="text">
                <string>yellow-green-navy</string>
               </property>
              </item>
              <item>
               <property name="text">
                <string>yellow-cyan-magenta</string>
               </property>
              </item>
              <item>
               <property name="text">
                <string>yellow-cyan-magenta-white</string>
               </property>
              </item>
              <item>
               <property name="text">
                <string>green-red-blue</string>
               </property>
              </item>
              <item>
               <property name="text">
                <string>orange-violet-green-white</string>
               </property>
              </item>
              <item>
               <property name="text">
                <string>orange-violet-blue-white</string>
               </property>
              </item>
              <item>
               <property name="text">
                <string>user defined</string>
               </property>
              </item>
             </widget>
            </item>
            <item row="1" column="0">
             <widget class="QLabel" name="LabelTernaryColors">
              <property name="font">
               <font>
                <pointsize>11</pointsize>
               </font>
              </property>
              <property name="text">
               <string>Colors</string>
              </property>
             </widget>
            </item>
            <item row="1" column="1">
             <layout class="QHBoxLayout" name="horizontalLayout_5">
              <item>
               <widget class="QToolButton" name="toolButtonTCmapXColor">
                <property name="maximumSize">
                 <size>
                  <width>18</width>
                  <height>18</height>
                 </size>
                </property>
                <property name="text">
                 <string>X</string>
                </property>
               </widget>
              </item>
              <item>
               <widget class="QToolButton" name="toolButtonTCmapYColor">
                <property name="maximumSize">
                 <size>
                  <width>18</width>
                  <height>18</height>
                 </size>
                </property>
                <property name="text">
                 <string>Y</string>
                </property>
               </widget>
              </item>
              <item>
               <widget class="QToolButton" name="toolButtonTCmapZColor">
                <property name="maximumSize">
                 <size>
                  <width>18</width>
                  <height>18</height>
                 </size>
                </property>
                <property name="text">
                 <string>Z</string>
                </property>
               </widget>
              </item>
              <item>
               <widget class="QToolButton" name="toolButtonTCmapMColor">
                <property name="maximumSize">
                 <size>
                  <width>18</width>
                  <height>18</height>
                 </size>
                </property>
                <property name="text">
                 <string>M</string>
                </property>
               </widget>
              </item>
             </layout>
            </item>
           </layout>
          </item>
          <item>
           <layout class="QVBoxLayout" name="verticalLayout_11">
            <item>
             <spacer name="verticalSpacer_10">
              <property name="orientation">
               <enum>Qt::Vertical</enum>
              </property>
              <property name="sizeHint" stdset="0">
               <size>
                <width>20</width>
                <height>40</height>
               </size>
              </property>
             </spacer>
            </item>
            <item>
             <widget class="QToolButton" name="toolButtonTernaryMap">
              <property name="maximumSize">
               <size>
                <width>32</width>
                <height>32</height>
               </size>
              </property>
              <property name="text">
               <string>...</string>
              </property>
              <property name="icon">
               <iconset resource="resources.qrc">
                <normaloff>:/icons/resources/icons/icons8-illuminati-64.png</normaloff>:/icons/resources/icons/icons8-illuminati-64.png</iconset>
              </property>
              <property name="iconSize">
               <size>
                <width>24</width>
                <height>24</height>
               </size>
              </property>
             </widget>
            </item>
           </layout>
          </item>
         </layout>
        </widget>
       </widget>
      </widget>
      <widget class="QWidget" name="NDIMPage">
       <property name="enabled">
        <bool>true</bool>
       </property>
       <property name="geometry">
        <rect>
         <x>0</x>
         <y>0</y>
         <width>300</width>
         <height>534</height>
        </rect>
       </property>
       <attribute name="label">
        <string>n-Dim</string>
       </attribute>
       <widget class="QPushButton" name="pushButton_34">
        <property name="geometry">
         <rect>
          <x>300</x>
          <y>80</y>
          <width>75</width>
          <height>24</height>
         </rect>
        </property>
        <property name="text">
         <string>Remove </string>
        </property>
       </widget>
       <widget class="QGroupBox" name="groupBoxNDim">
        <property name="geometry">
         <rect>
          <x>0</x>
          <y>0</y>
          <width>301</width>
          <height>441</height>
         </rect>
        </property>
        <property name="font">
         <font>
          <pointsize>11</pointsize>
         </font>
        </property>
        <property name="title">
         <string>Select Isotope</string>
        </property>
        <property name="alignment">
         <set>Qt::AlignLeading|Qt::AlignLeft|Qt::AlignVCenter</set>
        </property>
        <widget class="QWidget" name="verticalLayoutWidget_3">
         <property name="geometry">
          <rect>
           <x>10</x>
           <y>25</y>
           <width>281</width>
           <height>411</height>
          </rect>
         </property>
         <layout class="QVBoxLayout" name="verticalLayout_5">
          <item>
           <layout class="QFormLayout" name="formLayout_4">
            <item row="0" column="0">
             <widget class="QLabel" name="labelNDimPlotType">
              <property name="font">
               <font>
                <pointsize>11</pointsize>
               </font>
              </property>
              <property name="text">
               <string>Plot type</string>
              </property>
              <property name="alignment">
               <set>Qt::AlignCenter</set>
              </property>
             </widget>
            </item>
            <item row="0" column="1">
             <widget class="QComboBox" name="comboBoxNDimPlotType">
              <property name="maximumSize">
               <size>
                <width>200</width>
                <height>16777215</height>
               </size>
              </property>
              <property name="font">
               <font>
                <pointsize>11</pointsize>
               </font>
              </property>
              <property name="toolTip">
               <string>Select plot type for N-dimensional series</string>
              </property>
              <item>
               <property name="text">
                <string>TEC</string>
               </property>
              </item>
              <item>
               <property name="text">
                <string>Radar</string>
               </property>
              </item>
             </widget>
            </item>
            <item row="1" column="0">
             <widget class="QLabel" name="labelNDimRefValues">
              <property name="font">
               <font>
                <pointsize>11</pointsize>
               </font>
              </property>
              <property name="text">
               <string>Ref. values</string>
              </property>
              <property name="alignment">
               <set>Qt::AlignCenter</set>
              </property>
             </widget>
            </item>
            <item row="1" column="1">
             <widget class="QComboBox" name="comboBoxNDimRefMaterial">
              <property name="maximumSize">
               <size>
                <width>200</width>
                <height>16777215</height>
               </size>
              </property>
              <property name="font">
               <font>
                <pointsize>11</pointsize>
               </font>
              </property>
              <property name="toolTip">
               <string>Select reference for normalizing series</string>
              </property>
             </widget>
            </item>
           </layout>
          </item>
          <item>
           <layout class="QGridLayout" name="gridLayout">
            <item row="1" column="0">
             <widget class="QTableWidget" name="tableWidgetNDim">
              <property name="maximumSize">
               <size>
                <width>16777215</width>
                <height>200</height>
               </size>
              </property>
              <property name="font">
               <font>
                <pointsize>11</pointsize>
               </font>
              </property>
              <property name="toolTip">
               <string>Add isotopes or select set below</string>
              </property>
              <property name="accessibleName">
               <string>NDim</string>
              </property>
              <property name="selectionBehavior">
               <enum>QAbstractItemView::SelectRows</enum>
              </property>
              <attribute name="horizontalHeaderDefaultSectionSize">
               <number>75</number>
              </attribute>
              <attribute name="horizontalHeaderStretchLastSection">
               <bool>true</bool>
              </attribute>
              <column>
               <property name="text">
                <string>Use</string>
               </property>
               <property name="font">
                <font>
                 <pointsize>11</pointsize>
                </font>
               </property>
              </column>
              <column>
               <property name="text">
                <string>Sample Id</string>
               </property>
               <property name="font">
                <font>
                 <pointsize>11</pointsize>
                </font>
               </property>
              </column>
              <column>
               <property name="text">
                <string>Isotope</string>
               </property>
               <property name="font">
                <font>
                 <pointsize>11</pointsize>
                </font>
               </property>
              </column>
             </widget>
            </item>
            <item row="2" column="0">
             <layout class="QFormLayout" name="formLayout_2">
              <item row="0" column="0">
               <widget class="QLabel" name="labelNDimIsotope">
                <property name="font">
                 <font>
                  <pointsize>11</pointsize>
                 </font>
                </property>
                <property name="text">
                 <string>Isotope</string>
                </property>
                <property name="alignment">
                 <set>Qt::AlignRight|Qt::AlignTrailing|Qt::AlignVCenter</set>
                </property>
               </widget>
              </item>
              <item row="0" column="1">
               <widget class="QComboBox" name="comboBoxNDimIsotope">
                <property name="maximumSize">
                 <size>
                  <width>150</width>
                  <height>16777215</height>
                 </size>
                </property>
                <property name="font">
                 <font>
                  <pointsize>11</pointsize>
                 </font>
                </property>
                <property name="toolTip">
                 <string>Select isotope to add</string>
                </property>
                <item>
                 <property name="text">
                  <string>New Item</string>
                 </property>
                </item>
               </widget>
              </item>
              <item row="1" column="0">
               <widget class="QLabel" name="labelNDimPredefined">
                <property name="font">
                 <font>
                  <pointsize>11</pointsize>
                 </font>
                </property>
                <property name="text">
                 <string>Predefined</string>
                </property>
                <property name="alignment">
                 <set>Qt::AlignRight|Qt::AlignTrailing|Qt::AlignVCenter</set>
                </property>
               </widget>
              </item>
              <item row="1" column="1">
               <widget class="QComboBox" name="comboBoxNDimIsotopeSet">
                <property name="maximumSize">
                 <size>
                  <width>150</width>
                  <height>16777215</height>
                 </size>
                </property>
                <property name="font">
                 <font>
                  <pointsize>11</pointsize>
                 </font>
                </property>
                <property name="toolTip">
                 <string>Select predefined series, then add</string>
                </property>
                <item>
                 <property name="text">
                  <string>User Defined</string>
                 </property>
                </item>
               </widget>
              </item>
              <item row="2" column="0">
               <widget class="QLabel" name="labelNDimQuantiles">
                <property name="text">
                 <string>Quantiles</string>
                </property>
                <property name="alignment">
                 <set>Qt::AlignRight|Qt::AlignTrailing|Qt::AlignVCenter</set>
                </property>
               </widget>
              </item>
              <item row="2" column="1">
               <widget class="QComboBox" name="comboBoxNDimQuantiles">
                <property name="maximumSize">
                 <size>
                  <width>150</width>
                  <height>16777215</height>
                 </size>
                </property>
                <property name="toolTip">
                 <string>Select quantiles for statistics</string>
                </property>
                <item>
                 <property name="text">
                  <string>0.5</string>
                 </property>
                </item>
                <item>
                 <property name="text">
                  <string>0.25, 0.75</string>
                 </property>
                </item>
                <item>
                 <property name="text">
                  <string>0.25, 0.5, 0.75</string>
                 </property>
                </item>
                <item>
                 <property name="text">
                  <string>0.05, 0.25, 0.5, 0.75, 0.95</string>
                 </property>
                </item>
               </widget>
              </item>
             </layout>
            </item>
            <item row="1" column="1">
             <layout class="QVBoxLayout" name="verticalLayout">
              <item>
               <widget class="QToolButton" name="toolButtonNDimSelectAll">
                <property name="maximumSize">
                 <size>
                  <width>32</width>
                  <height>32</height>
                 </size>
                </property>
                <property name="toolTip">
                 <string>Select all isotopes</string>
                </property>
                <property name="text">
                 <string>Select All</string>
                </property>
                <property name="icon">
                 <iconset resource="resources.qrc">
                  <normaloff>:/icons/resources/icons/icons8-select-all-50.png</normaloff>:/icons/resources/icons/icons8-select-all-50.png</iconset>
                </property>
                <property name="iconSize">
                 <size>
                  <width>24</width>
                  <height>24</height>
                 </size>
                </property>
               </widget>
              </item>
              <item>
               <widget class="QToolButton" name="toolButtonNDimUp">
                <property name="maximumSize">
                 <size>
                  <width>32</width>
                  <height>32</height>
                 </size>
                </property>
                <property name="text">
                 <string>...</string>
                </property>
                <property name="icon">
                 <iconset resource="resources.qrc">
                  <normaloff>:/icons/up</normaloff>:/icons/up</iconset>
                </property>
                <property name="iconSize">
                 <size>
                  <width>24</width>
                  <height>24</height>
                 </size>
                </property>
               </widget>
              </item>
              <item>
               <widget class="QToolButton" name="toolButtonNDimDown">
                <property name="maximumSize">
                 <size>
                  <width>32</width>
                  <height>32</height>
                 </size>
                </property>
                <property name="text">
                 <string>...</string>
                </property>
                <property name="icon">
                 <iconset>
                  <normaloff>resources/icons/down.png</normaloff>resources/icons/down.png</iconset>
                </property>
                <property name="iconSize">
                 <size>
                  <width>24</width>
                  <height>24</height>
                 </size>
                </property>
               </widget>
              </item>
              <item>
               <widget class="QToolButton" name="toolButtonNDimRemove">
                <property name="maximumSize">
                 <size>
                  <width>32</width>
                  <height>32</height>
                 </size>
                </property>
                <property name="toolTip">
                 <string>Delete selected isotope(s)</string>
                </property>
                <property name="text">
                 <string>Remove</string>
                </property>
                <property name="icon">
                 <iconset resource="resources.qrc">
                  <normaloff>:/icons/delete</normaloff>:/icons/delete</iconset>
                </property>
                <property name="iconSize">
                 <size>
                  <width>24</width>
                  <height>24</height>
                 </size>
                </property>
               </widget>
              </item>
              <item>
               <widget class="QToolButton" name="toolButtonNDimSaveList">
                <property name="maximumSize">
                 <size>
                  <width>32</width>
                  <height>32</height>
                 </size>
                </property>
                <property name="toolTip">
                 <string>Save series</string>
                </property>
                <property name="text">
                 <string>Save</string>
                </property>
                <property name="icon">
                 <iconset resource="resources.qrc">
                  <normaloff>:/icons/save</normaloff>:/icons/save</iconset>
                </property>
                <property name="iconSize">
                 <size>
                  <width>24</width>
                  <height>24</height>
                 </size>
                </property>
               </widget>
              </item>
             </layout>
            </item>
            <item row="2" column="1">
             <layout class="QVBoxLayout" name="verticalLayout_4">
              <item>
               <widget class="QToolButton" name="toolButtonNDimIsotopeAdd">
                <property name="maximumSize">
                 <size>
                  <width>32</width>
                  <height>32</height>
                 </size>
                </property>
                <property name="toolTip">
                 <string>Add isotope to series</string>
                </property>
                <property name="text">
                 <string>Add</string>
                </property>
                <property name="icon">
                 <iconset resource="resources.qrc">
                  <normaloff>:/icons/resources/icons/icons8-add-50.png</normaloff>:/icons/resources/icons/icons8-add-50.png</iconset>
                </property>
                <property name="iconSize">
                 <size>
                  <width>24</width>
                  <height>24</height>
                 </size>
                </property>
               </widget>
              </item>
              <item>
               <widget class="QToolButton" name="toolButtonNDimIsotopeSetAdd">
                <property name="maximumSize">
                 <size>
                  <width>32</width>
                  <height>32</height>
                 </size>
                </property>
                <property name="toolTip">
                 <string>Add predefined isotope series</string>
                </property>
                <property name="text">
                 <string>Add</string>
                </property>
                <property name="icon">
                 <iconset resource="resources.qrc">
                  <normaloff>:/icons/resources/icons/icons8-add-list-50.png</normaloff>:/icons/resources/icons/icons8-add-list-50.png</iconset>
                </property>
                <property name="iconSize">
                 <size>
                  <width>24</width>
                  <height>24</height>
                 </size>
                </property>
               </widget>
              </item>
              <item>
               <spacer name="verticalSpacer_9">
                <property name="orientation">
                 <enum>Qt::Vertical</enum>
                </property>
                <property name="sizeHint" stdset="0">
                 <size>
                  <width>20</width>
                  <height>10</height>
                 </size>
                </property>
               </spacer>
              </item>
              <item>
               <widget class="QToolButton" name="toolButtonNDimPlot">
                <property name="maximumSize">
                 <size>
                  <width>32</width>
                  <height>32</height>
                 </size>
                </property>
                <property name="toolTip">
                 <string>Create N-dimensional plot plot</string>
                </property>
                <property name="text">
                 <string>Plot</string>
                </property>
                <property name="icon">
                 <iconset resource="resources.qrc">
                  <normaloff>:/icons/resources/icons/icons8-rocket-48.png</normaloff>:/icons/resources/icons/icons8-rocket-48.png</iconset>
                </property>
                <property name="iconSize">
                 <size>
                  <width>24</width>
                  <height>24</height>
                 </size>
                </property>
               </widget>
              </item>
             </layout>
            </item>
           </layout>
          </item>
         </layout>
        </widget>
       </widget>
      </widget>
      <widget class="QWidget" name="PCAPage">
       <property name="enabled">
        <bool>true</bool>
       </property>
       <property name="geometry">
        <rect>
         <x>0</x>
         <y>0</y>
         <width>300</width>
         <height>534</height>
        </rect>
       </property>
       <attribute name="label">
        <string>PCA</string>
       </attribute>
       <widget class="QGroupBox" name="groupBox_10">
        <property name="geometry">
         <rect>
          <x>0</x>
          <y>0</y>
          <width>301</width>
          <height>181</height>
         </rect>
        </property>
        <property name="title">
         <string/>
        </property>
        <widget class="QWidget" name="horizontalLayoutWidget_9">
         <property name="geometry">
          <rect>
           <x>5</x>
           <y>10</y>
           <width>286</width>
           <height>166</height>
          </rect>
         </property>
         <layout class="QHBoxLayout" name="horizontalLayout_12">
          <item>
           <layout class="QFormLayout" name="formLayout_5">
            <item row="0" column="0">
             <widget class="QLabel" name="labelPCANumBasis">
              <property name="font">
               <font>
                <pointsize>11</pointsize>
               </font>
              </property>
              <property name="text">
               <string>N Basis</string>
              </property>
              <property name="alignment">
               <set>Qt::AlignLeading|Qt::AlignLeft|Qt::AlignVCenter</set>
              </property>
             </widget>
            </item>
            <item row="0" column="1">
             <widget class="QSpinBox" name="spinBoxPCANumBasis">
              <property name="maximumSize">
               <size>
                <width>150</width>
                <height>16777215</height>
               </size>
              </property>
              <property name="font">
               <font>
                <pointsize>11</pointsize>
               </font>
              </property>
              <property name="toolTip">
               <string>Number of basis vectors for dimensional reduction</string>
              </property>
              <property name="alignment">
               <set>Qt::AlignRight|Qt::AlignTrailing|Qt::AlignVCenter</set>
              </property>
             </widget>
            </item>
            <item row="1" column="0">
             <widget class="QLabel" name="labelPCX">
              <property name="font">
               <font>
                <pointsize>11</pointsize>
               </font>
              </property>
              <property name="text">
               <string>PC X</string>
              </property>
              <property name="alignment">
               <set>Qt::AlignLeading|Qt::AlignLeft|Qt::AlignVCenter</set>
              </property>
             </widget>
            </item>
            <item row="1" column="1">
             <widget class="QSpinBox" name="spinBoxPCX">
              <property name="maximumSize">
               <size>
                <width>150</width>
                <height>16777215</height>
               </size>
              </property>
              <property name="font">
               <font>
                <pointsize>11</pointsize>
               </font>
              </property>
              <property name="toolTip">
               <string>Principal component to display on x-axis</string>
              </property>
              <property name="alignment">
               <set>Qt::AlignRight|Qt::AlignTrailing|Qt::AlignVCenter</set>
              </property>
             </widget>
            </item>
            <item row="2" column="0">
             <widget class="QLabel" name="labelPCY">
              <property name="font">
               <font>
                <pointsize>11</pointsize>
               </font>
              </property>
              <property name="text">
               <string>PC Y</string>
              </property>
              <property name="alignment">
               <set>Qt::AlignLeading|Qt::AlignLeft|Qt::AlignVCenter</set>
              </property>
             </widget>
            </item>
            <item row="2" column="1">
             <widget class="QSpinBox" name="spinBoxPCY">
              <property name="maximumSize">
               <size>
                <width>150</width>
                <height>16777215</height>
               </size>
              </property>
              <property name="font">
               <font>
                <pointsize>11</pointsize>
               </font>
              </property>
              <property name="toolTip">
               <string>Principal component to display on y-axis</string>
              </property>
              <property name="alignment">
               <set>Qt::AlignRight|Qt::AlignTrailing|Qt::AlignVCenter</set>
              </property>
             </widget>
            </item>
            <item row="3" column="0">
             <widget class="QLabel" name="labelPCAPlotType">
              <property name="font">
               <font>
                <pointsize>11</pointsize>
               </font>
              </property>
              <property name="text">
               <string>Plot type</string>
              </property>
             </widget>
            </item>
            <item row="3" column="1">
             <widget class="QComboBox" name="comboBoxPCAPlotType">
              <property name="maximumSize">
               <size>
                <width>150</width>
                <height>16777215</height>
               </size>
              </property>
              <property name="font">
               <font>
                <pointsize>11</pointsize>
               </font>
              </property>
              <property name="toolTip">
               <string>Method for displaying PCA plot</string>
              </property>
              <item>
               <property name="text">
                <string>Variance</string>
               </property>
              </item>
              <item>
               <property name="text">
                <string>Vectors</string>
               </property>
              </item>
              <item>
               <property name="text">
                <string>PC X vs. PC Y</string>
               </property>
              </item>
              <item>
               <property name="text">
                <string>PC X Score Map</string>
               </property>
              </item>
             </widget>
            </item>
            <item row="4" column="0">
             <widget class="QLabel" name="labelPCAStyle">
              <property name="font">
               <font>
                <pointsize>11</pointsize>
               </font>
              </property>
              <property name="text">
               <string>Plot style</string>
              </property>
              <property name="alignment">
               <set>Qt::AlignLeading|Qt::AlignLeft|Qt::AlignVCenter</set>
              </property>
             </widget>
            </item>
            <item row="4" column="1">
             <widget class="QComboBox" name="comboBoxPCAStyle">
              <property name="maximumSize">
               <size>
                <width>150</width>
                <height>16777215</height>
               </size>
              </property>
              <property name="font">
               <font>
                <pointsize>11</pointsize>
               </font>
              </property>
              <property name="toolTip">
               <string>Style for scatter plots</string>
              </property>
              <item>
               <property name="text">
                <string>Scatter</string>
               </property>
              </item>
              <item>
               <property name="text">
                <string>Heatmap</string>
               </property>
              </item>
             </widget>
            </item>
           </layout>
          </item>
          <item>
           <layout class="QVBoxLayout" name="verticalLayout_3">
            <item>
             <spacer name="verticalSpacer_8">
              <property name="orientation">
               <enum>Qt::Vertical</enum>
              </property>
              <property name="sizeHint" stdset="0">
               <size>
                <width>20</width>
                <height>40</height>
               </size>
              </property>
             </spacer>
            </item>
            <item>
             <widget class="QToolButton" name="toolButtonPCAPlot">
              <property name="maximumSize">
               <size>
                <width>32</width>
                <height>32</height>
               </size>
              </property>
              <property name="toolTip">
               <string>Plot PCA results</string>
              </property>
              <property name="text">
               <string>Plot</string>
              </property>
              <property name="icon">
               <iconset resource="resources.qrc">
                <normaloff>:/icons/resources/icons/icons8-rocket-48.png</normaloff>:/icons/resources/icons/icons8-rocket-48.png</iconset>
              </property>
              <property name="iconSize">
               <size>
                <width>24</width>
                <height>24</height>
               </size>
              </property>
             </widget>
            </item>
           </layout>
          </item>
         </layout>
        </widget>
       </widget>
      </widget>
      <widget class="QWidget" name="ClusteringPage">
       <property name="enabled">
        <bool>true</bool>
       </property>
       <property name="geometry">
        <rect>
         <x>0</x>
         <y>0</y>
         <width>300</width>
         <height>534</height>
        </rect>
       </property>
       <attribute name="label">
        <string>Clustering</string>
       </attribute>
       <widget class="QStackedWidget" name="stackedWidget">
        <property name="geometry">
         <rect>
          <x>0</x>
          <y>0</y>
          <width>301</width>
          <height>421</height>
         </rect>
        </property>
        <property name="currentIndex">
         <number>0</number>
        </property>
        <widget class="QWidget" name="pageClustering">
         <widget class="QGroupBox" name="groupBoxClustering">
          <property name="geometry">
           <rect>
            <x>0</x>
            <y>20</y>
            <width>301</width>
            <height>226</height>
           </rect>
          </property>
          <property name="title">
           <string/>
          </property>
          <property name="alignment">
           <set>Qt::AlignCenter</set>
          </property>
          <widget class="QWidget" name="horizontalLayoutWidget_8">
           <property name="geometry">
            <rect>
             <x>10</x>
             <y>10</y>
             <width>281</width>
             <height>211</height>
            </rect>
           </property>
           <layout class="QHBoxLayout" name="horizontalLayout_11">
            <item>
             <layout class="QFormLayout" name="formLayoutClusterSettings">
              <item row="0" column="1">
               <widget class="QComboBox" name="comboBoxClusterMethod">
                <property name="maximumSize">
                 <size>
                  <width>150</width>
                  <height>16777215</height>
                 </size>
                </property>
                <property name="font">
                 <font>
                  <pointsize>11</pointsize>
                 </font>
                </property>
                <property name="toolTip">
                 <string>Select clustering method</string>
                </property>
                <item>
                 <property name="text">
                  <string>k-means</string>
                 </property>
                </item>
                <item>
                 <property name="text">
                  <string>k-medoids</string>
                 </property>
                </item>
                <item>
                 <property name="text">
                  <string>fuzzy c-means</string>
                 </property>
                </item>
                <item>
                 <property name="text">
                  <string>all</string>
                 </property>
                </item>
               </widget>
              </item>
              <item row="1" column="0">
               <widget class="QLabel" name="labelNClusters">
                <property name="font">
                 <font>
                  <pointsize>11</pointsize>
                 </font>
                </property>
                <property name="text">
                 <string>Clusters</string>
                </property>
               </widget>
              </item>
              <item row="1" column="1">
               <widget class="QSpinBox" name="spinBoxNClusters">
                <property name="maximumSize">
                 <size>
                  <width>150</width>
                  <height>16777215</height>
                 </size>
                </property>
                <property name="font">
                 <font>
                  <pointsize>11</pointsize>
                 </font>
                </property>
                <property name="toolTip">
                 <string>Change the number of clusters</string>
                </property>
                <property name="alignment">
                 <set>Qt::AlignRight|Qt::AlignTrailing|Qt::AlignVCenter</set>
                </property>
                <property name="minimum">
                 <number>1</number>
                </property>
                <property name="maximum">
                 <number>500</number>
                </property>
                <property name="value">
                 <number>5</number>
                </property>
               </widget>
              </item>
              <item row="2" column="0">
               <widget class="QLabel" name="labelExponent">
                <property name="font">
                 <font>
                  <pointsize>11</pointsize>
                 </font>
                </property>
                <property name="text">
                 <string>Exponent</string>
                </property>
               </widget>
              </item>
              <item row="2" column="1">
               <layout class="QHBoxLayout" name="horizontalLayout">
                <item>
                 <widget class="QLabel" name="labelClusterExponent">
                  <property name="font">
                   <font>
                    <pointsize>11</pointsize>
                   </font>
                  </property>
                  <property name="text">
                   <string>0</string>
                  </property>
                 </widget>
                </item>
                <item>
                 <widget class="QSlider" name="horizontalSliderClusterExponent">
                  <property name="maximumSize">
                   <size>
                    <width>150</width>
                    <height>16777215</height>
                   </size>
                  </property>
                  <property name="font">
                   <font>
                    <pointsize>11</pointsize>
                   </font>
                  </property>
                  <property name="minimum">
                   <number>1</number>
                  </property>
                  <property name="maximum">
                   <number>3</number>
                  </property>
                  <property name="orientation">
                   <enum>Qt::Horizontal</enum>
                  </property>
                  <property name="tickPosition">
                   <enum>QSlider::TicksAbove</enum>
                  </property>
                  <property name="tickInterval">
                   <number>5</number>
                  </property>
                 </widget>
                </item>
               </layout>
              </item>
              <item row="3" column="0">
               <widget class="QLabel" name="labelClusterDistance">
                <property name="font">
                 <font>
                  <pointsize>11</pointsize>
                 </font>
                </property>
                <property name="text">
                 <string>Distance</string>
                </property>
               </widget>
              </item>
              <item row="3" column="1">
               <widget class="QComboBox" name="comboBoxClusterDistance">
                <property name="maximumSize">
                 <size>
                  <width>150</width>
                  <height>16777215</height>
                 </size>
                </property>
                <property name="font">
                 <font>
                  <pointsize>11</pointsize>
                 </font>
                </property>
                <property name="toolTip">
                 <string>Change the multidimensional distance metric for clustering</string>
                </property>
                <item>
                 <property name="text">
                  <string>New Item</string>
                 </property>
                </item>
               </widget>
              </item>
              <item row="4" column="0">
               <widget class="QLabel" name="labelFCView">
                <property name="font">
                 <font>
                  <pointsize>11</pointsize>
                 </font>
                </property>
                <property name="text">
                 <string>FC view</string>
                </property>
               </widget>
              </item>
              <item row="4" column="1">
               <widget class="QSpinBox" name="spinBoxFCView">
                <property name="maximumSize">
                 <size>
                  <width>150</width>
                  <height>16777215</height>
                 </size>
                </property>
                <property name="font">
                 <font>
                  <pointsize>11</pointsize>
                 </font>
                </property>
                <property name="toolTip">
                 <string>Fuzzy clustering only, choose map or individual cluster scores</string>
                </property>
                <property name="alignment">
                 <set>Qt::AlignRight|Qt::AlignTrailing|Qt::AlignVCenter</set>
                </property>
               </widget>
              </item>
              <item row="5" column="0">
               <widget class="QLabel" name="labelClusterStartingSeed">
                <property name="font">
                 <font>
                  <pointsize>11</pointsize>
                 </font>
                </property>
                <property name="text">
                 <string>Starting seed</string>
                </property>
               </widget>
              </item>
              <item row="5" column="1">
               <widget class="QLineEdit" name="lineEditSeed">
                <property name="maximumSize">
                 <size>
                  <width>150</width>
                  <height>16777215</height>
                 </size>
                </property>
                <property name="font">
                 <font>
                  <pointsize>11</pointsize>
                 </font>
                </property>
                <property name="toolTip">
                 <string>Change the starting seed</string>
                </property>
                <property name="text">
                 <string>23</string>
                </property>
                <property name="alignment">
                 <set>Qt::AlignRight|Qt::AlignTrailing|Qt::AlignVCenter</set>
                </property>
               </widget>
              </item>
              <item row="0" column="0">
               <widget class="QLabel" name="labelClusterMethod">
                <property name="font">
                 <font>
                  <pointsize>11</pointsize>
                 </font>
                </property>
                <property name="text">
                 <string>Method</string>
                </property>
               </widget>
              </item>
             </layout>
            </item>
            <item>
             <layout class="QVBoxLayout" name="verticalLayoutClusterTools">
              <item>
               <spacer name="verticalSpacer_4">
                <property name="orientation">
                 <enum>Qt::Vertical</enum>
                </property>
                <property name="sizeHint" stdset="0">
                 <size>
                  <width>20</width>
                  <height>40</height>
                 </size>
                </property>
               </spacer>
              </item>
              <item>
               <widget class="QToolButton" name="toolButtonRunClustering">
                <property name="maximumSize">
                 <size>
                  <width>32</width>
                  <height>32</height>
                 </size>
                </property>
                <property name="font">
                 <font>
                  <pointsize>11</pointsize>
                 </font>
                </property>
                <property name="text">
                 <string>Run Selected</string>
                </property>
                <property name="icon">
                 <iconset resource="resources.qrc">
                  <normaloff>:/icons/resources/icons/icons8-rocket-48.png</normaloff>:/icons/resources/icons/icons8-rocket-48.png</iconset>
                </property>
                <property name="iconSize">
                 <size>
                  <width>24</width>
                  <height>24</height>
                 </size>
                </property>
               </widget>
              </item>
             </layout>
            </item>
           </layout>
          </widget>
         </widget>
        </widget>
        <widget class="QWidget" name="pagetSNE">
         <widget class="QGroupBox" name="groupBox_16">
          <property name="geometry">
           <rect>
            <x>20</x>
            <y>0</y>
            <width>261</width>
            <height>131</height>
           </rect>
          </property>
          <property name="title">
           <string>Point Type</string>
          </property>
          <property name="alignment">
           <set>Qt::AlignCenter</set>
          </property>
          <widget class="QWidget" name="verticalLayoutWidget_20">
           <property name="geometry">
            <rect>
             <x>20</x>
             <y>30</y>
             <width>121</width>
             <height>81</height>
            </rect>
           </property>
           <layout class="QVBoxLayout" name="verticalLayout_26">
            <item>
             <widget class="QRadioButton" name="radioButton_30">
              <property name="text">
               <string>Coordinates</string>
              </property>
             </widget>
            </item>
            <item>
             <widget class="QRadioButton" name="radioButton_31">
              <property name="text">
               <string>Map</string>
              </property>
             </widget>
            </item>
           </layout>
          </widget>
         </widget>
         <widget class="QPushButton" name="pushButton_37">
          <property name="geometry">
           <rect>
            <x>50</x>
            <y>360</y>
            <width>91</width>
            <height>31</height>
           </rect>
          </property>
          <property name="text">
           <string>Run tSNE</string>
          </property>
         </widget>
         <widget class="QGroupBox" name="groupBoxtSNE">
          <property name="geometry">
           <rect>
            <x>20</x>
            <y>140</y>
            <width>261</width>
            <height>261</height>
           </rect>
          </property>
          <property name="title">
           <string>GroupBox</string>
          </property>
          <property name="alignment">
           <set>Qt::AlignCenter</set>
          </property>
          <widget class="QLabel" name="label_102">
           <property name="geometry">
            <rect>
             <x>10</x>
             <y>190</y>
             <width>111</width>
             <height>21</height>
            </rect>
           </property>
           <property name="text">
            <string>Assign Groups</string>
           </property>
           <property name="alignment">
            <set>Qt::AlignCenter</set>
           </property>
          </widget>
          <widget class="QPushButton" name="pushButton_47">
           <property name="geometry">
            <rect>
             <x>140</x>
             <y>180</y>
             <width>91</width>
             <height>31</height>
            </rect>
           </property>
           <property name="text">
            <string>PushButton</string>
           </property>
          </widget>
          <widget class="QWidget" name="verticalLayoutWidget_21">
           <property name="geometry">
            <rect>
             <x>10</x>
             <y>20</y>
             <width>101</width>
             <height>161</height>
            </rect>
           </property>
           <layout class="QVBoxLayout" name="verticalLayout_27">
            <item>
             <widget class="QLabel" name="label_103">
              <property name="text">
               <string>Perplexity</string>
              </property>
              <property name="alignment">
               <set>Qt::AlignCenter</set>
              </property>
             </widget>
            </item>
            <item>
             <widget class="QLabel" name="label_104">
              <property name="text">
               <string>Exaggeration</string>
              </property>
              <property name="alignment">
               <set>Qt::AlignCenter</set>
              </property>
             </widget>
            </item>
            <item>
             <widget class="QLabel" name="label_105">
              <property name="text">
               <string>Distance</string>
              </property>
              <property name="alignment">
               <set>Qt::AlignCenter</set>
              </property>
             </widget>
            </item>
            <item>
             <widget class="QLabel" name="label_106">
              <property name="text">
               <string>Threshold</string>
              </property>
              <property name="alignment">
               <set>Qt::AlignCenter</set>
              </property>
             </widget>
            </item>
            <item>
             <widget class="QLabel" name="label_107">
              <property name="text">
               <string>Grid Size</string>
              </property>
              <property name="alignment">
               <set>Qt::AlignCenter</set>
              </property>
             </widget>
            </item>
           </layout>
          </widget>
          <widget class="QWidget" name="verticalLayoutWidget_22">
           <property name="geometry">
            <rect>
             <x>120</x>
             <y>20</y>
             <width>131</width>
             <height>162</height>
            </rect>
           </property>
           <layout class="QVBoxLayout" name="verticalLayout_28">
            <item>
             <widget class="QSlider" name="horizontalSlidertSNEPerplexity">
              <property name="orientation">
               <enum>Qt::Horizontal</enum>
              </property>
              <property name="tickPosition">
               <enum>QSlider::TicksAbove</enum>
              </property>
              <property name="tickInterval">
               <number>2</number>
              </property>
             </widget>
            </item>
            <item>
             <widget class="QSlider" name="horizontalSlidertSNEExaggeration">
              <property name="orientation">
               <enum>Qt::Horizontal</enum>
              </property>
              <property name="tickPosition">
               <enum>QSlider::TicksAbove</enum>
              </property>
              <property name="tickInterval">
               <number>2</number>
              </property>
             </widget>
            </item>
            <item>
             <widget class="QComboBox" name="comboBoxtSNEDistance_2">
              <item>
               <property name="text">
                <string>Euclidean</string>
               </property>
              </item>
             </widget>
            </item>
            <item>
             <widget class="QSpinBox" name="spinBoxtSNEThreshold"/>
            </item>
            <item>
             <widget class="QSpinBox" name="spinBoxtSNEGridSize"/>
            </item>
           </layout>
          </widget>
         </widget>
        </widget>
       </widget>
      </widget>
      <widget class="QWidget" name="ProfilingPage">
       <property name="enabled">
        <bool>true</bool>
       </property>
       <property name="geometry">
        <rect>
         <x>0</x>
         <y>0</y>
         <width>300</width>
         <height>534</height>
        </rect>
       </property>
       <attribute name="label">
        <string>Profiling</string>
       </attribute>
       <widget class="QGroupBox" name="groupBoxProfileProperties">
        <property name="geometry">
         <rect>
          <x>0</x>
          <y>0</y>
          <width>301</width>
          <height>221</height>
         </rect>
        </property>
        <property name="font">
         <font>
          <pointsize>11</pointsize>
         </font>
        </property>
        <property name="title">
         <string>Generation</string>
        </property>
        <widget class="QWidget" name="horizontalLayoutWidget_3">
         <property name="geometry">
          <rect>
           <x>10</x>
           <y>20</y>
           <width>286</width>
           <height>196</height>
          </rect>
         </property>
         <layout class="QHBoxLayout" name="horizontalLayoutProfileGeneration">
          <item>
           <layout class="QFormLayout" name="formLayoutProfileParams">
            <item row="0" column="0">
             <widget class="QLabel" name="labelProfileList">
              <property name="text">
               <string>Profile</string>
              </property>
             </widget>
            </item>
            <item row="0" column="1">
             <widget class="QComboBox" name="comboBoxProfileList">
              <property name="maximumSize">
               <size>
                <width>120</width>
                <height>16777215</height>
               </size>
              </property>
             </widget>
            </item>
            <item row="1" column="0">
             <widget class="QLabel" name="labelPointSort">
              <property name="text">
               <string>Point sort</string>
              </property>
             </widget>
            </item>
            <item row="1" column="1">
             <widget class="QComboBox" name="comboBoxProfileSort">
              <property name="maximumSize">
               <size>
                <width>120</width>
                <height>16777215</height>
               </size>
              </property>
              <property name="toolTip">
               <string>Change sort of control points</string>
              </property>
              <item>
               <property name="text">
                <string>no</string>
               </property>
              </item>
              <item>
               <property name="text">
                <string>x</string>
               </property>
              </item>
              <item>
               <property name="text">
                <string>y</string>
               </property>
              </item>
             </widget>
            </item>
            <item row="2" column="0">
             <widget class="QLabel" name="labelPointRadius">
              <property name="text">
               <string>Point radius</string>
              </property>
             </widget>
            </item>
            <item row="2" column="1">
             <widget class="QLineEdit" name="lineEditPointRadius">
              <property name="maximumSize">
               <size>
                <width>120</width>
                <height>16777215</height>
               </size>
              </property>
              <property name="toolTip">
               <string>Radius for determining point statistics</string>
              </property>
              <property name="text">
               <string>5</string>
              </property>
              <property name="alignment">
               <set>Qt::AlignRight|Qt::AlignTrailing|Qt::AlignVCenter</set>
              </property>
             </widget>
            </item>
            <item row="3" column="0">
             <widget class="QLabel" name="labelPointThreshold">
              <property name="text">
               <string>Y-axis threshold</string>
              </property>
             </widget>
            </item>
            <item row="3" column="1">
             <widget class="QLineEdit" name="lineEditYThresh">
              <property name="maximumSize">
               <size>
                <width>120</width>
                <height>16777215</height>
               </size>
              </property>
              <property name="text">
               <string>500</string>
              </property>
              <property name="alignment">
               <set>Qt::AlignRight|Qt::AlignTrailing|Qt::AlignVCenter</set>
              </property>
             </widget>
            </item>
            <item row="4" column="0">
             <widget class="QLabel" name="labelPointInterpDistance">
              <property name="text">
               <string>Interp. distance</string>
              </property>
             </widget>
            </item>
            <item row="4" column="1">
             <widget class="QLineEdit" name="lineEditIntDist">
              <property name="maximumSize">
               <size>
                <width>120</width>
                <height>16777215</height>
               </size>
              </property>
              <property name="toolTip">
               <string>Distance between interpolated points</string>
              </property>
              <property name="text">
               <string>50</string>
              </property>
              <property name="alignment">
               <set>Qt::AlignRight|Qt::AlignTrailing|Qt::AlignVCenter</set>
              </property>
             </widget>
            </item>
            <item row="5" column="0">
             <widget class="QLabel" name="labelPointStats">
              <property name="text">
               <string>Point &amp; error type</string>
              </property>
             </widget>
            </item>
            <item row="5" column="1">
             <widget class="QComboBox" name="comboBoxPointType">
              <property name="maximumSize">
               <size>
                <width>120</width>
                <height>16777215</height>
               </size>
              </property>
              <property name="toolTip">
               <string>Statistic for estimating point value</string>
              </property>
              <item>
               <property name="text">
                <string>median + IQR</string>
               </property>
              </item>
              <item>
               <property name="text">
                <string>mean + standard deviation</string>
               </property>
              </item>
              <item>
               <property name="text">
                <string>mean + standard error</string>
               </property>
              </item>
             </widget>
            </item>
           </layout>
          </item>
          <item>
           <layout class="QVBoxLayout" name="verticalLayoutProfileTools">
            <item>
             <widget class="QToolButton" name="toolButtonPlotProfile">
              <property name="maximumSize">
               <size>
                <width>32</width>
                <height>32</height>
               </size>
              </property>
              <property name="font">
               <font>
                <pointsize>11</pointsize>
               </font>
              </property>
              <property name="toolTip">
               <string>Create profile control points</string>
              </property>
              <property name="text">
               <string>Toggle profiling</string>
              </property>
              <property name="icon">
               <iconset resource="resources.qrc">
                <normaloff>:/icons/resources/icons/icons8-polyline-40.png</normaloff>:/icons/resources/icons/icons8-polyline-40.png</iconset>
              </property>
              <property name="iconSize">
               <size>
                <width>24</width>
                <height>24</height>
               </size>
              </property>
              <property name="checkable">
               <bool>true</bool>
              </property>
             </widget>
            </item>
            <item>
             <widget class="QToolButton" name="toolButtonIPProfile">
              <property name="maximumSize">
               <size>
                <width>32</width>
                <height>32</height>
               </size>
              </property>
              <property name="font">
               <font>
                <pointsize>11</pointsize>
               </font>
              </property>
              <property name="toolTip">
               <string>Interpolate between control points</string>
              </property>
              <property name="text">
               <string>Interpolate profile</string>
              </property>
              <property name="icon">
               <iconset resource="resources.qrc">
                <normaloff>:/icons/resources/icons/icons8-dashed-line-50.png</normaloff>:/icons/resources/icons/icons8-dashed-line-50.png</iconset>
              </property>
              <property name="iconSize">
               <size>
                <width>24</width>
                <height>24</height>
               </size>
              </property>
              <property name="checkable">
               <bool>true</bool>
              </property>
             </widget>
            </item>
            <item>
             <widget class="QToolButton" name="toolButtonPointMove">
              <property name="enabled">
               <bool>false</bool>
              </property>
              <property name="maximumSize">
               <size>
                <width>32</width>
                <height>32</height>
               </size>
              </property>
              <property name="toolTip">
               <string>Adjust profile point location</string>
              </property>
              <property name="text">
               <string>...</string>
              </property>
              <property name="icon">
               <iconset resource="resources.qrc">
                <normaloff>:/icons/resources/icons/icons8-move-49.png</normaloff>:/icons/resources/icons/icons8-move-49.png</iconset>
              </property>
              <property name="iconSize">
               <size>
                <width>24</width>
                <height>24</height>
               </size>
              </property>
              <property name="checkable">
               <bool>true</bool>
              </property>
              <property name="checked">
               <bool>false</bool>
              </property>
             </widget>
            </item>
            <item>
             <spacer name="verticalSpacer">
              <property name="orientation">
               <enum>Qt::Vertical</enum>
              </property>
              <property name="sizeHint" stdset="0">
               <size>
                <width>20</width>
                <height>40</height>
               </size>
              </property>
             </spacer>
            </item>
            <item>
             <widget class="QToolButton" name="toolButtonClearProfile">
              <property name="maximumSize">
               <size>
                <width>32</width>
                <height>32</height>
               </size>
              </property>
              <property name="font">
               <font>
                <pointsize>11</pointsize>
               </font>
              </property>
              <property name="toolTip">
               <string>Delete profile</string>
              </property>
              <property name="text">
               <string>Delete profiile</string>
              </property>
              <property name="icon">
               <iconset resource="resources.qrc">
                <normaloff>:/icons/delete</normaloff>:/icons/delete</iconset>
              </property>
              <property name="iconSize">
               <size>
                <width>24</width>
                <height>24</height>
               </size>
              </property>
             </widget>
            </item>
           </layout>
          </item>
         </layout>
        </widget>
       </widget>
       <widget class="QGroupBox" name="groupBoxProfilePoints">
        <property name="geometry">
         <rect>
          <x>0</x>
          <y>230</y>
          <width>301</width>
          <height>261</height>
         </rect>
        </property>
        <property name="title">
         <string>Control points</string>
        </property>
        <widget class="QWidget" name="horizontalLayoutWidget">
         <property name="geometry">
          <rect>
           <x>10</x>
           <y>30</y>
           <width>281</width>
           <height>221</height>
          </rect>
         </property>
         <layout class="QHBoxLayout" name="horizontalLayout_6">
          <item>
           <widget class="QTableWidget" name="tableWidgetProfilePoints">
            <property name="font">
             <font>
              <pointsize>11</pointsize>
             </font>
            </property>
            <property name="accessibleName">
             <string>Profiling</string>
            </property>
            <property name="sizeAdjustPolicy">
             <enum>QAbstractScrollArea::AdjustToContents</enum>
            </property>
            <property name="sortingEnabled">
             <bool>false</bool>
            </property>
            <attribute name="horizontalHeaderDefaultSectionSize">
             <number>80</number>
            </attribute>
            <attribute name="horizontalHeaderStretchLastSection">
             <bool>true</bool>
            </attribute>
            <column>
             <property name="text">
              <string>Point</string>
             </property>
             <property name="font">
              <font>
               <pointsize>11</pointsize>
              </font>
             </property>
            </column>
            <column>
             <property name="text">
              <string>X</string>
             </property>
             <property name="font">
              <font>
               <pointsize>11</pointsize>
              </font>
             </property>
            </column>
            <column>
             <property name="text">
              <string>Y</string>
             </property>
             <property name="font">
              <font>
               <pointsize>11</pointsize>
              </font>
             </property>
            </column>
           </widget>
          </item>
          <item>
           <layout class="QVBoxLayout" name="verticalLayoutPointTools">
            <item>
             <widget class="QToolButton" name="toolButtonPointSelectAll">
              <property name="maximumSize">
               <size>
                <width>32</width>
                <height>32</height>
               </size>
              </property>
              <property name="font">
               <font>
                <pointsize>11</pointsize>
               </font>
              </property>
              <property name="toolTip">
               <string>Select all profile points</string>
              </property>
              <property name="text">
               <string>Select All</string>
              </property>
              <property name="icon">
               <iconset resource="resources.qrc">
                <normaloff>:/icons/resources/icons/icons8-select-all-50.png</normaloff>:/icons/resources/icons/icons8-select-all-50.png</iconset>
              </property>
              <property name="iconSize">
               <size>
                <width>24</width>
                <height>24</height>
               </size>
              </property>
             </widget>
            </item>
            <item>
             <widget class="QToolButton" name="toolButtonPointUp">
              <property name="maximumSize">
               <size>
                <width>32</width>
                <height>32</height>
               </size>
              </property>
              <property name="font">
               <font>
                <pointsize>11</pointsize>
               </font>
              </property>
              <property name="toolTip">
               <string>Move selected point up</string>
              </property>
              <property name="text">
               <string>Move up</string>
              </property>
              <property name="icon">
               <iconset resource="resources.qrc">
                <normaloff>:/icons/up</normaloff>:/icons/up</iconset>
              </property>
              <property name="iconSize">
               <size>
                <width>24</width>
                <height>24</height>
               </size>
              </property>
             </widget>
            </item>
            <item>
             <widget class="QToolButton" name="toolButtonPointDown">
              <property name="maximumSize">
               <size>
                <width>32</width>
                <height>32</height>
               </size>
              </property>
              <property name="font">
               <font>
                <pointsize>11</pointsize>
               </font>
              </property>
              <property name="toolTip">
               <string>Move selected point down</string>
              </property>
              <property name="text">
               <string>Move down</string>
              </property>
              <property name="icon">
               <iconset>
                <normaloff>resources/icons/down.png</normaloff>resources/icons/down.png</iconset>
              </property>
              <property name="iconSize">
               <size>
                <width>24</width>
                <height>24</height>
               </size>
              </property>
             </widget>
            </item>
            <item>
             <spacer name="verticalSpacer_6">
              <property name="orientation">
               <enum>Qt::Vertical</enum>
              </property>
              <property name="sizeHint" stdset="0">
               <size>
                <width>20</width>
                <height>40</height>
               </size>
              </property>
             </spacer>
            </item>
            <item>
             <widget class="QToolButton" name="toolButtonPointDelete">
              <property name="maximumSize">
               <size>
                <width>32</width>
                <height>32</height>
               </size>
              </property>
              <property name="font">
               <font>
                <pointsize>11</pointsize>
               </font>
              </property>
              <property name="toolTip">
               <string>Delete point(s)</string>
              </property>
              <property name="text">
               <string>Delete points</string>
              </property>
              <property name="icon">
               <iconset resource="resources.qrc">
                <normaloff>:/icons/delete</normaloff>:/icons/delete</iconset>
              </property>
              <property name="iconSize">
               <size>
                <width>24</width>
                <height>24</height>
               </size>
              </property>
             </widget>
            </item>
            <item>
             <spacer name="verticalSpacer_7">
              <property name="orientation">
               <enum>Qt::Vertical</enum>
              </property>
              <property name="sizeHint" stdset="0">
               <size>
                <width>20</width>
                <height>40</height>
               </size>
              </property>
             </spacer>
            </item>
            <item>
             <widget class="QToolButton" name="toolButtonPointSave">
              <property name="maximumSize">
               <size>
                <width>32</width>
                <height>32</height>
               </size>
              </property>
              <property name="font">
               <font>
                <pointsize>11</pointsize>
               </font>
              </property>
              <property name="toolTip">
               <string>Save profile</string>
              </property>
              <property name="text">
               <string>Save profile</string>
              </property>
              <property name="icon">
               <iconset resource="resources.qrc">
                <normaloff>:/icons/save</normaloff>:/icons/save</iconset>
              </property>
              <property name="iconSize">
               <size>
                <width>24</width>
                <height>24</height>
               </size>
              </property>
             </widget>
            </item>
           </layout>
          </item>
         </layout>
        </widget>
       </widget>
      </widget>
      <widget class="QWidget" name="SpecialFunctionPage">
       <property name="geometry">
        <rect>
         <x>0</x>
         <y>0</y>
         <width>300</width>
         <height>534</height>
        </rect>
       </property>
       <attribute name="label">
        <string>Special Functions</string>
       </attribute>
       <widget class="QTabWidget" name="tabWidgetSpecialFcn">
        <property name="geometry">
         <rect>
          <x>0</x>
          <y>0</y>
          <width>300</width>
          <height>431</height>
         </rect>
        </property>
        <property name="maximumSize">
         <size>
          <width>300</width>
          <height>16777215</height>
         </size>
        </property>
        <property name="font">
         <font>
          <pointsize>11</pointsize>
         </font>
        </property>
        <property name="currentIndex">
         <number>3</number>
        </property>
        <widget class="QWidget" name="tabThermometry">
         <attribute name="title">
          <string>Thermometry</string>
         </attribute>
         <widget class="QWidget" name="formLayoutWidget_7">
          <property name="geometry">
           <rect>
            <x>10</x>
            <y>10</y>
            <width>281</width>
            <height>131</height>
           </rect>
          </property>
          <layout class="QFormLayout" name="formLayoutThermometry">
           <item row="0" column="0">
            <widget class="QLabel" name="labelThermometryMethod">
             <property name="text">
              <string>Method</string>
             </property>
            </widget>
           </item>
           <item row="0" column="1">
            <widget class="QComboBox" name="ComboBoxThermometryMethod">
             <property name="maximumSize">
              <size>
               <width>200</width>
               <height>16777215</height>
              </size>
             </property>
            </widget>
           </item>
          </layout>
         </widget>
        </widget>
        <widget class="QWidget" name="tabBarometry">
         <attribute name="title">
          <string>Barometry</string>
         </attribute>
         <widget class="QWidget" name="formLayoutWidget_8">
          <property name="geometry">
           <rect>
            <x>10</x>
            <y>10</y>
            <width>281</width>
            <height>131</height>
           </rect>
          </property>
          <layout class="QFormLayout" name="formLayoutBarometry">
           <item row="0" column="0">
            <widget class="QLabel" name="labelBarometryMethod">
             <property name="text">
              <string>Method</string>
             </property>
            </widget>
           </item>
           <item row="0" column="1">
            <widget class="QComboBox" name="ComboBoxBarometryMethod">
             <property name="maximumSize">
              <size>
               <width>200</width>
               <height>16777215</height>
              </size>
             </property>
            </widget>
           </item>
          </layout>
         </widget>
        </widget>
        <widget class="QWidget" name="tabDating">
         <attribute name="title">
          <string>Dating</string>
         </attribute>
         <widget class="QWidget" name="formLayoutWidget_6">
          <property name="geometry">
           <rect>
            <x>10</x>
            <y>10</y>
            <width>281</width>
            <height>131</height>
           </rect>
          </property>
          <layout class="QFormLayout" name="formLayoutDating">
           <item row="0" column="0">
            <widget class="QLabel" name="labelDatingMethod">
             <property name="text">
              <string>Method</string>
             </property>
            </widget>
           </item>
           <item row="0" column="1">
            <widget class="QComboBox" name="ComboBoxDatingMethod">
             <property name="maximumSize">
              <size>
               <width>200</width>
               <height>16777215</height>
              </size>
             </property>
             <item>
              <property name="text">
               <string>Re-Os</string>
              </property>
             </item>
            </widget>
           </item>
          </layout>
         </widget>
        </widget>
        <widget class="QWidget" name="tabDiffusion">
         <attribute name="title">
          <string>Diffusion</string>
         </attribute>
         <widget class="QWidget" name="formLayoutWidget_9">
          <property name="geometry">
           <rect>
            <x>10</x>
            <y>10</y>
            <width>281</width>
            <height>151</height>
           </rect>
          </property>
          <layout class="QFormLayout" name="formLayoutDiffusion">
           <item row="2" column="0">
            <widget class="QLabel" name="labelDimensionality">
             <property name="text">
              <string>Dimensionality</string>
             </property>
            </widget>
           </item>
           <item row="2" column="1">
            <widget class="QComboBox" name="comboBoxDimensionality">
             <property name="maximumSize">
              <size>
               <width>200</width>
               <height>16777215</height>
              </size>
             </property>
             <item>
              <property name="text">
               <string>One-dimensional</string>
              </property>
             </item>
             <item>
              <property name="text">
               <string>Two-dimensional</string>
              </property>
             </item>
            </widget>
           </item>
           <item row="3" column="0">
            <widget class="QLabel" name="labelDatingDiffusionMethod">
             <property name="text">
              <string>Method</string>
             </property>
            </widget>
           </item>
           <item row="3" column="1">
            <widget class="QComboBox" name="ComboBoxDiffusionMethod">
             <property name="maximumSize">
              <size>
               <width>200</width>
               <height>16777215</height>
              </size>
             </property>
            </widget>
           </item>
           <item row="0" column="0">
            <widget class="QLabel" name="labelRegion">
             <property name="text">
              <string>Region</string>
             </property>
            </widget>
           </item>
           <item row="0" column="1">
            <widget class="QComboBox" name="comboBoxRegion">
             <property name="maximumSize">
              <size>
               <width>200</width>
               <height>16777215</height>
              </size>
             </property>
            </widget>
           </item>
           <item row="1" column="0">
            <widget class="QLabel" name="labelDiffusionProfile">
             <property name="text">
              <string>Profile</string>
             </property>
            </widget>
           </item>
           <item row="1" column="1">
            <widget class="QComboBox" name="comboBoxDiffusionProfile">
             <property name="maximumSize">
              <size>
               <width>200</width>
               <height>16777215</height>
              </size>
             </property>
            </widget>
           </item>
          </layout>
         </widget>
         <widget class="QWidget" name="horizontalLayoutWidget_4">
          <property name="geometry">
           <rect>
            <x>10</x>
            <y>170</y>
            <width>281</width>
            <height>181</height>
           </rect>
          </property>
          <layout class="QHBoxLayout" name="horizontalLayout_8">
           <item>
            <widget class="QTableWidget" name="tableWidgetDiffusionConstants">
             <attribute name="horizontalHeaderDefaultSectionSize">
              <number>79</number>
             </attribute>
             <column>
              <property name="text">
               <string>Use</string>
              </property>
             </column>
             <column>
              <property name="text">
               <string>Species</string>
              </property>
             </column>
             <column>
              <property name="text">
               <string>D</string>
              </property>
             </column>
            </widget>
           </item>
           <item>
            <layout class="QVBoxLayout" name="verticalLayout_10">
             <item>
              <widget class="QToolButton" name="toolButtonDiffusionLoad">
               <property name="font">
                <font>
                 <pointsize>11</pointsize>
                </font>
               </property>
               <property name="toolTip">
                <string>Load polygon file</string>
               </property>
               <property name="text">
                <string>...</string>
               </property>
               <property name="icon">
                <iconset resource="resources.qrc">
                 <normaloff>:/icons/resources/icons/icons8-add-file-64.png</normaloff>:/icons/resources/icons/icons8-add-file-64.png</iconset>
               </property>
              </widget>
             </item>
             <item>
              <spacer name="verticalSpacer_5">
               <property name="orientation">
                <enum>Qt::Vertical</enum>
               </property>
               <property name="sizeHint" stdset="0">
                <size>
                 <width>20</width>
                 <height>40</height>
                </size>
               </property>
              </spacer>
             </item>
            </layout>
           </item>
          </layout>
         </widget>
        </widget>
       </widget>
      </widget>
     </widget>
    </item>
    <item row="0" column="1">
     <widget class="QTabWidget" name="canvasWindow">
      <property name="font">
       <font>
        <pointsize>11</pointsize>
       </font>
      </property>
      <property name="currentIndex">
       <number>1</number>
      </property>
      <property name="documentMode">
       <bool>false</bool>
      </property>
      <property name="tabsClosable">
       <bool>false</bool>
      </property>
      <property name="tabBarAutoHide">
       <bool>false</bool>
      </property>
      <widget class="QWidget" name="singleViewTab">
       <attribute name="title">
        <string>Single View</string>
       </attribute>
       <layout class="QVBoxLayout" name="verticalLayout_7">
        <item>
         <widget class="QWidget" name="widgetSingleView" native="true"/>
        </item>
        <item>
         <widget class="QGroupBox" name="groupBoxInfo">
          <property name="minimumSize">
           <size>
            <width>200</width>
            <height>40</height>
           </size>
          </property>
          <property name="maximumSize">
           <size>
            <width>16777215</width>
            <height>40</height>
           </size>
          </property>
          <property name="title">
           <string/>
          </property>
          <layout class="QGridLayout" name="gridLayout_8">
           <property name="topMargin">
            <number>0</number>
           </property>
           <property name="bottomMargin">
            <number>0</number>
           </property>
           <property name="verticalSpacing">
            <number>-1</number>
           </property>
           <item row="0" column="1">
            <widget class="QToolButton" name="toolButtonPanSV">
             <property name="toolTip">
              <string>Shift plot</string>
             </property>
             <property name="icon">
              <iconset resource="resources.qrc">
               <normaloff>:/icons/move</normaloff>:/icons/move</iconset>
             </property>
             <property name="checkable">
              <bool>true</bool>
             </property>
            </widget>
           </item>
           <item row="0" column="0">
            <widget class="QToolButton" name="toolButtonHomeSV">
             <property name="toolTip">
              <string>Return to home view</string>
             </property>
             <property name="icon">
              <iconset resource="resources.qrc">
               <normaloff>:/icons/home</normaloff>:/icons/home</iconset>
             </property>
            </widget>
           </item>
           <item row="0" column="8">
            <widget class="QToolButton" name="toolButtonDistanceSV">
             <property name="toolTip">
              <string>Measure distance</string>
             </property>
             <property name="icon">
              <iconset resource="resources.qrc">
               <normaloff>:/icons/resources/icons/icons8-ruler-50.png</normaloff>:/icons/resources/icons/icons8-ruler-50.png</iconset>
             </property>
             <property name="iconSize">
              <size>
               <width>18</width>
               <height>18</height>
              </size>
             </property>
             <property name="checkable">
              <bool>true</bool>
             </property>
            </widget>
           </item>
           <item row="0" column="9">
            <widget class="QToolButton" name="toolButtonSaveSV">
             <property name="toolTip">
              <string>Save plot</string>
             </property>
             <property name="icon">
              <iconset resource="resources.qrc">
               <normaloff>:/icons/save</normaloff>:/icons/save</iconset>
             </property>
            </widget>
           </item>
           <item row="0" column="15">
            <layout class="QVBoxLayout" name="verticalLayout_17">
             <item>
              <widget class="QLabel" name="labelInfoY">
               <property name="font">
                <font>
                 <family>Avenir</family>
                 <pointsize>9</pointsize>
                </font>
               </property>
               <property name="text">
                <string>X: 0</string>
               </property>
              </widget>
             </item>
             <item>
              <widget class="QLabel" name="labelInfoX">
               <property name="font">
                <font>
                 <family>Avenir</family>
                 <pointsize>9</pointsize>
                </font>
               </property>
               <property name="text">
                <string>Y: 0</string>
               </property>
              </widget>
             </item>
            </layout>
           </item>
           <item row="0" column="16">
            <widget class="QLabel" name="labelInfoV">
             <property name="font">
              <font>
               <family>Avenir</family>
               <pointsize>9</pointsize>
              </font>
             </property>
             <property name="text">
              <string>V: 0</string>
             </property>
            </widget>
           </item>
           <item row="0" column="14">
            <widget class="QLabel" name="labelInfoStats">
             <property name="text">
              <string/>
             </property>
            </widget>
           </item>
           <item row="0" column="13">
            <widget class="QLabel" name="labelInfoStatsL">
             <property name="maximumSize">
              <size>
               <width>40</width>
               <height>16777215</height>
              </size>
             </property>
             <property name="font">
              <font>
               <pointsize>11</pointsize>
              </font>
             </property>
             <property name="text">
              <string>Stats:</string>
             </property>
            </widget>
           </item>
           <item row="0" column="6">
            <widget class="QToolButton" name="toolButtonAxesSV">
             <property name="toolTip">
              <string>Axes tool</string>
             </property>
             <property name="icon">
              <iconset resource="resources.qrc">
               <normaloff>:/icons/axis</normaloff>:/icons/axis</iconset>
             </property>
            </widget>
           </item>
           <item row="0" column="7">
            <widget class="QToolButton" name="toolButtonAnnotateSV">
             <property name="toolTip">
              <string>Add annotation</string>
             </property>
             <property name="icon">
              <iconset resource="resources.qrc">
               <normaloff>:/icons/resources/icons/icons8-add-text-50.png</normaloff>:/icons/resources/icons/icons8-add-text-50.png</iconset>
             </property>
             <property name="iconSize">
              <size>
               <width>18</width>
               <height>18</height>
              </size>
             </property>
             <property name="checkable">
              <bool>true</bool>
             </property>
            </widget>
           </item>
           <item row="0" column="3">
            <widget class="QToolButton" name="toolButtonPreferencesSV">
             <property name="toolTip">
              <string>Change colormap</string>
             </property>
             <property name="icon">
              <iconset resource="resources.qrc">
               <normaloff>:/icons/preferences</normaloff>:/icons/preferences</iconset>
             </property>
            </widget>
           </item>
           <item row="0" column="2">
            <widget class="QToolButton" name="toolButtonZoomSV">
             <property name="toolTip">
              <string>Zoom In/Out</string>
             </property>
             <property name="icon">
              <iconset resource="resources.qrc">
               <normaloff>:/icons/zoom</normaloff>:/icons/zoom</iconset>
             </property>
             <property name="checkable">
              <bool>true</bool>
             </property>
            </widget>
           </item>
          </layout>
         </widget>
        </item>
       </layout>
      </widget>
      <widget class="QWidget" name="multiViewTab">
       <attribute name="title">
        <string>Multi View</string>
       </attribute>
       <layout class="QVBoxLayout" name="verticalLayout_6">
        <item>
         <layout class="QHBoxLayout" name="horizontalLayout_3">
          <property name="spacing">
           <number>8</number>
          </property>
          <property name="leftMargin">
           <number>12</number>
          </property>
          <item>
           <widget class="QComboBox" name="comboBoxPlots">
            <property name="maximumSize">
             <size>
              <width>200</width>
              <height>16777215</height>
             </size>
            </property>
            <item>
             <property name="text">
              <string>New Item</string>
             </property>
            </item>
           </widget>
          </item>
          <item>
           <widget class="QToolButton" name="toolButtonRemovePlots">
            <property name="minimumSize">
             <size>
              <width>100</width>
              <height>24</height>
             </size>
            </property>
            <property name="layoutDirection">
             <enum>Qt::LeftToRight</enum>
            </property>
            <property name="text">
             <string>Remove</string>
            </property>
           </widget>
          </item>
          <item>
           <widget class="QWidget" name="widget" native="true"/>
          </item>
         </layout>
        </item>
        <item>
         <widget class="QWidget" name="widgetMultiView" native="true">
          <property name="minimumSize">
           <size>
            <width>500</width>
            <height>450</height>
           </size>
          </property>
         </widget>
        </item>
        <item>
         <widget class="QGroupBox" name="groupBoxInfoM">
          <property name="minimumSize">
           <size>
            <width>0</width>
            <height>40</height>
           </size>
          </property>
          <property name="maximumSize">
           <size>
            <width>16777215</width>
            <height>40</height>
           </size>
          </property>
          <property name="title">
           <string/>
          </property>
          <layout class="QGridLayout" name="gridLayoutInfoM">
           <property name="topMargin">
            <number>0</number>
           </property>
           <property name="bottomMargin">
            <number>0</number>
           </property>
           <item row="0" column="8">
            <widget class="QLabel" name="labelInfoStatsLM">
             <property name="maximumSize">
              <size>
               <width>40</width>
               <height>16777215</height>
              </size>
             </property>
             <property name="text">
              <string>Stats:</string>
             </property>
            </widget>
           </item>
           <item row="0" column="2">
            <widget class="QToolButton" name="toolButtonPanMV">
             <property name="toolTip">
              <string>Pan figure</string>
             </property>
             <property name="icon">
              <iconset resource="resources.qrc">
               <normaloff>:/icons/move</normaloff>:/icons/move</iconset>
             </property>
             <property name="iconSize">
              <size>
               <width>18</width>
               <height>18</height>
              </size>
             </property>
            </widget>
           </item>
           <item row="0" column="5">
            <widget class="QToolButton" name="toolButtonAxesMV">
             <property name="toolTip">
              <string>Axis borders and spacing</string>
             </property>
             <property name="icon">
              <iconset resource="resources.qrc">
               <normaloff>:/icons/axis</normaloff>:/icons/axis</iconset>
             </property>
             <property name="iconSize">
              <size>
               <width>18</width>
               <height>18</height>
              </size>
             </property>
            </widget>
           </item>
           <item row="0" column="4">
            <widget class="QToolButton" name="toolButtonPreferencesMV">
             <property name="toolTip">
              <string>Figure options</string>
             </property>
             <property name="icon">
              <iconset resource="resources.qrc">
               <normaloff>:/icons/preferences</normaloff>:/icons/preferences</iconset>
             </property>
             <property name="iconSize">
              <size>
               <width>18</width>
               <height>18</height>
              </size>
             </property>
            </widget>
           </item>
           <item row="0" column="6">
            <widget class="QToolButton" name="toolButtonSaveMV">
             <property name="toolTip">
              <string>Save image or data</string>
             </property>
             <property name="icon">
              <iconset resource="resources.qrc">
               <normaloff>:/icons/save</normaloff>:/icons/save</iconset>
             </property>
             <property name="iconSize">
              <size>
               <width>18</width>
               <height>18</height>
              </size>
             </property>
            </widget>
           </item>
           <item row="0" column="3">
            <widget class="QToolButton" name="toolButtonZoomMV">
             <property name="toolTip">
              <string>Zoom in/out</string>
             </property>
             <property name="icon">
              <iconset resource="resources.qrc">
               <normaloff>:/icons/zoom</normaloff>:/icons/zoom</iconset>
             </property>
             <property name="iconSize">
              <size>
               <width>18</width>
               <height>18</height>
              </size>
             </property>
            </widget>
           </item>
           <item row="0" column="9">
            <widget class="QLabel" name="labelInfoStatsM">
             <property name="text">
              <string/>
             </property>
            </widget>
           </item>
           <item row="0" column="0">
            <widget class="QToolButton" name="toolButtonHomeMV">
             <property name="toolTip">
              <string>Original view</string>
             </property>
             <property name="icon">
              <iconset resource="resources.qrc">
               <normaloff>:/icons/home</normaloff>:/icons/home</iconset>
             </property>
             <property name="iconSize">
              <size>
               <width>18</width>
               <height>18</height>
              </size>
             </property>
            </widget>
           </item>
           <item row="0" column="10">
            <layout class="QVBoxLayout" name="verticalLayout_16">
             <item>
              <widget class="QLabel" name="labelInfoYM">
               <property name="font">
                <font>
                 <family>Avenir</family>
                 <pointsize>9</pointsize>
                </font>
               </property>
               <property name="text">
                <string>Y: 0</string>
               </property>
              </widget>
             </item>
             <item>
              <widget class="QLabel" name="labelInfoXM">
               <property name="font">
                <font>
                 <family>Avenir</family>
                 <pointsize>9</pointsize>
                </font>
               </property>
               <property name="text">
                <string>X: 0</string>
               </property>
              </widget>
             </item>
            </layout>
           </item>
          </layout>
         </widget>
        </item>
       </layout>
      </widget>
      <widget class="QWidget" name="quickViewTab">
       <attribute name="title">
        <string>Quick View</string>
       </attribute>
      </widget>
     </widget>
    </item>
    <item row="1" column="1" rowspan="2">
     <widget class="QTabWidget" name="tabWidget">
      <property name="minimumSize">
       <size>
        <width>0</width>
        <height>250</height>
       </size>
      </property>
      <property name="font">
       <font>
        <pointsize>11</pointsize>
       </font>
      </property>
      <property name="currentIndex">
       <number>2</number>
      </property>
      <widget class="QWidget" name="tabNotes">
       <property name="toolTip">
        <string/>
       </property>
       <attribute name="title">
        <string>Notes</string>
       </attribute>
       <widget class="QTextEdit" name="textEditNotes">
        <property name="geometry">
         <rect>
          <x>10</x>
          <y>10</y>
          <width>526</width>
          <height>201</height>
         </rect>
        </property>
        <property name="cursor" stdset="0">
         <cursorShape>IBeamCursor</cursorShape>
        </property>
       </widget>
      </widget>
      <widget class="QWidget" name="tabFilterList">
       <attribute name="title">
        <string>Filters</string>
       </attribute>
       <widget class="QWidget" name="layoutWidget">
        <property name="geometry">
         <rect>
          <x>10</x>
          <y>5</y>
          <width>526</width>
          <height>211</height>
         </rect>
        </property>
        <layout class="QHBoxLayout" name="horizontalLayoutFilter">
         <property name="spacing">
          <number>1</number>
         </property>
         <property name="leftMargin">
          <number>1</number>
         </property>
         <property name="topMargin">
          <number>1</number>
         </property>
         <property name="rightMargin">
          <number>1</number>
         </property>
         <property name="bottomMargin">
          <number>1</number>
         </property>
         <item>
          <layout class="QVBoxLayout" name="verticalLayout_9">
           <item>
            <widget class="QTableWidget" name="tableWidgetFilters">
             <property name="minimumSize">
              <size>
               <width>0</width>
               <height>80</height>
              </size>
             </property>
             <property name="maximumSize">
              <size>
               <width>480</width>
               <height>160</height>
              </size>
             </property>
             <property name="accessibleName">
              <string>Filters</string>
             </property>
             <property name="selectionBehavior">
              <enum>QAbstractItemView::SelectRows</enum>
             </property>
             <attribute name="horizontalHeaderDefaultSectionSize">
              <number>68</number>
             </attribute>
             <attribute name="horizontalHeaderStretchLastSection">
              <bool>true</bool>
             </attribute>
             <column>
              <property name="text">
               <string>Use</string>
              </property>
              <property name="font">
               <font>
                <pointsize>11</pointsize>
               </font>
              </property>
             </column>
             <column>
              <property name="text">
               <string>Isotope 1</string>
              </property>
              <property name="font">
               <font>
                <pointsize>11</pointsize>
               </font>
              </property>
             </column>
             <column>
              <property name="text">
               <string>Isotope 2</string>
              </property>
              <property name="font">
               <font>
                <pointsize>11</pointsize>
               </font>
              </property>
             </column>
             <column>
              <property name="text">
               <string>Ratio</string>
              </property>
              <property name="font">
               <font>
                <pointsize>11</pointsize>
               </font>
              </property>
             </column>
             <column>
              <property name="text">
               <string>Norm</string>
              </property>
              <property name="font">
               <font>
                <pointsize>11</pointsize>
               </font>
              </property>
             </column>
             <column>
              <property name="text">
               <string>Min</string>
              </property>
              <property name="font">
               <font>
                <pointsize>11</pointsize>
               </font>
              </property>
             </column>
             <column>
              <property name="text">
               <string>Max</string>
              </property>
              <property name="font">
               <font>
                <pointsize>11</pointsize>
               </font>
              </property>
             </column>
            </widget>
           </item>
           <item>
            <widget class="QLabel" name="labelFilterInfo">
             <property name="minimumSize">
              <size>
               <width>0</width>
               <height>18</height>
              </size>
             </property>
             <property name="maximumSize">
              <size>
               <width>16777215</width>
               <height>18</height>
              </size>
             </property>
             <property name="font">
              <font>
               <pointsize>9</pointsize>
              </font>
             </property>
             <property name="frameShape">
              <enum>QFrame::Box</enum>
             </property>
             <property name="frameShadow">
              <enum>QFrame::Raised</enum>
             </property>
             <property name="text">
              <string>Ok</string>
             </property>
             <property name="alignment">
              <set>Qt::AlignLeading|Qt::AlignLeft|Qt::AlignVCenter</set>
             </property>
             <property name="wordWrap">
              <bool>true</bool>
             </property>
            </widget>
           </item>
          </layout>
         </item>
         <item>
          <layout class="QVBoxLayout" name="verticalLayoutFilterTools">
           <item>
            <widget class="QToolButton" name="toolButtonFilterSelectAll">
             <property name="minimumSize">
              <size>
               <width>0</width>
               <height>30</height>
              </size>
             </property>
             <property name="maximumSize">
              <size>
               <width>32</width>
               <height>32</height>
              </size>
             </property>
             <property name="text">
              <string>Select All</string>
             </property>
             <property name="icon">
              <iconset resource="resources.qrc">
               <normaloff>:/icons/resources/icons/icons8-select-all-50.png</normaloff>:/icons/resources/icons/icons8-select-all-50.png</iconset>
             </property>
             <property name="iconSize">
              <size>
               <width>18</width>
               <height>18</height>
              </size>
             </property>
            </widget>
           </item>
           <item>
            <widget class="QToolButton" name="toolButtonFilterUp">
             <property name="maximumSize">
              <size>
               <width>32</width>
               <height>32</height>
              </size>
             </property>
             <property name="text">
              <string>...</string>
             </property>
             <property name="icon">
              <iconset resource="resources.qrc">
               <normaloff>:/icons/up</normaloff>:/icons/up</iconset>
             </property>
             <property name="iconSize">
              <size>
               <width>24</width>
               <height>24</height>
              </size>
             </property>
            </widget>
           </item>
           <item>
            <widget class="QToolButton" name="toolButtonFilterDown">
             <property name="maximumSize">
              <size>
               <width>32</width>
               <height>32</height>
              </size>
             </property>
             <property name="text">
              <string>...</string>
             </property>
             <property name="icon">
              <iconset>
               <normaloff>resources/icons/down.png</normaloff>resources/icons/down.png</iconset>
             </property>
             <property name="iconSize">
              <size>
               <width>24</width>
               <height>24</height>
              </size>
             </property>
            </widget>
           </item>
           <item>
            <spacer name="verticalSpacer_2">
             <property name="orientation">
              <enum>Qt::Vertical</enum>
             </property>
             <property name="sizeHint" stdset="0">
              <size>
               <width>20</width>
               <height>40</height>
              </size>
             </property>
            </spacer>
           </item>
           <item>
            <widget class="QToolButton" name="toolButtonFilterRemove">
             <property name="enabled">
              <bool>true</bool>
             </property>
             <property name="minimumSize">
              <size>
               <width>0</width>
               <height>30</height>
              </size>
             </property>
             <property name="maximumSize">
              <size>
               <width>32</width>
               <height>32</height>
              </size>
             </property>
             <property name="text">
              <string>Remove </string>
             </property>
             <property name="icon">
              <iconset resource="resources.qrc">
               <normaloff>:/icons/delete</normaloff>:/icons/delete</iconset>
             </property>
             <property name="iconSize">
              <size>
               <width>24</width>
               <height>24</height>
              </size>
             </property>
            </widget>
           </item>
          </layout>
         </item>
        </layout>
       </widget>
      </widget>
      <widget class="QWidget" name="tabProfileView">
       <attribute name="title">
        <string>Profiles</string>
       </attribute>
       <layout class="QVBoxLayout" name="verticalLayout_19">
        <property name="topMargin">
         <number>0</number>
        </property>
        <property name="bottomMargin">
         <number>0</number>
        </property>
        <item>
         <layout class="QHBoxLayout" name="horizontalLayout_2">
          <item>
           <widget class="QWidget" name="widgetProfilePlot" native="true">
            <property name="minimumSize">
             <size>
              <width>0</width>
              <height>150</height>
             </size>
            </property>
           </widget>
          </item>
          <item>
           <layout class="QVBoxLayout" name="verticalLayout_2">
            <property name="sizeConstraint">
             <enum>QLayout::SetNoConstraint</enum>
            </property>
            <item>
             <widget class="QToolButton" name="toolButtonProfileEditToggle">
              <property name="maximumSize">
               <size>
                <width>32</width>
                <height>32</height>
               </size>
              </property>
              <property name="toolTip">
               <string>Toggle profile point masking</string>
              </property>
              <property name="text">
               <string>...</string>
              </property>
              <property name="icon">
               <iconset resource="resources.qrc">
                <normaloff>:/icons/resources/icons/icons8-ball-point-pen-64.png</normaloff>:/icons/resources/icons/icons8-ball-point-pen-64.png</iconset>
              </property>
              <property name="iconSize">
               <size>
                <width>24</width>
                <height>24</height>
               </size>
              </property>
              <property name="checkable">
               <bool>true</bool>
              </property>
             </widget>
            </item>
            <item>
             <widget class="QToolButton" name="toolButtonProfilePointToggle">
              <property name="maximumSize">
               <size>
                <width>32</width>
                <height>32</height>
               </size>
              </property>
              <property name="toolTip">
               <string>Mask/unmask profile points</string>
              </property>
              <property name="text">
               <string>...</string>
              </property>
              <property name="icon">
               <iconset resource="resources.qrc">
                <normaloff>:/icons/resources/icons/icons8-hide-64.png</normaloff>:/icons/resources/icons/icons8-hide-64.png</iconset>
              </property>
              <property name="iconSize">
               <size>
                <width>24</width>
                <height>24</height>
               </size>
              </property>
              <property name="checkable">
               <bool>true</bool>
              </property>
             </widget>
            </item>
            <item>
             <widget class="QToolButton" name="toolButtonProfileExport">
              <property name="maximumSize">
               <size>
                <width>32</width>
                <height>32</height>
               </size>
              </property>
              <property name="toolTip">
               <string>Save profile data</string>
              </property>
              <property name="text">
               <string>...</string>
              </property>
              <property name="icon">
               <iconset resource="resources.qrc">
                <normaloff>:/icons/save</normaloff>:/icons/save</iconset>
              </property>
              <property name="iconSize">
               <size>
                <width>24</width>
                <height>24</height>
               </size>
              </property>
             </widget>
            </item>
            <item>
             <spacer name="verticalSpacer_3">
              <property name="orientation">
               <enum>Qt::Vertical</enum>
              </property>
              <property name="sizeHint" stdset="0">
               <size>
                <width>20</width>
                <height>40</height>
               </size>
              </property>
             </spacer>
            </item>
           </layout>
          </item>
         </layout>
        </item>
       </layout>
      </widget>
     </widget>
    </item>
    <item row="0" column="2" rowspan="3">
     <widget class="QToolBox" name="toolBoxTreeView">
      <property name="minimumSize">
       <size>
        <width>221</width>
        <height>0</height>
       </size>
      </property>
      <property name="maximumSize">
       <size>
        <width>120</width>
        <height>16777215</height>
       </size>
      </property>
      <property name="font">
       <font>
        <pointsize>12</pointsize>
       </font>
      </property>
      <property name="currentIndex">
       <number>1</number>
      </property>
      <widget class="QWidget" name="TreeView">
       <property name="geometry">
        <rect>
         <x>0</x>
         <y>0</y>
         <width>221</width>
         <height>765</height>
        </rect>
       </property>
       <attribute name="label">
        <string>Plot Tree View</string>
       </attribute>
       <widget class="QTreeView" name="treeView">
        <property name="geometry">
         <rect>
          <x>0</x>
          <y>0</y>
          <width>221</width>
          <height>651</height>
         </rect>
        </property>
        <property name="font">
         <font>
          <pointsize>11</pointsize>
         </font>
        </property>
        <property name="mouseTracking">
         <bool>true</bool>
        </property>
       </widget>
      </widget>
      <widget class="QWidget" name="pageStyles">
       <property name="geometry">
        <rect>
         <x>0</x>
         <y>0</y>
         <width>221</width>
         <height>765</height>
        </rect>
       </property>
       <attribute name="label">
        <string>Styling</string>
       </attribute>
       <widget class="QToolBox" name="toolBoxStyle">
        <property name="geometry">
         <rect>
          <x>0</x>
          <y>10</y>
          <width>221</width>
          <height>656</height>
         </rect>
        </property>
        <property name="font">
         <font>
          <pointsize>11</pointsize>
          <bold>false</bold>
         </font>
        </property>
        <property name="frameShape">
         <enum>QFrame::Panel</enum>
        </property>
        <property name="frameShadow">
         <enum>QFrame::Raised</enum>
        </property>
        <property name="currentIndex">
         <number>0</number>
        </property>
        <widget class="QWidget" name="StyleGeneral">
         <property name="geometry">
          <rect>
           <x>0</x>
           <y>0</y>
           <width>219</width>
           <height>484</height>
          </rect>
         </property>
         <attribute name="icon">
          <iconset resource="resources.qrc">
           <normaloff>:/icons/resources/icons/icons8-gear-48.png</normaloff>:/icons/resources/icons/icons8-gear-48.png</iconset>
         </attribute>
         <attribute name="label">
          <string>General</string>
         </attribute>
         <widget class="QWidget" name="formLayoutWidget_13">
          <property name="geometry">
           <rect>
            <x>5</x>
            <y>5</y>
            <width>211</width>
            <height>121</height>
           </rect>
          </property>
          <layout class="QFormLayout" name="formLayout_10">
           <item row="0" column="0">
            <widget class="QLabel" name="label_2">
             <property name="font">
              <font>
               <pointsize>11</pointsize>
               <bold>false</bold>
              </font>
             </property>
             <property name="text">
              <string>Concentration</string>
             </property>
            </widget>
           </item>
           <item row="0" column="1">
            <widget class="QLineEdit" name="lineEditConcentrationUnits">
             <property name="maximumSize">
              <size>
               <width>115</width>
               <height>16777215</height>
              </size>
             </property>
             <property name="font">
              <font>
               <pointsize>11</pointsize>
               <bold>false</bold>
              </font>
             </property>
             <property name="text">
              <string>ppm</string>
             </property>
            </widget>
           </item>
           <item row="1" column="0">
            <widget class="QLabel" name="labelScaleUnits">
             <property name="font">
              <font>
               <pointsize>11</pointsize>
               <bold>false</bold>
              </font>
             </property>
             <property name="text">
              <string>Scale units</string>
             </property>
            </widget>
           </item>
           <item row="1" column="1">
            <widget class="QLineEdit" name="lineEditScaleUnits">
             <property name="maximumSize">
              <size>
               <width>115</width>
               <height>16777215</height>
              </size>
             </property>
             <property name="font">
              <font>
               <pointsize>11</pointsize>
               <bold>false</bold>
              </font>
             </property>
             <property name="text">
              <string>um</string>
             </property>
            </widget>
           </item>
           <item row="2" column="0">
            <widget class="QLabel" name="label_62">
             <property name="font">
              <font>
               <pointsize>11</pointsize>
               <bold>false</bold>
              </font>
             </property>
             <property name="text">
              <string>Font size</string>
             </property>
             <property name="alignment">
              <set>Qt::AlignLeading|Qt::AlignLeft|Qt::AlignVCenter</set>
             </property>
            </widget>
           </item>
           <item row="2" column="1">
            <widget class="QLineEdit" name="lineEditPlotFontSize">
             <property name="maximumSize">
              <size>
               <width>115</width>
               <height>16777215</height>
              </size>
             </property>
             <property name="font">
              <font>
               <pointsize>11</pointsize>
               <bold>false</bold>
              </font>
             </property>
             <property name="toolTip">
              <string>Change the starting seed</string>
             </property>
             <property name="text">
              <string>11</string>
             </property>
             <property name="alignment">
              <set>Qt::AlignRight|Qt::AlignTrailing|Qt::AlignVCenter</set>
             </property>
            </widget>
           </item>
           <item row="3" column="0">
            <widget class="QLabel" name="labelTtickDirection">
             <property name="text">
              <string>Tick direction</string>
             </property>
            </widget>
           </item>
           <item row="3" column="1">
            <widget class="QComboBox" name="comboBoxTickDirection">
             <item>
              <property name="text">
               <string>out</string>
              </property>
             </item>
             <item>
              <property name="text">
               <string>in</string>
              </property>
             </item>
            </widget>
           </item>
          </layout>
         </widget>
        </widget>
        <widget class="QWidget" name="StyleMaps">
         <property name="geometry">
          <rect>
           <x>0</x>
           <y>0</y>
           <width>100</width>
           <height>30</height>
          </rect>
         </property>
         <attribute name="icon">
          <iconset resource="resources.qrc">
           <normaloff>:/icons/resources/icons/icons8-heat-map-100.png</normaloff>:/icons/resources/icons/icons8-heat-map-100.png</iconset>
         </attribute>
         <attribute name="label">
          <string>Maps</string>
         </attribute>
         <widget class="QWidget" name="formLayoutWidget_12">
          <property name="geometry">
           <rect>
            <x>5</x>
            <y>0</y>
            <width>211</width>
            <height>131</height>
           </rect>
          </property>
          <layout class="QFormLayout" name="formLayout_7">
           <item row="0" column="0">
            <widget class="QLabel" name="label_49">
             <property name="font">
              <font>
               <pointsize>11</pointsize>
               <bold>false</bold>
              </font>
             </property>
             <property name="text">
              <string>Colormap</string>
             </property>
             <property name="alignment">
              <set>Qt::AlignLeading|Qt::AlignLeft|Qt::AlignVCenter</set>
             </property>
            </widget>
           </item>
           <item row="0" column="1">
            <widget class="QComboBox" name="comboBoxCM">
             <property name="maximumSize">
              <size>
               <width>115</width>
               <height>16777215</height>
              </size>
             </property>
             <property name="font">
              <font>
               <pointsize>11</pointsize>
               <bold>false</bold>
              </font>
             </property>
            </widget>
           </item>
           <item row="1" column="0">
            <widget class="QLabel" name="label_50">
             <property name="font">
              <font>
               <pointsize>11</pointsize>
               <bold>false</bold>
              </font>
             </property>
             <property name="text">
              <string>Scale location</string>
             </property>
             <property name="alignment">
              <set>Qt::AlignLeading|Qt::AlignLeft|Qt::AlignVCenter</set>
             </property>
            </widget>
           </item>
           <item row="1" column="1">
            <widget class="QComboBox" name="comboBox_24">
             <property name="maximumSize">
              <size>
               <width>115</width>
               <height>16777215</height>
              </size>
             </property>
             <property name="font">
              <font>
               <pointsize>11</pointsize>
               <bold>false</bold>
              </font>
             </property>
             <item>
              <property name="text">
               <string>none</string>
              </property>
             </item>
             <item>
              <property name="text">
               <string>northeast</string>
              </property>
             </item>
             <item>
              <property name="text">
               <string>northwest</string>
              </property>
             </item>
             <item>
              <property name="text">
               <string>southwest</string>
              </property>
             </item>
             <item>
              <property name="text">
               <string>southeast</string>
              </property>
             </item>
            </widget>
           </item>
           <item row="2" column="0">
            <widget class="QLabel" name="label_52">
             <property name="font">
              <font>
               <pointsize>11</pointsize>
               <bold>false</bold>
              </font>
             </property>
             <property name="text">
              <string>Scale direction</string>
             </property>
             <property name="alignment">
              <set>Qt::AlignLeading|Qt::AlignLeft|Qt::AlignVCenter</set>
             </property>
            </widget>
           </item>
           <item row="2" column="1">
            <widget class="QComboBox" name="comboBoxCBP">
             <property name="maximumSize">
              <size>
               <width>115</width>
               <height>16777215</height>
              </size>
             </property>
             <property name="font">
              <font>
               <pointsize>11</pointsize>
               <bold>false</bold>
              </font>
             </property>
             <item>
              <property name="text">
               <string>horizontal</string>
              </property>
             </item>
             <item>
              <property name="text">
               <string>vertical</string>
              </property>
             </item>
            </widget>
           </item>
           <item row="3" column="0">
            <widget class="QLabel" name="label_56">
             <property name="font">
              <font>
               <pointsize>11</pointsize>
               <bold>false</bold>
              </font>
             </property>
             <property name="text">
              <string>Overlay color</string>
             </property>
             <property name="alignment">
              <set>Qt::AlignLeading|Qt::AlignLeft|Qt::AlignVCenter</set>
             </property>
            </widget>
           </item>
           <item row="3" column="1">
            <widget class="QToolButton" name="toolButtonOverlayColor">
             <property name="maximumSize">
              <size>
               <width>18</width>
               <height>18</height>
              </size>
             </property>
             <property name="font">
              <font>
               <pointsize>11</pointsize>
               <bold>false</bold>
              </font>
             </property>
             <property name="text">
              <string/>
             </property>
            </widget>
           </item>
          </layout>
         </widget>
        </widget>
        <widget class="QWidget" name="Scatter">
         <property name="geometry">
          <rect>
           <x>0</x>
           <y>0</y>
           <width>219</width>
           <height>484</height>
          </rect>
         </property>
         <attribute name="icon">
          <iconset resource="resources.qrc">
           <normaloff>:/icons/resources/icons/icons8-scatter-plot-80.png</normaloff>:/icons/resources/icons/icons8-scatter-plot-80.png</iconset>
         </attribute>
         <attribute name="label">
          <string>Scatter and Heatmap</string>
         </attribute>
         <widget class="QWidget" name="formLayoutWidget_14">
          <property name="geometry">
           <rect>
            <x>5</x>
            <y>0</y>
            <width>211</width>
            <height>311</height>
           </rect>
          </property>
          <layout class="QFormLayout" name="formLayout_11">
           <item row="0" column="0">
            <widget class="QLabel" name="labelScatterPlotType">
             <property name="font">
              <font>
               <pointsize>11</pointsize>
               <bold>false</bold>
              </font>
             </property>
             <property name="text">
              <string>Plot type</string>
             </property>
             <property name="alignment">
              <set>Qt::AlignRight|Qt::AlignTrailing|Qt::AlignVCenter</set>
             </property>
            </widget>
           </item>
           <item row="0" column="1">
            <widget class="QComboBox" name="comboBoxScatterType">
             <property name="maximumSize">
              <size>
               <width>115</width>
               <height>16777215</height>
              </size>
             </property>
             <property name="font">
              <font>
               <pointsize>11</pointsize>
               <bold>false</bold>
              </font>
             </property>
             <property name="toolTip">
              <string>Select plot type</string>
             </property>
             <item>
              <property name="text">
               <string>Scatter</string>
              </property>
             </item>
             <item>
              <property name="text">
               <string>Heatmap</string>
              </property>
             </item>
            </widget>
           </item>
           <item row="1" column="0">
            <widget class="QLabel" name="labelScatterPlotType_2">
             <property name="font">
              <font>
               <pointsize>11</pointsize>
               <bold>false</bold>
              </font>
             </property>
             <property name="text">
              <string>Resolution</string>
             </property>
             <property name="alignment">
              <set>Qt::AlignRight|Qt::AlignTrailing|Qt::AlignVCenter</set>
             </property>
            </widget>
           </item>
           <item row="1" column="1">
            <widget class="QSpinBox" name="spinBoxHeatmapN">
             <property name="enabled">
              <bool>false</bool>
             </property>
             <property name="maximumSize">
              <size>
               <width>115</width>
               <height>16777215</height>
              </size>
             </property>
             <property name="font">
              <font>
               <pointsize>11</pointsize>
               <bold>false</bold>
              </font>
             </property>
             <property name="toolTip">
              <string>Select resolution factor for heatmap</string>
             </property>
             <property name="alignment">
              <set>Qt::AlignRight|Qt::AlignTrailing|Qt::AlignVCenter</set>
             </property>
             <property name="minimum">
              <number>1</number>
             </property>
             <property name="maximum">
              <number>100</number>
             </property>
             <property name="value">
              <number>10</number>
             </property>
            </widget>
           </item>
           <item row="2" column="0">
            <widget class="QLabel" name="labelSymbol">
             <property name="font">
              <font>
               <pointsize>11</pointsize>
               <bold>false</bold>
              </font>
             </property>
             <property name="text">
              <string>Symbol</string>
             </property>
            </widget>
           </item>
           <item row="2" column="1">
            <widget class="QComboBox" name="comboBoxSymbol">
             <property name="maximumSize">
              <size>
               <width>115</width>
               <height>16777215</height>
              </size>
             </property>
             <property name="font">
              <font>
               <pointsize>11</pointsize>
               <bold>false</bold>
              </font>
             </property>
             <item>
              <property name="text">
               <string>circle</string>
              </property>
             </item>
             <item>
              <property name="text">
               <string>square</string>
              </property>
             </item>
             <item>
              <property name="text">
               <string>diamond</string>
              </property>
             </item>
             <item>
              <property name="text">
               <string>triangle (up)</string>
              </property>
             </item>
             <item>
              <property name="text">
               <string>triangle (down)</string>
              </property>
             </item>
            </widget>
           </item>
           <item row="3" column="0">
            <widget class="QLabel" name="labelPointSize">
             <property name="text">
              <string>Point size</string>
             </property>
            </widget>
           </item>
           <item row="3" column="1">
            <widget class="QDoubleSpinBox" name="doubleSpinBoxPointSize"/>
           </item>
           <item row="5" column="0">
            <widget class="QLabel" name="labelScatterColor">
             <property name="font">
              <font>
               <pointsize>11</pointsize>
               <bold>false</bold>
              </font>
             </property>
             <property name="text">
              <string>Color by field</string>
             </property>
             <property name="alignment">
              <set>Qt::AlignRight|Qt::AlignTrailing|Qt::AlignVCenter</set>
             </property>
            </widget>
           </item>
           <item row="5" column="1">
            <widget class="QComboBox" name="comboBoxScatterSelectC">
             <property name="maximumSize">
              <size>
               <width>100</width>
               <height>16777215</height>
              </size>
             </property>
             <property name="font">
              <font>
               <pointsize>11</pointsize>
               <bold>false</bold>
              </font>
             </property>
             <property name="toolTip">
              <string>add a value for defining point coloring</string>
             </property>
             <item>
              <property name="text">
               <string>Isotope</string>
              </property>
             </item>
             <item>
              <property name="text">
               <string>Ratio</string>
              </property>
             </item>
             <item>
              <property name="text">
               <string>Calculated Field</string>
              </property>
             </item>
             <item>
              <property name="text">
               <string>PCA Score</string>
              </property>
             </item>
             <item>
              <property name="text">
               <string>Cluster</string>
              </property>
             </item>
             <item>
              <property name="text">
               <string>Cluster Score</string>
              </property>
             </item>
             <item>
              <property name="text">
               <string>Special</string>
              </property>
             </item>
            </widget>
           </item>
           <item row="6" column="0">
            <widget class="QLabel" name="labelScatterColor_2">
             <property name="font">
              <font>
               <pointsize>11</pointsize>
               <bold>false</bold>
              </font>
             </property>
             <property name="text">
              <string>Field</string>
             </property>
             <property name="alignment">
              <set>Qt::AlignRight|Qt::AlignTrailing|Qt::AlignVCenter</set>
             </property>
            </widget>
           </item>
           <item row="6" column="1">
            <widget class="QComboBox" name="comboBoxScatterIsotopeC">
             <property name="maximumSize">
              <size>
               <width>100</width>
               <height>16777215</height>
              </size>
             </property>
             <property name="font">
              <font>
               <pointsize>11</pointsize>
               <bold>false</bold>
              </font>
             </property>
             <property name="toolTip">
              <string>Select field for coloring points</string>
             </property>
            </widget>
           </item>
           <item row="8" column="0">
            <widget class="QLabel" name="labelAspectRatio">
             <property name="font">
              <font>
               <pointsize>11</pointsize>
               <bold>false</bold>
              </font>
             </property>
             <property name="text">
              <string>Aspect ratio</string>
             </property>
            </widget>
           </item>
           <item row="8" column="1">
            <widget class="QLineEdit" name="lineEditAspectRatio">
             <property name="maximumSize">
              <size>
               <width>115</width>
               <height>16777215</height>
              </size>
             </property>
             <property name="toolTip">
              <string>Set aspect ratio of plot (not maps)</string>
             </property>
             <property name="text">
              <string>1.0</string>
             </property>
            </widget>
           </item>
           <item row="4" column="0">
            <widget class="QLabel" name="labelLineWidth">
             <property name="text">
              <string>Line width</string>
             </property>
            </widget>
           </item>
           <item row="7" column="0">
            <widget class="QLabel" name="labelTransparency">
             <property name="text">
              <string>Transparency</string>
             </property>
            </widget>
           </item>
           <item row="7" column="1">
            <layout class="QHBoxLayout" name="horizontalLayout_13">
             <item>
              <widget class="QLabel" name="labelClusterTransparency">
               <property name="maximumSize">
                <size>
                 <width>20</width>
                 <height>16777215</height>
                </size>
               </property>
               <property name="font">
                <font>
                 <pointsize>10</pointsize>
                 <bold>false</bold>
                </font>
               </property>
               <property name="text">
                <string>100</string>
               </property>
               <property name="alignment">
                <set>Qt::AlignRight|Qt::AlignTrailing|Qt::AlignVCenter</set>
               </property>
              </widget>
             </item>
             <item>
              <widget class="QSlider" name="horizontalSliderClusterTransparency">
               <property name="maximumSize">
                <size>
                 <width>150</width>
                 <height>16777215</height>
                </size>
               </property>
               <property name="font">
                <font>
                 <pointsize>11</pointsize>
                 <bold>false</bold>
                </font>
               </property>
               <property name="minimum">
                <number>0</number>
               </property>
               <property name="maximum">
                <number>100</number>
               </property>
               <property name="singleStep">
                <number>5</number>
               </property>
               <property name="sliderPosition">
                <number>100</number>
               </property>
               <property name="orientation">
                <enum>Qt::Horizontal</enum>
               </property>
               <property name="tickPosition">
                <enum>QSlider::TicksAbove</enum>
               </property>
               <property name="tickInterval">
                <number>25</number>
               </property>
              </widget>
             </item>
            </layout>
           </item>
           <item row="4" column="1">
            <widget class="QComboBox" name="comboBoxLineWidth">
             <item>
              <property name="text">
               <string>0.25</string>
              </property>
             </item>
             <item>
              <property name="text">
               <string>0.5</string>
              </property>
             </item>
             <item>
              <property name="text">
               <string>0.75</string>
              </property>
             </item>
             <item>
              <property name="text">
               <string>1</string>
              </property>
             </item>
             <item>
              <property name="text">
               <string>1.5</string>
              </property>
             </item>
             <item>
              <property name="text">
               <string>2</string>
              </property>
             </item>
             <item>
              <property name="text">
               <string>2.5</string>
              </property>
             </item>
             <item>
              <property name="text">
               <string>3</string>
              </property>
             </item>
            </widget>
           </item>
          </layout>
         </widget>
        </widget>
        <widget class="QWidget" name="Clusters">
         <property name="geometry">
          <rect>
           <x>0</x>
           <y>0</y>
           <width>219</width>
           <height>484</height>
          </rect>
         </property>
         <attribute name="icon">
          <iconset resource="resources.qrc">
           <normaloff>:/icons/resources/icons/icons8-mind-map-filled-50.png</normaloff>:/icons/resources/icons/icons8-mind-map-filled-50.png</iconset>
         </attribute>
         <attribute name="label">
          <string>Clusters</string>
         </attribute>
         <widget class="QTableWidget" name="tableWidgetViewGroups">
          <property name="geometry">
           <rect>
            <x>5</x>
            <y>45</y>
            <width>211</width>
            <height>181</height>
           </rect>
          </property>
          <property name="font">
           <font>
            <pointsize>11</pointsize>
            <bold>false</bold>
           </font>
          </property>
          <column>
           <property name="text">
            <string>View Group</string>
           </property>
           <property name="font">
            <font>
             <pointsize>11</pointsize>
            </font>
           </property>
          </column>
         </widget>
         <widget class="QWidget" name="formLayoutWidget_2">
          <property name="geometry">
           <rect>
            <x>5</x>
            <y>5</y>
            <width>211</width>
            <height>31</height>
           </rect>
          </property>
          <layout class="QFormLayout" name="formLayoutGroupStyles">
           <item row="0" column="0">
            <widget class="QLabel" name="label_59">
             <property name="font">
              <font>
               <pointsize>11</pointsize>
               <bold>false</bold>
              </font>
             </property>
             <property name="text">
              <string>Point grouping</string>
             </property>
             <property name="alignment">
              <set>Qt::AlignLeading|Qt::AlignLeft|Qt::AlignVCenter</set>
             </property>
            </widget>
           </item>
           <item row="0" column="1">
            <widget class="QComboBox" name="comboBoxColorMethod">
             <property name="maximumSize">
              <size>
               <width>115</width>
               <height>16777215</height>
              </size>
             </property>
             <property name="font">
              <font>
               <pointsize>11</pointsize>
               <bold>false</bold>
              </font>
             </property>
             <property name="toolTip">
              <string>Select clustering method</string>
             </property>
             <item>
              <property name="text">
               <string>none</string>
              </property>
             </item>
             <item>
              <property name="text">
               <string>k-means</string>
              </property>
             </item>
             <item>
              <property name="text">
               <string>k-medoids</string>
              </property>
             </item>
             <item>
              <property name="text">
               <string>fuzzy c-means</string>
              </property>
             </item>
            </widget>
           </item>
          </layout>
         </widget>
         <widget class="QWidget" name="horizontalLayoutWidget_10">
          <property name="geometry">
           <rect>
            <x>5</x>
            <y>230</y>
            <width>211</width>
            <height>36</height>
           </rect>
          </property>
          <layout class="QHBoxLayout" name="horizontalLayout_14">
           <item>
            <widget class="QToolButton" name="toolButtonPolyLink_2">
             <property name="maximumSize">
              <size>
               <width>32</width>
               <height>32</height>
              </size>
             </property>
             <property name="font">
              <font>
               <pointsize>11</pointsize>
               <bold>false</bold>
              </font>
             </property>
             <property name="toolTip">
              <string>Link selected polygons</string>
             </property>
             <property name="text">
              <string>...</string>
             </property>
             <property name="icon">
              <iconset resource="resources.qrc">
               <normaloff>:/icons/resources/icons/icons8-link-50.png</normaloff>:/icons/resources/icons/icons8-link-50.png</iconset>
             </property>
             <property name="iconSize">
              <size>
               <width>24</width>
               <height>24</height>
              </size>
             </property>
            </widget>
           </item>
           <item>
            <widget class="QToolButton" name="toolButtonPolyDelink_2">
             <property name="maximumSize">
              <size>
               <width>32</width>
               <height>32</height>
              </size>
             </property>
             <property name="font">
              <font>
               <pointsize>11</pointsize>
               <bold>false</bold>
              </font>
             </property>
             <property name="toolTip">
              <string>Delink selected polygons</string>
             </property>
             <property name="text">
              <string>...</string>
             </property>
             <property name="icon">
              <iconset resource="resources.qrc">
               <normaloff>:/icons/resources/icons/icons8-delete-link-50.png</normaloff>:/icons/resources/icons/icons8-delete-link-50.png</iconset>
             </property>
             <property name="iconSize">
              <size>
               <width>24</width>
               <height>24</height>
              </size>
             </property>
            </widget>
           </item>
           <item>
            <spacer name="horizontalSpacer_5">
             <property name="orientation">
              <enum>Qt::Horizontal</enum>
             </property>
             <property name="sizeHint" stdset="0">
              <size>
               <width>40</width>
               <height>20</height>
              </size>
             </property>
            </spacer>
           </item>
           <item>
            <widget class="QToolButton" name="toolButtonGroupMask">
             <property name="maximumSize">
              <size>
               <width>32</width>
               <height>32</height>
              </size>
             </property>
             <property name="font">
              <font>
               <pointsize>11</pointsize>
               <bold>false</bold>
              </font>
             </property>
             <property name="toolTip">
              <string>Create mask from selection</string>
             </property>
             <property name="text">
              <string>On</string>
             </property>
             <property name="icon">
              <iconset resource="resources.qrc">
               <normaloff>:/icons/resources/icons/icons8-anonymous-mask-dark-50.png</normaloff>:/icons/resources/icons/icons8-anonymous-mask-dark-50.png</iconset>
             </property>
             <property name="iconSize">
              <size>
               <width>24</width>
               <height>24</height>
              </size>
             </property>
             <property name="checkable">
              <bool>true</bool>
             </property>
            </widget>
           </item>
           <item>
            <widget class="QToolButton" name="toolButtonGroupMaskInverse">
             <property name="maximumSize">
              <size>
               <width>32</width>
               <height>32</height>
              </size>
             </property>
             <property name="font">
              <font>
               <pointsize>11</pointsize>
               <bold>false</bold>
              </font>
             </property>
             <property name="toolTip">
              <string>Create mask from inverse selection</string>
             </property>
             <property name="text">
              <string>Off</string>
             </property>
             <property name="icon">
              <iconset resource="resources.qrc">
               <normaloff>:/icons/resources/icons/icons8-anonymous-mask-light-50.png</normaloff>:/icons/resources/icons/icons8-anonymous-mask-light-50.png</iconset>
             </property>
             <property name="iconSize">
              <size>
               <width>24</width>
               <height>24</height>
              </size>
             </property>
             <property name="checkable">
              <bool>true</bool>
             </property>
            </widget>
           </item>
          </layout>
         </widget>
        </widget>
        <widget class="QWidget" name="Profiles">
         <property name="geometry">
          <rect>
           <x>0</x>
           <y>0</y>
           <width>100</width>
           <height>30</height>
          </rect>
         </property>
         <attribute name="icon">
          <iconset resource="resources.qrc">
           <normaloff>:/icons/resources/icons/icons8-polyline-40.png</normaloff>:/icons/resources/icons/icons8-polyline-40.png</iconset>
         </attribute>
         <attribute name="label">
          <string>Profiles and Polygons</string>
         </attribute>
        </widget>
       </widget>
      </widget>
      <widget class="QWidget" name="page_12">
       <property name="geometry">
        <rect>
         <x>0</x>
         <y>0</y>
         <width>221</width>
         <height>765</height>
        </rect>
       </property>
       <attribute name="label">
        <string>Calculator</string>
       </attribute>
       <widget class="QWidget" name="gridLayoutWidget_8">
        <property name="geometry">
         <rect>
          <x>0</x>
=======
>>>>>>> 91c384bd
          <y>320</y>
          <width>221</width>
          <height>320</height>
         </rect>
        </property>
        <layout class="QGridLayout" name="gridLayout_2">
         <item row="10" column="3">
          <widget class="QPushButton" name="pushButtonEqual">
           <property name="sizePolicy">
            <sizepolicy hsizetype="Expanding" vsizetype="Fixed">
             <horstretch>0</horstretch>
             <verstretch>0</verstretch>
            </sizepolicy>
           </property>
           <property name="minimumSize">
            <size>
             <width>35</width>
             <height>35</height>
            </size>
           </property>
           <property name="maximumSize">
            <size>
             <width>55</width>
             <height>40</height>
            </size>
           </property>
           <property name="font">
            <font>
             <pointsize>11</pointsize>
            </font>
           </property>
           <property name="text">
            <string>=</string>
           </property>
          </widget>
         </item>
         <item row="8" column="2">
          <widget class="QPushButton" name="pushButton6">
           <property name="minimumSize">
            <size>
             <width>35</width>
             <height>35</height>
            </size>
           </property>
           <property name="maximumSize">
            <size>
             <width>55</width>
             <height>40</height>
            </size>
           </property>
           <property name="font">
            <font>
             <pointsize>11</pointsize>
            </font>
           </property>
           <property name="text">
            <string>6</string>
           </property>
          </widget>
         </item>
         <item row="1" column="3">
          <widget class="QPushButton" name="pushButtonBracC">
           <property name="minimumSize">
            <size>
             <width>35</width>
             <height>35</height>
            </size>
           </property>
           <property name="maximumSize">
            <size>
             <width>55</width>
             <height>40</height>
            </size>
           </property>
           <property name="font">
            <font>
             <pointsize>11</pointsize>
            </font>
           </property>
           <property name="text">
            <string>(</string>
           </property>
          </widget>
         </item>
         <item row="7" column="3">
          <widget class="QPushButton" name="pushButtonMul">
           <property name="minimumSize">
            <size>
             <width>35</width>
             <height>35</height>
            </size>
           </property>
           <property name="maximumSize">
            <size>
             <width>55</width>
             <height>40</height>
            </size>
           </property>
           <property name="font">
            <font>
             <pointsize>11</pointsize>
            </font>
           </property>
           <property name="text">
            <string>*</string>
           </property>
          </widget>
         </item>
         <item row="8" column="1">
          <widget class="QPushButton" name="pushButton5">
           <property name="minimumSize">
            <size>
             <width>35</width>
             <height>35</height>
            </size>
           </property>
           <property name="maximumSize">
            <size>
             <width>55</width>
             <height>40</height>
            </size>
           </property>
           <property name="font">
            <font>
             <pointsize>11</pointsize>
            </font>
           </property>
           <property name="text">
            <string>5</string>
           </property>
          </widget>
         </item>
         <item row="3" column="1">
          <widget class="QPushButton" name="pushButtonPower2">
           <property name="minimumSize">
            <size>
             <width>35</width>
             <height>35</height>
            </size>
           </property>
           <property name="maximumSize">
            <size>
             <width>55</width>
             <height>40</height>
            </size>
           </property>
           <property name="font">
            <font>
             <pointsize>11</pointsize>
            </font>
           </property>
           <property name="text">
            <string>x^2</string>
           </property>
          </widget>
         </item>
         <item row="9" column="2">
          <widget class="QPushButton" name="pushButton3">
           <property name="minimumSize">
            <size>
             <width>35</width>
             <height>35</height>
            </size>
           </property>
           <property name="maximumSize">
            <size>
             <width>55</width>
             <height>40</height>
            </size>
           </property>
           <property name="font">
            <font>
             <pointsize>11</pointsize>
            </font>
           </property>
           <property name="text">
            <string>3</string>
           </property>
          </widget>
         </item>
         <item row="10" column="1">
          <widget class="QPushButton" name="pushButtonDec">
           <property name="minimumSize">
            <size>
             <width>35</width>
             <height>35</height>
            </size>
           </property>
           <property name="maximumSize">
            <size>
             <width>55</width>
             <height>40</height>
            </size>
           </property>
           <property name="font">
            <font>
             <pointsize>11</pointsize>
            </font>
           </property>
           <property name="text">
            <string>.</string>
           </property>
          </widget>
         </item>
         <item row="1" column="0">
          <widget class="QPushButton" name="pushButtonLog">
           <property name="minimumSize">
            <size>
             <width>35</width>
             <height>35</height>
            </size>
           </property>
           <property name="maximumSize">
            <size>
             <width>55</width>
             <height>40</height>
            </size>
           </property>
           <property name="font">
            <font>
             <pointsize>11</pointsize>
            </font>
           </property>
           <property name="text">
            <string>log</string>
           </property>
          </widget>
         </item>
         <item row="8" column="0">
          <widget class="QPushButton" name="pushButton4">
           <property name="minimumSize">
            <size>
             <width>35</width>
             <height>35</height>
            </size>
           </property>
           <property name="maximumSize">
            <size>
             <width>55</width>
             <height>40</height>
            </size>
           </property>
           <property name="font">
            <font>
             <pointsize>11</pointsize>
            </font>
           </property>
           <property name="text">
            <string>4</string>
           </property>
          </widget>
         </item>
         <item row="9" column="0">
          <widget class="QPushButton" name="pushButton1">
           <property name="minimumSize">
            <size>
             <width>35</width>
             <height>35</height>
            </size>
           </property>
           <property name="maximumSize">
            <size>
             <width>55</width>
             <height>40</height>
            </size>
           </property>
           <property name="font">
            <font>
             <pointsize>11</pointsize>
            </font>
           </property>
           <property name="text">
            <string>1</string>
           </property>
          </widget>
         </item>
         <item row="6" column="1">
          <widget class="QPushButton" name="pushButtonPowerY">
           <property name="minimumSize">
            <size>
             <width>35</width>
             <height>35</height>
            </size>
           </property>
           <property name="maximumSize">
            <size>
             <width>55</width>
             <height>40</height>
            </size>
           </property>
           <property name="font">
            <font>
             <pointsize>11</pointsize>
            </font>
           </property>
           <property name="text">
            <string>x^y</string>
           </property>
          </widget>
         </item>
         <item row="10" column="0">
          <widget class="QPushButton" name="pushButton0">
           <property name="minimumSize">
            <size>
             <width>35</width>
             <height>35</height>
            </size>
           </property>
           <property name="maximumSize">
            <size>
             <width>55</width>
             <height>40</height>
            </size>
           </property>
           <property name="font">
            <font>
             <pointsize>11</pointsize>
            </font>
           </property>
           <property name="text">
            <string>0</string>
           </property>
          </widget>
         </item>
         <item row="9" column="3">
          <widget class="QPushButton" name="pushButtonAdd">
           <property name="minimumSize">
            <size>
             <width>35</width>
             <height>35</height>
            </size>
           </property>
           <property name="maximumSize">
            <size>
             <width>55</width>
             <height>40</height>
            </size>
           </property>
           <property name="font">
            <font>
             <pointsize>11</pointsize>
            </font>
           </property>
           <property name="text">
            <string>+</string>
           </property>
          </widget>
         </item>
         <item row="8" column="3">
          <widget class="QPushButton" name="pushButtonSub">
           <property name="minimumSize">
            <size>
             <width>35</width>
             <height>35</height>
            </size>
           </property>
           <property name="maximumSize">
            <size>
             <width>55</width>
             <height>40</height>
            </size>
           </property>
           <property name="font">
            <font>
             <pointsize>11</pointsize>
            </font>
           </property>
           <property name="text">
            <string>-</string>
           </property>
          </widget>
         </item>
         <item row="7" column="2">
          <widget class="QPushButton" name="pushButton9">
           <property name="minimumSize">
            <size>
             <width>35</width>
             <height>35</height>
            </size>
           </property>
           <property name="maximumSize">
            <size>
             <width>55</width>
             <height>40</height>
            </size>
           </property>
           <property name="font">
            <font>
             <pointsize>11</pointsize>
            </font>
           </property>
           <property name="text">
            <string>9</string>
           </property>
          </widget>
         </item>
         <item row="6" column="2">
          <widget class="QPushButton" name="pushButtonPerc">
           <property name="minimumSize">
            <size>
             <width>35</width>
             <height>35</height>
            </size>
           </property>
           <property name="maximumSize">
            <size>
             <width>55</width>
             <height>40</height>
            </size>
           </property>
           <property name="font">
            <font>
             <pointsize>11</pointsize>
            </font>
           </property>
           <property name="text">
            <string>%</string>
           </property>
          </widget>
         </item>
         <item row="3" column="2">
          <widget class="QPushButton" name="pushButtonSqrt">
           <property name="minimumSize">
            <size>
             <width>35</width>
             <height>35</height>
            </size>
           </property>
           <property name="maximumSize">
            <size>
             <width>55</width>
             <height>40</height>
            </size>
           </property>
           <property name="font">
            <font>
             <pointsize>11</pointsize>
            </font>
           </property>
           <property name="text">
            <string>√</string>
           </property>
          </widget>
         </item>
         <item row="3" column="3">
          <widget class="QPushButton" name="pushButtonBracO">
           <property name="minimumSize">
            <size>
             <width>35</width>
             <height>35</height>
            </size>
           </property>
           <property name="maximumSize">
            <size>
             <width>55</width>
             <height>40</height>
            </size>
           </property>
           <property name="font">
            <font>
             <pointsize>11</pointsize>
            </font>
           </property>
           <property name="text">
            <string>)</string>
           </property>
          </widget>
         </item>
         <item row="9" column="1">
          <widget class="QPushButton" name="pushButton2">
           <property name="minimumSize">
            <size>
             <width>35</width>
             <height>35</height>
            </size>
           </property>
           <property name="maximumSize">
            <size>
             <width>55</width>
             <height>40</height>
            </size>
           </property>
           <property name="font">
            <font>
             <pointsize>11</pointsize>
            </font>
           </property>
           <property name="text">
            <string>2</string>
           </property>
          </widget>
         </item>
         <item row="3" column="0">
          <widget class="QPushButton" name="pushButtonLn">
           <property name="minimumSize">
            <size>
             <width>35</width>
             <height>35</height>
            </size>
           </property>
           <property name="maximumSize">
            <size>
             <width>55</width>
             <height>40</height>
            </size>
           </property>
           <property name="font">
            <font>
             <pointsize>11</pointsize>
            </font>
           </property>
           <property name="text">
            <string>ln</string>
           </property>
          </widget>
         </item>
         <item row="6" column="0">
          <widget class="QPushButton" name="pushButtonExp">
           <property name="minimumSize">
            <size>
             <width>35</width>
             <height>35</height>
            </size>
           </property>
           <property name="maximumSize">
            <size>
             <width>55</width>
             <height>40</height>
            </size>
           </property>
           <property name="font">
            <font>
             <pointsize>11</pointsize>
            </font>
           </property>
           <property name="text">
            <string>exp</string>
           </property>
          </widget>
         </item>
         <item row="7" column="0">
          <widget class="QPushButton" name="pushButton7">
           <property name="minimumSize">
            <size>
             <width>35</width>
             <height>35</height>
            </size>
           </property>
           <property name="maximumSize">
            <size>
             <width>55</width>
             <height>40</height>
            </size>
           </property>
           <property name="font">
            <font>
             <pointsize>11</pointsize>
            </font>
           </property>
           <property name="text">
            <string>7</string>
           </property>
          </widget>
         </item>
         <item row="6" column="3">
          <widget class="QPushButton" name="pushButtonDiv">
           <property name="minimumSize">
            <size>
             <width>35</width>
             <height>35</height>
            </size>
           </property>
           <property name="maximumSize">
            <size>
             <width>55</width>
             <height>40</height>
            </size>
           </property>
           <property name="font">
            <font>
             <pointsize>11</pointsize>
            </font>
           </property>
           <property name="text">
            <string>/</string>
           </property>
          </widget>
         </item>
         <item row="7" column="1">
          <widget class="QPushButton" name="pushButton8">
           <property name="minimumSize">
            <size>
             <width>35</width>
             <height>35</height>
            </size>
           </property>
           <property name="maximumSize">
            <size>
             <width>55</width>
             <height>40</height>
            </size>
           </property>
           <property name="font">
            <font>
             <pointsize>11</pointsize>
            </font>
           </property>
           <property name="text">
            <string>8</string>
           </property>
          </widget>
         </item>
         <item row="0" column="3">
          <widget class="QPushButton" name="pushButtonClear">
           <property name="minimumSize">
            <size>
             <width>35</width>
             <height>35</height>
            </size>
           </property>
           <property name="maximumSize">
            <size>
             <width>55</width>
             <height>40</height>
            </size>
           </property>
           <property name="font">
            <font>
             <pointsize>11</pointsize>
            </font>
           </property>
           <property name="text">
            <string>C</string>
           </property>
          </widget>
         </item>
         <item row="0" column="2">
          <widget class="QPushButton" name="pushButtonAllClear">
           <property name="minimumSize">
            <size>
             <width>35</width>
             <height>35</height>
            </size>
           </property>
           <property name="maximumSize">
            <size>
             <width>55</width>
             <height>40</height>
            </size>
           </property>
           <property name="font">
            <font>
             <pointsize>11</pointsize>
            </font>
           </property>
           <property name="text">
            <string>AC</string>
           </property>
          </widget>
         </item>
         <item row="1" column="2">
          <widget class="QPushButton" name="pushButtonInv">
           <property name="minimumSize">
            <size>
             <width>35</width>
             <height>35</height>
            </size>
           </property>
           <property name="maximumSize">
            <size>
             <width>55</width>
             <height>40</height>
            </size>
           </property>
           <property name="font">
            <font>
             <pointsize>11</pointsize>
            </font>
           </property>
           <property name="text">
            <string>inv</string>
           </property>
          </widget>
         </item>
         <item row="1" column="1">
          <widget class="QPushButton" name="pushButton10x">
           <property name="minimumSize">
            <size>
             <width>35</width>
             <height>35</height>
            </size>
           </property>
           <property name="maximumSize">
            <size>
             <width>55</width>
             <height>40</height>
            </size>
           </property>
           <property name="font">
            <font>
             <pointsize>11</pointsize>
            </font>
           </property>
           <property name="text">
            <string>10^x</string>
           </property>
          </widget>
         </item>
         <item row="0" column="0">
          <widget class="QPushButton" name="pushButtonVariableNorm">
           <property name="minimumSize">
            <size>
             <width>35</width>
             <height>35</height>
            </size>
           </property>
           <property name="maximumSize">
            <size>
             <width>55</width>
             <height>40</height>
            </size>
           </property>
           <property name="font">
            <font>
             <pointsize>11</pointsize>
            </font>
           </property>
           <property name="text">
            <string>Norm</string>
           </property>
          </widget>
         </item>
         <item row="0" column="1">
          <widget class="QPushButton" name="pushButtonVariable">
           <property name="minimumSize">
            <size>
             <width>35</width>
             <height>35</height>
            </size>
           </property>
           <property name="maximumSize">
            <size>
             <width>55</width>
             <height>40</height>
            </size>
           </property>
           <property name="text">
            <string>Var</string>
           </property>
          </widget>
         </item>
        </layout>
       </widget>
       <widget class="QToolButton" name="toolButtonSaveFormula">
        <property name="geometry">
         <rect>
          <x>180</x>
          <y>240</y>
          <width>32</width>
          <height>32</height>
         </rect>
        </property>
        <property name="maximumSize">
         <size>
          <width>32</width>
          <height>32</height>
         </size>
        </property>
        <property name="toolTip">
         <string>Save profile data</string>
        </property>
        <property name="text">
         <string>...</string>
        </property>
        <property name="icon">
         <iconset resource="resources.qrc">
          <normaloff>:/icons/save</normaloff>:/icons/save</iconset>
        </property>
        <property name="iconSize">
         <size>
          <width>24</width>
          <height>24</height>
         </size>
        </property>
       </widget>
       <widget class="QToolButton" name="toolButtonCalcAddElement">
        <property name="geometry">
         <rect>
          <x>100</x>
          <y>240</y>
          <width>32</width>
          <height>32</height>
         </rect>
        </property>
        <property name="text">
         <string>Add</string>
        </property>
        <property name="icon">
         <iconset resource="resources.qrc">
          <normaloff>:/icons/resources/icons/icons8-add-50.png</normaloff>:/icons/resources/icons/icons8-add-50.png</iconset>
        </property>
        <property name="iconSize">
         <size>
          <width>24</width>
          <height>24</height>
         </size>
        </property>
       </widget>
       <widget class="QToolButton" name="toolButtonCalcRemoveElement">
        <property name="geometry">
         <rect>
          <x>140</x>
          <y>240</y>
          <width>32</width>
          <height>32</height>
         </rect>
        </property>
        <property name="text">
         <string>Remove</string>
        </property>
        <property name="icon">
         <iconset resource="resources.qrc">
          <normaloff>:/icons/resources/icons/icons8-minus-64.png</normaloff>:/icons/resources/icons/icons8-minus-64.png</iconset>
        </property>
        <property name="iconSize">
         <size>
          <width>24</width>
          <height>24</height>
         </size>
        </property>
       </widget>
       <widget class="QGroupBox" name="groupBox_7">
        <property name="geometry">
         <rect>
          <x>0</x>
          <y>20</y>
          <width>221</width>
          <height>211</height>
         </rect>
        </property>
        <property name="font">
         <font>
          <pointsize>11</pointsize>
         </font>
        </property>
        <property name="title">
         <string>Enter Formula</string>
        </property>
        <widget class="QTextEdit" name="textEditCalcScreen">
         <property name="geometry">
          <rect>
           <x>10</x>
           <y>30</y>
           <width>200</width>
           <height>121</height>
          </rect>
         </property>
        </widget>
        <widget class="QLabel" name="labelCalcMessage">
         <property name="geometry">
          <rect>
           <x>10</x>
           <y>160</y>
           <width>201</width>
           <height>41</height>
          </rect>
         </property>
         <property name="frameShape">
          <enum>QFrame::Box</enum>
         </property>
         <property name="frameShadow">
          <enum>QFrame::Raised</enum>
         </property>
         <property name="text">
          <string>Ok</string>
         </property>
         <property name="alignment">
          <set>Qt::AlignLeading|Qt::AlignLeft|Qt::AlignTop</set>
         </property>
         <property name="wordWrap">
          <bool>true</bool>
         </property>
        </widget>
       </widget>
       <widget class="QComboBox" name="comboBox">
        <property name="geometry">
         <rect>
          <x>0</x>
          <y>280</y>
          <width>221</width>
          <height>32</height>
         </rect>
        </property>
        <property name="font">
         <font>
          <pointsize>11</pointsize>
         </font>
        </property>
        <item>
         <property name="text">
          <string>Select Variable</string>
         </property>
        </item>
       </widget>
      </widget>
     </widget>
    </item>
    <item row="0" column="1">
     <widget class="QTabWidget" name="canvasWindow">
      <property name="font">
       <font>
        <pointsize>11</pointsize>
       </font>
      </property>
      <property name="currentIndex">
       <number>1</number>
      </property>
      <property name="documentMode">
       <bool>false</bool>
      </property>
      <property name="tabsClosable">
       <bool>false</bool>
      </property>
      <property name="tabBarAutoHide">
       <bool>false</bool>
      </property>
      <widget class="QWidget" name="singleViewTab">
       <attribute name="title">
        <string>Single View</string>
       </attribute>
       <layout class="QVBoxLayout" name="verticalLayout_7">
        <item>
         <widget class="QWidget" name="widgetSingleView" native="true"/>
        </item>
        <item>
         <widget class="QGroupBox" name="groupBoxInfo">
          <property name="minimumSize">
           <size>
            <width>200</width>
            <height>40</height>
           </size>
          </property>
          <property name="maximumSize">
           <size>
            <width>16777215</width>
            <height>40</height>
           </size>
          </property>
          <property name="title">
           <string/>
          </property>
          <layout class="QGridLayout" name="gridLayout_8">
           <property name="topMargin">
            <number>0</number>
           </property>
           <property name="bottomMargin">
            <number>0</number>
           </property>
           <property name="verticalSpacing">
            <number>-1</number>
           </property>
           <item row="0" column="1">
            <widget class="QToolButton" name="toolButtonPanSV">
             <property name="toolTip">
              <string>Shift plot</string>
             </property>
             <property name="icon">
              <iconset resource="resources.qrc">
               <normaloff>:/icons/move</normaloff>:/icons/move</iconset>
             </property>
             <property name="checkable">
              <bool>true</bool>
             </property>
            </widget>
           </item>
           <item row="0" column="0">
            <widget class="QToolButton" name="toolButtonHomeSV">
             <property name="toolTip">
              <string>Return to home view</string>
             </property>
             <property name="icon">
              <iconset resource="resources.qrc">
               <normaloff>:/icons/home</normaloff>:/icons/home</iconset>
             </property>
            </widget>
           </item>
           <item row="0" column="8">
            <widget class="QToolButton" name="toolButtonDistanceSV">
             <property name="toolTip">
              <string>Measure distance</string>
             </property>
             <property name="icon">
              <iconset resource="resources.qrc">
               <normaloff>:/icons/resources/icons/icons8-ruler-50.png</normaloff>:/icons/resources/icons/icons8-ruler-50.png</iconset>
             </property>
             <property name="iconSize">
              <size>
               <width>18</width>
               <height>18</height>
              </size>
             </property>
             <property name="checkable">
              <bool>true</bool>
             </property>
            </widget>
           </item>
           <item row="0" column="9">
            <widget class="QToolButton" name="toolButtonSaveSV">
             <property name="toolTip">
              <string>Save plot</string>
             </property>
             <property name="icon">
              <iconset resource="resources.qrc">
               <normaloff>:/icons/save</normaloff>:/icons/save</iconset>
             </property>
            </widget>
           </item>
           <item row="0" column="15">
            <layout class="QVBoxLayout" name="verticalLayout_17">
             <item>
              <widget class="QLabel" name="labelInfoY">
               <property name="font">
                <font>
                 <family>Avenir</family>
                 <pointsize>9</pointsize>
                </font>
               </property>
               <property name="text">
                <string>X: 0</string>
               </property>
              </widget>
             </item>
             <item>
              <widget class="QLabel" name="labelInfoX">
               <property name="font">
                <font>
                 <family>Avenir</family>
                 <pointsize>9</pointsize>
                </font>
               </property>
               <property name="text">
                <string>Y: 0</string>
               </property>
              </widget>
             </item>
            </layout>
           </item>
           <item row="0" column="16">
            <widget class="QLabel" name="labelInfoV">
             <property name="font">
              <font>
               <family>Avenir</family>
               <pointsize>9</pointsize>
              </font>
             </property>
             <property name="text">
              <string>V: 0</string>
             </property>
            </widget>
           </item>
           <item row="0" column="14">
            <widget class="QLabel" name="labelInfoStats">
             <property name="text">
              <string/>
             </property>
            </widget>
           </item>
           <item row="0" column="13">
            <widget class="QLabel" name="labelInfoStatsL">
             <property name="maximumSize">
              <size>
               <width>40</width>
               <height>16777215</height>
              </size>
             </property>
             <property name="font">
              <font>
               <pointsize>11</pointsize>
              </font>
             </property>
             <property name="text">
              <string>Stats:</string>
             </property>
            </widget>
           </item>
           <item row="0" column="6">
            <widget class="QToolButton" name="toolButtonAxesSV">
             <property name="toolTip">
              <string>Axes tool</string>
             </property>
             <property name="icon">
              <iconset resource="resources.qrc">
               <normaloff>:/icons/axis</normaloff>:/icons/axis</iconset>
             </property>
            </widget>
           </item>
           <item row="0" column="7">
            <widget class="QToolButton" name="toolButtonAnnotateSV">
             <property name="toolTip">
              <string>Add annotation</string>
             </property>
             <property name="icon">
              <iconset resource="resources.qrc">
               <normaloff>:/icons/resources/icons/icons8-add-text-50.png</normaloff>:/icons/resources/icons/icons8-add-text-50.png</iconset>
             </property>
             <property name="iconSize">
              <size>
               <width>18</width>
               <height>18</height>
              </size>
             </property>
             <property name="checkable">
              <bool>true</bool>
             </property>
            </widget>
           </item>
           <item row="0" column="3">
            <widget class="QToolButton" name="toolButtonPreferencesSV">
             <property name="toolTip">
              <string>Change colormap</string>
             </property>
             <property name="icon">
              <iconset resource="resources.qrc">
               <normaloff>:/icons/preferences</normaloff>:/icons/preferences</iconset>
             </property>
            </widget>
           </item>
           <item row="0" column="2">
            <widget class="QToolButton" name="toolButtonZoomSV">
             <property name="toolTip">
              <string>Zoom In/Out</string>
             </property>
             <property name="icon">
              <iconset resource="resources.qrc">
               <normaloff>:/icons/zoom</normaloff>:/icons/zoom</iconset>
             </property>
             <property name="checkable">
              <bool>true</bool>
             </property>
            </widget>
           </item>
          </layout>
         </widget>
        </item>
       </layout>
      </widget>
      <widget class="QWidget" name="multiViewTab">
       <attribute name="title">
        <string>Multi View</string>
       </attribute>
       <layout class="QVBoxLayout" name="verticalLayout_6">
        <item>
         <layout class="QHBoxLayout" name="horizontalLayout_3">
          <property name="spacing">
           <number>8</number>
          </property>
          <property name="leftMargin">
           <number>12</number>
          </property>
          <item>
           <widget class="QComboBox" name="comboBoxPlots">
            <property name="maximumSize">
             <size>
              <width>200</width>
              <height>16777215</height>
             </size>
            </property>
            <item>
             <property name="text">
              <string>New Item</string>
             </property>
            </item>
           </widget>
          </item>
          <item>
           <widget class="QToolButton" name="toolButtonRemovePlots">
            <property name="minimumSize">
             <size>
              <width>100</width>
              <height>24</height>
             </size>
            </property>
            <property name="layoutDirection">
             <enum>Qt::LeftToRight</enum>
            </property>
            <property name="text">
             <string>Remove</string>
            </property>
           </widget>
          </item>
          <item>
           <widget class="QWidget" name="widget" native="true"/>
          </item>
         </layout>
        </item>
        <item>
         <widget class="QWidget" name="widgetMultiView" native="true">
          <property name="minimumSize">
           <size>
            <width>500</width>
            <height>450</height>
           </size>
          </property>
         </widget>
        </item>
        <item>
         <widget class="QGroupBox" name="groupBoxInfoM">
          <property name="minimumSize">
           <size>
            <width>0</width>
            <height>40</height>
           </size>
          </property>
          <property name="maximumSize">
           <size>
            <width>16777215</width>
            <height>40</height>
           </size>
          </property>
          <property name="title">
           <string/>
          </property>
          <layout class="QGridLayout" name="gridLayoutInfoM">
           <property name="topMargin">
            <number>0</number>
           </property>
           <property name="bottomMargin">
            <number>0</number>
           </property>
           <item row="0" column="8">
            <widget class="QLabel" name="labelInfoStatsLM">
             <property name="maximumSize">
              <size>
               <width>40</width>
               <height>16777215</height>
              </size>
             </property>
             <property name="text">
              <string>Stats:</string>
             </property>
            </widget>
           </item>
           <item row="0" column="2">
            <widget class="QToolButton" name="toolButtonPanMV">
             <property name="toolTip">
              <string>Pan figure</string>
             </property>
             <property name="icon">
              <iconset resource="resources.qrc">
               <normaloff>:/icons/move</normaloff>:/icons/move</iconset>
             </property>
             <property name="iconSize">
              <size>
               <width>18</width>
               <height>18</height>
              </size>
             </property>
            </widget>
           </item>
           <item row="0" column="5">
            <widget class="QToolButton" name="toolButtonAxesMV">
             <property name="toolTip">
              <string>Axis borders and spacing</string>
             </property>
             <property name="icon">
              <iconset resource="resources.qrc">
               <normaloff>:/icons/axis</normaloff>:/icons/axis</iconset>
             </property>
             <property name="iconSize">
              <size>
               <width>18</width>
               <height>18</height>
              </size>
             </property>
            </widget>
           </item>
           <item row="0" column="4">
            <widget class="QToolButton" name="toolButtonPreferencesMV">
             <property name="toolTip">
              <string>Figure options</string>
             </property>
             <property name="icon">
              <iconset resource="resources.qrc">
               <normaloff>:/icons/preferences</normaloff>:/icons/preferences</iconset>
             </property>
             <property name="iconSize">
              <size>
               <width>18</width>
               <height>18</height>
              </size>
             </property>
            </widget>
           </item>
           <item row="0" column="6">
            <widget class="QToolButton" name="toolButtonSaveMV">
             <property name="toolTip">
              <string>Save image or data</string>
             </property>
             <property name="icon">
              <iconset resource="resources.qrc">
               <normaloff>:/icons/save</normaloff>:/icons/save</iconset>
             </property>
             <property name="iconSize">
              <size>
               <width>18</width>
               <height>18</height>
              </size>
             </property>
            </widget>
           </item>
           <item row="0" column="3">
            <widget class="QToolButton" name="toolButtonZoomMV">
             <property name="toolTip">
              <string>Zoom in/out</string>
             </property>
             <property name="icon">
              <iconset resource="resources.qrc">
               <normaloff>:/icons/zoom</normaloff>:/icons/zoom</iconset>
             </property>
             <property name="iconSize">
              <size>
               <width>18</width>
               <height>18</height>
              </size>
             </property>
            </widget>
           </item>
           <item row="0" column="9">
            <widget class="QLabel" name="labelInfoStatsM">
             <property name="text">
              <string/>
             </property>
            </widget>
           </item>
           <item row="0" column="0">
            <widget class="QToolButton" name="toolButtonHomeMV">
             <property name="toolTip">
              <string>Original view</string>
             </property>
             <property name="icon">
              <iconset resource="resources.qrc">
               <normaloff>:/icons/home</normaloff>:/icons/home</iconset>
             </property>
             <property name="iconSize">
              <size>
               <width>18</width>
               <height>18</height>
              </size>
             </property>
            </widget>
           </item>
           <item row="0" column="10">
            <layout class="QVBoxLayout" name="verticalLayout_16">
             <item>
              <widget class="QLabel" name="labelInfoYM">
               <property name="font">
                <font>
                 <family>Avenir</family>
                 <pointsize>9</pointsize>
                </font>
               </property>
               <property name="text">
                <string>Y: 0</string>
               </property>
              </widget>
             </item>
             <item>
              <widget class="QLabel" name="labelInfoXM">
               <property name="font">
                <font>
                 <family>Avenir</family>
                 <pointsize>9</pointsize>
                </font>
               </property>
               <property name="text">
                <string>X: 0</string>
               </property>
              </widget>
             </item>
            </layout>
           </item>
          </layout>
         </widget>
        </item>
       </layout>
      </widget>
      <widget class="QWidget" name="quickViewTab">
       <attribute name="title">
        <string>Quick View</string>
       </attribute>
      </widget>
     </widget>
    </item>
    <item row="1" column="1" rowspan="2">
     <widget class="QTabWidget" name="tabWidget">
      <property name="minimumSize">
       <size>
        <width>0</width>
        <height>250</height>
       </size>
      </property>
      <property name="font">
       <font>
        <pointsize>11</pointsize>
       </font>
      </property>
      <property name="currentIndex">
       <number>2</number>
      </property>
      <widget class="QWidget" name="tabNotes">
       <property name="toolTip">
        <string/>
       </property>
       <attribute name="title">
        <string>Notes</string>
       </attribute>
       <widget class="QTextEdit" name="textEditNotes">
        <property name="geometry">
         <rect>
          <x>10</x>
          <y>10</y>
          <width>526</width>
          <height>201</height>
         </rect>
        </property>
        <property name="cursor" stdset="0">
         <cursorShape>IBeamCursor</cursorShape>
        </property>
       </widget>
      </widget>
      <widget class="QWidget" name="tabFilterList">
       <attribute name="title">
        <string>Filters</string>
       </attribute>
       <widget class="QWidget" name="layoutWidget">
        <property name="geometry">
         <rect>
          <x>10</x>
          <y>5</y>
          <width>526</width>
          <height>211</height>
         </rect>
        </property>
        <layout class="QHBoxLayout" name="horizontalLayoutFilter">
         <property name="spacing">
          <number>1</number>
         </property>
         <property name="leftMargin">
          <number>1</number>
         </property>
         <property name="topMargin">
          <number>1</number>
         </property>
         <property name="rightMargin">
          <number>1</number>
         </property>
         <property name="bottomMargin">
          <number>1</number>
         </property>
         <item>
          <layout class="QVBoxLayout" name="verticalLayout_9">
           <item>
            <widget class="QTableWidget" name="tableWidgetFilters">
             <property name="minimumSize">
              <size>
               <width>0</width>
               <height>80</height>
              </size>
             </property>
             <property name="maximumSize">
              <size>
               <width>480</width>
               <height>160</height>
              </size>
             </property>
             <property name="accessibleName">
              <string>Filters</string>
             </property>
             <property name="selectionBehavior">
              <enum>QAbstractItemView::SelectRows</enum>
             </property>
             <attribute name="horizontalHeaderDefaultSectionSize">
              <number>68</number>
             </attribute>
             <attribute name="horizontalHeaderStretchLastSection">
              <bool>true</bool>
             </attribute>
             <column>
              <property name="text">
               <string>Use</string>
              </property>
              <property name="font">
               <font>
                <pointsize>11</pointsize>
               </font>
              </property>
             </column>
             <column>
              <property name="text">
               <string>Isotope 1</string>
              </property>
              <property name="font">
               <font>
                <pointsize>11</pointsize>
               </font>
              </property>
             </column>
             <column>
              <property name="text">
               <string>Isotope 2</string>
              </property>
              <property name="font">
               <font>
                <pointsize>11</pointsize>
               </font>
              </property>
             </column>
             <column>
              <property name="text">
               <string>Ratio</string>
              </property>
              <property name="font">
               <font>
                <pointsize>11</pointsize>
               </font>
              </property>
             </column>
             <column>
              <property name="text">
               <string>Norm</string>
              </property>
              <property name="font">
               <font>
                <pointsize>11</pointsize>
               </font>
              </property>
             </column>
             <column>
              <property name="text">
               <string>Min</string>
              </property>
              <property name="font">
               <font>
                <pointsize>11</pointsize>
               </font>
              </property>
             </column>
             <column>
              <property name="text">
               <string>Max</string>
              </property>
              <property name="font">
               <font>
                <pointsize>11</pointsize>
               </font>
              </property>
             </column>
            </widget>
           </item>
           <item>
            <widget class="QLabel" name="labelFilterInfo">
             <property name="minimumSize">
              <size>
               <width>0</width>
               <height>18</height>
              </size>
             </property>
             <property name="maximumSize">
              <size>
               <width>16777215</width>
               <height>18</height>
              </size>
             </property>
             <property name="font">
              <font>
               <pointsize>9</pointsize>
              </font>
             </property>
             <property name="frameShape">
              <enum>QFrame::Box</enum>
             </property>
             <property name="frameShadow">
              <enum>QFrame::Raised</enum>
             </property>
             <property name="text">
              <string>Ok</string>
             </property>
             <property name="alignment">
              <set>Qt::AlignLeading|Qt::AlignLeft|Qt::AlignVCenter</set>
             </property>
             <property name="wordWrap">
              <bool>true</bool>
             </property>
            </widget>
           </item>
          </layout>
         </item>
         <item>
          <layout class="QVBoxLayout" name="verticalLayoutFilterTools">
           <item>
            <widget class="QToolButton" name="toolButtonFilterSelectAll">
             <property name="minimumSize">
              <size>
               <width>0</width>
               <height>30</height>
              </size>
             </property>
             <property name="maximumSize">
              <size>
               <width>32</width>
               <height>32</height>
              </size>
             </property>
             <property name="text">
              <string>Select All</string>
             </property>
             <property name="icon">
              <iconset resource="resources.qrc">
               <normaloff>:/icons/resources/icons/icons8-select-all-50.png</normaloff>:/icons/resources/icons/icons8-select-all-50.png</iconset>
             </property>
             <property name="iconSize">
              <size>
               <width>18</width>
               <height>18</height>
              </size>
             </property>
            </widget>
           </item>
           <item>
            <widget class="QToolButton" name="toolButtonFilterUp">
             <property name="maximumSize">
              <size>
               <width>32</width>
               <height>32</height>
              </size>
             </property>
             <property name="text">
              <string>...</string>
             </property>
             <property name="icon">
              <iconset resource="resources.qrc">
               <normaloff>:/icons/up</normaloff>:/icons/up</iconset>
             </property>
             <property name="iconSize">
              <size>
               <width>24</width>
               <height>24</height>
              </size>
             </property>
            </widget>
           </item>
           <item>
            <widget class="QToolButton" name="toolButtonFilterDown">
             <property name="maximumSize">
              <size>
               <width>32</width>
               <height>32</height>
              </size>
             </property>
             <property name="text">
              <string>...</string>
             </property>
             <property name="icon">
              <iconset>
               <normaloff>resources/icons/down.png</normaloff>resources/icons/down.png</iconset>
             </property>
             <property name="iconSize">
              <size>
               <width>24</width>
               <height>24</height>
              </size>
             </property>
            </widget>
           </item>
           <item>
            <spacer name="verticalSpacer_2">
             <property name="orientation">
              <enum>Qt::Vertical</enum>
             </property>
             <property name="sizeHint" stdset="0">
              <size>
               <width>20</width>
               <height>40</height>
              </size>
             </property>
            </spacer>
           </item>
           <item>
            <widget class="QToolButton" name="toolButtonFilterRemove">
             <property name="enabled">
              <bool>true</bool>
             </property>
             <property name="minimumSize">
              <size>
               <width>0</width>
               <height>30</height>
              </size>
             </property>
             <property name="maximumSize">
              <size>
               <width>32</width>
               <height>32</height>
              </size>
             </property>
             <property name="text">
              <string>Remove </string>
             </property>
             <property name="icon">
              <iconset resource="resources.qrc">
               <normaloff>:/icons/delete</normaloff>:/icons/delete</iconset>
             </property>
             <property name="iconSize">
              <size>
               <width>24</width>
               <height>24</height>
              </size>
             </property>
            </widget>
           </item>
          </layout>
         </item>
        </layout>
       </widget>
      </widget>
      <widget class="QWidget" name="tabProfileView">
       <attribute name="title">
        <string>Profiles</string>
       </attribute>
       <layout class="QVBoxLayout" name="verticalLayout_19">
        <property name="topMargin">
         <number>0</number>
        </property>
        <property name="bottomMargin">
         <number>0</number>
        </property>
        <item>
         <layout class="QHBoxLayout" name="horizontalLayout_2">
          <item>
           <widget class="QWidget" name="widgetProfilePlot" native="true">
            <property name="minimumSize">
             <size>
              <width>0</width>
              <height>150</height>
             </size>
            </property>
           </widget>
          </item>
          <item>
           <layout class="QVBoxLayout" name="verticalLayout_2">
            <property name="sizeConstraint">
             <enum>QLayout::SetNoConstraint</enum>
            </property>
            <item>
             <widget class="QToolButton" name="toolButtonProfileEditToggle">
              <property name="maximumSize">
               <size>
                <width>32</width>
                <height>32</height>
               </size>
              </property>
              <property name="toolTip">
               <string>Toggle profile point masking</string>
              </property>
              <property name="text">
               <string>...</string>
              </property>
              <property name="icon">
               <iconset resource="resources.qrc">
                <normaloff>:/icons/resources/icons/icons8-ball-point-pen-64.png</normaloff>:/icons/resources/icons/icons8-ball-point-pen-64.png</iconset>
              </property>
              <property name="iconSize">
               <size>
                <width>24</width>
                <height>24</height>
               </size>
              </property>
              <property name="checkable">
               <bool>true</bool>
              </property>
             </widget>
            </item>
            <item>
             <widget class="QToolButton" name="toolButtonProfilePointToggle">
              <property name="maximumSize">
               <size>
                <width>32</width>
                <height>32</height>
               </size>
              </property>
              <property name="toolTip">
               <string>Mask/unmask profile points</string>
              </property>
              <property name="text">
               <string>...</string>
              </property>
              <property name="icon">
               <iconset resource="resources.qrc">
                <normaloff>:/icons/resources/icons/icons8-hide-64.png</normaloff>:/icons/resources/icons/icons8-hide-64.png</iconset>
              </property>
              <property name="iconSize">
               <size>
                <width>24</width>
                <height>24</height>
               </size>
              </property>
              <property name="checkable">
               <bool>true</bool>
              </property>
             </widget>
            </item>
            <item>
             <widget class="QToolButton" name="toolButtonProfileExport">
              <property name="maximumSize">
               <size>
                <width>32</width>
                <height>32</height>
               </size>
              </property>
              <property name="toolTip">
               <string>Save profile data</string>
              </property>
              <property name="text">
               <string>...</string>
              </property>
              <property name="icon">
               <iconset resource="resources.qrc">
                <normaloff>:/icons/save</normaloff>:/icons/save</iconset>
              </property>
              <property name="iconSize">
               <size>
                <width>24</width>
                <height>24</height>
               </size>
              </property>
             </widget>
            </item>
            <item>
             <spacer name="verticalSpacer_3">
              <property name="orientation">
               <enum>Qt::Vertical</enum>
              </property>
              <property name="sizeHint" stdset="0">
               <size>
                <width>20</width>
                <height>40</height>
               </size>
              </property>
             </spacer>
            </item>
           </layout>
          </item>
         </layout>
        </item>
       </layout>
      </widget>
     </widget>
    </item>
    <item row="0" column="0" rowspan="3">
     <widget class="QToolBox" name="toolBox">
      <property name="minimumSize">
       <size>
        <width>300</width>
        <height>0</height>
       </size>
      </property>
      <property name="maximumSize">
       <size>
        <width>300</width>
        <height>16777215</height>
       </size>
      </property>
      <property name="font">
       <font>
        <pointsize>12</pointsize>
       </font>
      </property>
      <property name="toolTip">
       <string/>
      </property>
      <property name="currentIndex">
       <number>7</number>
      </property>
      <widget class="QWidget" name="SelectIsotopePage">
       <property name="enabled">
        <bool>true</bool>
       </property>
       <property name="geometry">
        <rect>
         <x>0</x>
         <y>0</y>
         <width>300</width>
         <height>534</height>
        </rect>
       </property>
       <attribute name="label">
        <string>Select Isotopes</string>
       </attribute>
       <widget class="QGroupBox" name="groupBox_14">
        <property name="geometry">
         <rect>
          <x>0</x>
          <y>0</y>
          <width>301</width>
          <height>111</height>
         </rect>
        </property>
        <property name="title">
         <string/>
        </property>
        <widget class="QWidget" name="formLayoutWidget_3">
         <property name="geometry">
          <rect>
           <x>10</x>
           <y>0</y>
           <width>288</width>
           <height>111</height>
          </rect>
         </property>
         <layout class="QFormLayout" name="formLayout_3">
          <item row="0" column="0">
           <widget class="QLabel" name="label">
            <property name="font">
             <font>
              <pointsize>11</pointsize>
             </font>
            </property>
            <property name="text">
             <string>Sample</string>
            </property>
           </widget>
          </item>
          <item row="0" column="1">
           <widget class="QComboBox" name="comboBoxSampleId">
            <property name="font">
             <font>
              <pointsize>11</pointsize>
             </font>
            </property>
            <property name="toolTip">
             <string>Select sample to load</string>
            </property>
            <item>
             <property name="text">
              <string>Open directory to load samples</string>
             </property>
            </item>
           </widget>
          </item>
          <item row="1" column="0">
           <widget class="QLabel" name="label_46">
            <property name="font">
             <font>
              <pointsize>11</pointsize>
             </font>
            </property>
            <property name="text">
             <string>Ref. value</string>
            </property>
            <property name="alignment">
             <set>Qt::AlignCenter</set>
            </property>
           </widget>
          </item>
          <item row="1" column="1">
           <widget class="QComboBox" name="comboBoxRefMaterial">
            <property name="font">
             <font>
              <pointsize>11</pointsize>
             </font>
            </property>
            <property name="toolTip">
             <string>Reference values for normalization of isotopes</string>
            </property>
           </widget>
          </item>
          <item row="2" column="0">
           <widget class="QLabel" name="label_8">
            <property name="font">
             <font>
              <pointsize>11</pointsize>
             </font>
            </property>
            <property name="text">
             <string>Data scaling</string>
            </property>
           </widget>
          </item>
          <item row="2" column="1">
           <widget class="QComboBox" name="comboBoxNorm">
            <property name="font">
             <font>
              <pointsize>11</pointsize>
             </font>
            </property>
            <property name="toolTip">
             <string>Switch between linear/log normalization for all isotopes</string>
            </property>
            <property name="editable">
             <bool>false</bool>
            </property>
            <item>
             <property name="text">
              <string>linear</string>
             </property>
            </item>
            <item>
             <property name="text">
              <string>log</string>
             </property>
            </item>
            <item>
             <property name="text">
              <string>mixed</string>
             </property>
            </item>
           </widget>
          </item>
         </layout>
        </widget>
       </widget>
       <widget class="QToolButton" name="toolButtonLoadIsotopes">
        <property name="geometry">
         <rect>
          <x>260</x>
          <y>120</y>
          <width>32</width>
          <height>32</height>
         </rect>
        </property>
        <property name="toolTip">
         <string>Select isotopes and ratios for display and analysis</string>
        </property>
        <property name="text">
         <string>Select Tool</string>
        </property>
        <property name="icon">
         <iconset resource="resources.qrc">
          <normaloff>:/icons/resources/icons/icons8-atom-64.png</normaloff>:/icons/resources/icons/icons8-atom-64.png</iconset>
        </property>
        <property name="iconSize">
         <size>
          <width>24</width>
          <height>24</height>
         </size>
        </property>
       </widget>
      </widget>
      <widget class="QWidget" name="PreprocessPage">
       <property name="enabled">
        <bool>true</bool>
       </property>
       <property name="geometry">
        <rect>
         <x>0</x>
         <y>0</y>
         <width>300</width>
         <height>534</height>
        </rect>
       </property>
       <attribute name="label">
        <string>Preprocess</string>
       </attribute>
       <widget class="QGroupBox" name="groupBox_4">
        <property name="geometry">
         <rect>
          <x>0</x>
          <y>465</y>
          <width>301</width>
          <height>91</height>
         </rect>
        </property>
        <property name="title">
         <string>Delete after crop tool works</string>
        </property>
        <property name="alignment">
         <set>Qt::AlignCenter</set>
        </property>
        <widget class="QLabel" name="label_10">
         <property name="geometry">
          <rect>
           <x>120</x>
           <y>30</y>
           <width>13</width>
           <height>25</height>
          </rect>
         </property>
         <property name="text">
          <string>x</string>
         </property>
        </widget>
        <widget class="QLabel" name="label_11">
         <property name="geometry">
          <rect>
           <x>10</x>
           <y>30</y>
           <width>13</width>
           <height>25</height>
          </rect>
         </property>
         <property name="text">
          <string>-x</string>
         </property>
        </widget>
        <widget class="QLabel" name="label_12">
         <property name="geometry">
          <rect>
           <x>10</x>
           <y>60</y>
           <width>13</width>
           <height>25</height>
          </rect>
         </property>
         <property name="text">
          <string>-y</string>
         </property>
        </widget>
        <widget class="QLabel" name="label_13">
         <property name="geometry">
          <rect>
           <x>120</x>
           <y>60</y>
           <width>16</width>
           <height>21</height>
          </rect>
         </property>
         <property name="text">
          <string>y</string>
         </property>
        </widget>
        <widget class="QSpinBox" name="spinBoxY">
         <property name="geometry">
          <rect>
           <x>140</x>
           <y>60</y>
           <width>71</width>
           <height>22</height>
          </rect>
         </property>
        </widget>
        <widget class="QSpinBox" name="spinBox_Y">
         <property name="geometry">
          <rect>
           <x>30</x>
           <y>60</y>
           <width>71</width>
           <height>22</height>
          </rect>
         </property>
        </widget>
        <widget class="QSpinBox" name="spinBox_X">
         <property name="geometry">
          <rect>
           <x>30</x>
           <y>30</y>
           <width>71</width>
           <height>22</height>
          </rect>
         </property>
        </widget>
        <widget class="QSpinBox" name="spinBoxX">
         <property name="geometry">
          <rect>
           <x>140</x>
           <y>30</y>
           <width>71</width>
           <height>22</height>
          </rect>
         </property>
        </widget>
       </widget>
       <widget class="QLabel" name="label_7">
        <property name="geometry">
         <rect>
          <x>20</x>
          <y>-20</y>
          <width>91</width>
          <height>21</height>
         </rect>
        </property>
        <property name="text">
         <string>Quantile Bounds</string>
        </property>
       </widget>
       <widget class="QGroupBox" name="groupBox_2">
        <property name="geometry">
         <rect>
          <x>0</x>
          <y>80</y>
          <width>301</width>
          <height>101</height>
         </rect>
        </property>
        <property name="toolTip">
         <string/>
        </property>
        <property name="title">
         <string>Auto Scale</string>
        </property>
        <widget class="QToolButton" name="toolButtonAutoScale">
         <property name="geometry">
          <rect>
           <x>10</x>
           <y>30</y>
           <width>32</width>
           <height>32</height>
          </rect>
         </property>
         <property name="toolTip">
          <string>Autoscale map</string>
         </property>
         <property name="text">
          <string>...</string>
         </property>
         <property name="icon">
          <iconset resource="resources.qrc">
           <normaloff>:/icons/resources/icons/icons8-histogram-32.png</normaloff>
           <activeoff>:/icons/resources/icons/icons8-histogram-32.png</activeoff>:/icons/resources/icons/icons8-histogram-32.png</iconset>
         </property>
         <property name="iconSize">
          <size>
           <width>24</width>
           <height>24</height>
          </size>
         </property>
         <property name="checkable">
          <bool>true</bool>
         </property>
         <property name="checked">
          <bool>true</bool>
         </property>
        </widget>
        <widget class="QWidget" name="gridLayoutWidget_7">
         <property name="geometry">
          <rect>
           <x>50</x>
           <y>30</y>
           <width>241</width>
           <height>61</height>
          </rect>
         </property>
         <layout class="QGridLayout" name="gridLayout_11">
          <item row="1" column="2">
           <widget class="QDoubleSpinBox" name="doubleSpinBoxUB">
            <property name="font">
             <font>
              <pointsize>11</pointsize>
             </font>
            </property>
            <property name="alignment">
             <set>Qt::AlignRight|Qt::AlignTrailing|Qt::AlignVCenter</set>
            </property>
           </widget>
          </item>
          <item row="1" column="1">
           <widget class="QDoubleSpinBox" name="doubleSpinBoxLB">
            <property name="font">
             <font>
              <pointsize>11</pointsize>
             </font>
            </property>
            <property name="alignment">
             <set>Qt::AlignRight|Qt::AlignTrailing|Qt::AlignVCenter</set>
            </property>
           </widget>
          </item>
          <item row="2" column="1">
           <widget class="QDoubleSpinBox" name="doubleSpinBoxDLB">
            <property name="font">
             <font>
              <pointsize>11</pointsize>
             </font>
            </property>
            <property name="alignment">
             <set>Qt::AlignRight|Qt::AlignTrailing|Qt::AlignVCenter</set>
            </property>
           </widget>
          </item>
          <item row="1" column="0">
           <widget class="QLabel" name="label_91">
            <property name="font">
             <font>
              <pointsize>11</pointsize>
             </font>
            </property>
            <property name="text">
             <string>Quantile bounds</string>
            </property>
            <property name="alignment">
             <set>Qt::AlignRight|Qt::AlignTrailing|Qt::AlignVCenter</set>
            </property>
           </widget>
          </item>
          <item row="2" column="2">
           <widget class="QDoubleSpinBox" name="doubleSpinBoxDUB">
            <property name="font">
             <font>
              <pointsize>11</pointsize>
             </font>
            </property>
            <property name="alignment">
             <set>Qt::AlignRight|Qt::AlignTrailing|Qt::AlignVCenter</set>
            </property>
           </widget>
          </item>
          <item row="2" column="0">
           <widget class="QLabel" name="label_94">
            <property name="font">
             <font>
              <pointsize>11</pointsize>
             </font>
            </property>
            <property name="text">
             <string>Difference bound</string>
            </property>
            <property name="alignment">
             <set>Qt::AlignRight|Qt::AlignTrailing|Qt::AlignVCenter</set>
            </property>
           </widget>
          </item>
         </layout>
        </widget>
       </widget>
       <widget class="QGroupBox" name="groupBox_3">
        <property name="geometry">
         <rect>
          <x>0</x>
          <y>0</y>
          <width>301</width>
          <height>71</height>
         </rect>
        </property>
        <property name="toolTip">
         <string/>
        </property>
        <property name="title">
         <string>Map</string>
        </property>
        <widget class="QToolButton" name="toolButtonSwapXY">
         <property name="geometry">
          <rect>
           <x>90</x>
           <y>30</y>
           <width>32</width>
           <height>32</height>
          </rect>
         </property>
         <property name="toolTip">
          <string>Swap X/Y</string>
         </property>
         <property name="text">
          <string>...</string>
         </property>
         <property name="icon">
          <iconset resource="resources.qrc">
           <normaloff>:/icons/resources/icons/icon-swap-64.png</normaloff>:/icons/resources/icons/icon-swap-64.png</iconset>
         </property>
         <property name="iconSize">
          <size>
           <width>24</width>
           <height>24</height>
          </size>
         </property>
         <property name="checkable">
          <bool>true</bool>
         </property>
        </widget>
        <widget class="QToolButton" name="toolButtonCrop">
         <property name="geometry">
          <rect>
           <x>50</x>
           <y>30</y>
           <width>32</width>
           <height>32</height>
          </rect>
         </property>
         <property name="toolTip">
          <string>Crop map</string>
         </property>
         <property name="text">
          <string>...</string>
         </property>
         <property name="icon">
          <iconset resource="resources.qrc">
           <normaloff>:/icons/resources/icons/icons8-crop-64.png</normaloff>:/icons/resources/icons/icons8-crop-64.png</iconset>
         </property>
         <property name="iconSize">
          <size>
           <width>24</width>
           <height>24</height>
          </size>
         </property>
         <property name="checkable">
          <bool>true</bool>
         </property>
        </widget>
        <widget class="QToolButton" name="toolButtonFullView">
         <property name="geometry">
          <rect>
           <x>10</x>
           <y>30</y>
           <width>32</width>
           <height>32</height>
          </rect>
         </property>
         <property name="toolTip">
          <string>Restore original extent</string>
         </property>
         <property name="text">
          <string>...</string>
         </property>
         <property name="icon">
          <iconset resource="resources.qrc">
           <normaloff>:/icons/resources/icons/icons8-fit-to-width-64.png</normaloff>:/icons/resources/icons/icons8-fit-to-width-64.png</iconset>
         </property>
         <property name="iconSize">
          <size>
           <width>24</width>
           <height>24</height>
          </size>
         </property>
        </widget>
       </widget>
       <widget class="QGroupBox" name="groupBox_8">
        <property name="geometry">
         <rect>
          <x>0</x>
          <y>190</y>
          <width>301</width>
          <height>81</height>
         </rect>
        </property>
        <property name="title">
         <string>Histogram</string>
        </property>
        <widget class="QWidget" name="gridLayoutWidget_6">
         <property name="geometry">
          <rect>
           <x>10</x>
           <y>20</y>
           <width>141</width>
           <height>54</height>
          </rect>
         </property>
         <layout class="QFormLayout" name="formLayout_8">
          <item row="0" column="0">
           <widget class="QLabel" name="label_58">
            <property name="text">
             <string>Bin width</string>
            </property>
            <property name="alignment">
             <set>Qt::AlignRight|Qt::AlignTrailing|Qt::AlignVCenter</set>
            </property>
           </widget>
          </item>
          <item row="0" column="1">
           <widget class="QSpinBox" name="spinBoxBinWidth">
            <property name="alignment">
             <set>Qt::AlignRight|Qt::AlignTrailing|Qt::AlignVCenter</set>
            </property>
            <property name="maximum">
             <number>9999</number>
            </property>
           </widget>
          </item>
          <item row="1" column="0">
           <widget class="QLabel" name="label_57">
            <property name="text">
             <string>No. bins</string>
            </property>
            <property name="alignment">
             <set>Qt::AlignRight|Qt::AlignTrailing|Qt::AlignVCenter</set>
            </property>
           </widget>
          </item>
          <item row="1" column="1">
           <widget class="QSpinBox" name="spinBoxNBins">
            <property name="alignment">
             <set>Qt::AlignRight|Qt::AlignTrailing|Qt::AlignVCenter</set>
            </property>
            <property name="maximum">
             <number>9999</number>
            </property>
           </widget>
          </item>
         </layout>
        </widget>
        <widget class="QToolButton" name="toolButtonScaleEqualize">
         <property name="geometry">
          <rect>
           <x>210</x>
           <y>40</y>
           <width>32</width>
           <height>32</height>
          </rect>
         </property>
         <property name="font">
          <font>
           <pointsize>11</pointsize>
          </font>
         </property>
         <property name="toolTip">
          <string>Equalize colormap to histogram</string>
         </property>
         <property name="text">
          <string>...</string>
         </property>
         <property name="icon">
          <iconset resource="resources.qrc">
           <normaloff>:/icons/resources/icons/icons8-bar-chart-50.png</normaloff>:/icons/resources/icons/icons8-bar-chart-50.png</iconset>
         </property>
         <property name="iconSize">
          <size>
           <width>24</width>
           <height>24</height>
          </size>
         </property>
         <property name="checkable">
          <bool>true</bool>
         </property>
        </widget>
        <widget class="QToolButton" name="toolButtonHistogramReset">
         <property name="geometry">
          <rect>
           <x>250</x>
           <y>40</y>
           <width>32</width>
           <height>32</height>
          </rect>
         </property>
         <property name="font">
          <font>
           <pointsize>11</pointsize>
          </font>
         </property>
         <property name="toolTip">
          <string>Reset histogram axes</string>
         </property>
         <property name="text">
          <string>Reset</string>
         </property>
         <property name="icon">
          <iconset resource="resources.qrc">
           <normaloff>:/icons/resources/icons/icons8-reset-64.png</normaloff>:/icons/resources/icons/icons8-reset-64.png</iconset>
         </property>
         <property name="iconSize">
          <size>
           <width>24</width>
           <height>24</height>
          </size>
         </property>
        </widget>
       </widget>
       <widget class="QGroupBox" name="groupBoxNoiseReduction">
        <property name="geometry">
         <rect>
          <x>0</x>
          <y>280</y>
          <width>301</width>
          <height>91</height>
         </rect>
        </property>
        <property name="title">
         <string>Noise Reduction</string>
        </property>
        <widget class="QLabel" name="label_35">
         <property name="geometry">
          <rect>
           <x>310</x>
           <y>10</y>
           <width>111</width>
           <height>21</height>
          </rect>
         </property>
         <property name="text">
          <string>Raw Image</string>
         </property>
         <property name="alignment">
          <set>Qt::AlignCenter</set>
         </property>
        </widget>
        <widget class="QWidget" name="formLayoutWidget_5">
         <property name="geometry">
          <rect>
           <x>8</x>
           <y>20</y>
           <width>286</width>
           <height>71</height>
          </rect>
         </property>
         <layout class="QFormLayout" name="formLayout_9">
          <item row="0" column="0">
           <widget class="QLabel" name="label_3">
            <property name="font">
             <font>
              <pointsize>11</pointsize>
             </font>
            </property>
            <property name="text">
             <string>Method</string>
            </property>
           </widget>
          </item>
          <item row="0" column="1">
           <widget class="QComboBox" name="comboBox_2">
            <property name="font">
             <font>
              <pointsize>11</pointsize>
             </font>
            </property>
            <item>
             <property name="text">
              <string>Median</string>
             </property>
            </item>
            <item>
             <property name="text">
              <string>Wiener</string>
             </property>
            </item>
            <item>
             <property name="text">
              <string>Edge-preserving</string>
             </property>
            </item>
           </widget>
          </item>
          <item row="1" column="0">
           <widget class="QLabel" name="label_36">
            <property name="font">
             <font>
              <pointsize>11</pointsize>
             </font>
            </property>
            <property name="text">
             <string>Smoothing Factor</string>
            </property>
            <property name="alignment">
             <set>Qt::AlignCenter</set>
            </property>
           </widget>
          </item>
          <item row="1" column="1">
           <widget class="QSpinBox" name="spinBox_2">
            <property name="toolTip">
             <string>Set smoothing for noise reduction filter</string>
            </property>
            <property name="alignment">
             <set>Qt::AlignRight|Qt::AlignTrailing|Qt::AlignVCenter</set>
            </property>
           </widget>
          </item>
         </layout>
        </widget>
       </widget>
       <widget class="QGroupBox" name="groupBox_9">
        <property name="geometry">
         <rect>
          <x>0</x>
          <y>380</y>
          <width>301</width>
          <height>71</height>
         </rect>
        </property>
        <property name="title">
         <string>Gradient</string>
        </property>
        <widget class="QToolButton" name="toolButtonMapGradient">
         <property name="geometry">
          <rect>
           <x>10</x>
           <y>30</y>
           <width>32</width>
           <height>32</height>
          </rect>
         </property>
         <property name="font">
          <font>
           <pointsize>11</pointsize>
          </font>
         </property>
         <property name="toolTip">
          <string>Show gradient map</string>
         </property>
         <property name="text">
          <string>...</string>
         </property>
         <property name="icon">
          <iconset resource="resources.qrc">
           <normaloff>:/icons/resources/icons/icon-gradient-32.png</normaloff>:/icons/resources/icons/icon-gradient-32.png</iconset>
         </property>
         <property name="iconSize">
          <size>
           <width>24</width>
           <height>24</height>
          </size>
         </property>
         <property name="checkable">
          <bool>true</bool>
         </property>
        </widget>
       </widget>
      </widget>
      <widget class="QWidget" name="SpotDataPage">
       <property name="geometry">
        <rect>
         <x>0</x>
         <y>0</y>
         <width>300</width>
         <height>534</height>
        </rect>
       </property>
       <attribute name="label">
        <string>Spot Data</string>
       </attribute>
       <widget class="QTableWidget" name="tableWidgetSpots">
        <property name="geometry">
         <rect>
          <x>0</x>
          <y>0</y>
          <width>291</width>
          <height>361</height>
         </rect>
        </property>
        <property name="font">
         <font>
          <pointsize>11</pointsize>
         </font>
        </property>
        <property name="sortingEnabled">
         <bool>true</bool>
        </property>
        <attribute name="horizontalHeaderDefaultSectionSize">
         <number>50</number>
        </attribute>
        <attribute name="horizontalHeaderStretchLastSection">
         <bool>true</bool>
        </attribute>
        <column>
         <property name="text">
          <string>Spot Id</string>
         </property>
        </column>
        <column>
         <property name="text">
          <string>X</string>
         </property>
        </column>
        <column>
         <property name="text">
          <string>Y</string>
         </property>
        </column>
        <column>
         <property name="text">
          <string>Visible</string>
         </property>
        </column>
        <column>
         <property name="text">
          <string>Annotate</string>
         </property>
        </column>
       </widget>
       <widget class="QToolButton" name="toolButtonSpotLoad">
        <property name="geometry">
         <rect>
          <x>10</x>
          <y>380</y>
          <width>32</width>
          <height>32</height>
         </rect>
        </property>
        <property name="toolTip">
         <string>Load spot file</string>
        </property>
        <property name="text">
         <string>...</string>
        </property>
        <property name="icon">
         <iconset resource="resources.qrc">
          <normaloff>:/icons/resources/icons/icons8-add-file-64.png</normaloff>:/icons/resources/icons/icons8-add-file-64.png</iconset>
        </property>
        <property name="iconSize">
         <size>
          <width>24</width>
          <height>24</height>
         </size>
        </property>
       </widget>
       <widget class="QToolButton" name="toolButtonSpotRemove">
        <property name="geometry">
         <rect>
          <x>250</x>
          <y>380</y>
          <width>32</width>
          <height>32</height>
         </rect>
        </property>
        <property name="toolTip">
         <string>Remove selected spot(s)</string>
        </property>
        <property name="text">
         <string>...</string>
        </property>
        <property name="icon">
         <iconset resource="resources.qrc">
          <normaloff>:/icons/delete</normaloff>:/icons/delete</iconset>
        </property>
        <property name="iconSize">
         <size>
          <width>24</width>
          <height>24</height>
         </size>
        </property>
       </widget>
       <widget class="QToolButton" name="toolButtonSpotToggleView">
        <property name="geometry">
         <rect>
          <x>150</x>
          <y>380</y>
          <width>32</width>
          <height>32</height>
         </rect>
        </property>
        <property name="toolTip">
         <string>Show hide/spots</string>
        </property>
        <property name="text">
         <string>...</string>
        </property>
        <property name="icon">
         <iconset resource="resources.qrc">
          <normaloff>:/icons/resources/icons/icons8-hide-64.png</normaloff>:/icons/resources/icons/icons8-hide-64.png</iconset>
        </property>
        <property name="iconSize">
         <size>
          <width>24</width>
          <height>24</height>
         </size>
        </property>
       </widget>
       <widget class="QToolButton" name="toolButtonSpotLocate">
        <property name="geometry">
         <rect>
          <x>70</x>
          <y>380</y>
          <width>32</width>
          <height>32</height>
         </rect>
        </property>
        <property name="toolTip">
         <string>Place spot on map</string>
        </property>
        <property name="text">
         <string>...</string>
        </property>
        <property name="icon">
         <iconset resource="resources.qrc">
          <normaloff>:/icons/resources/icons/icons8-location-marker-48.png</normaloff>:/icons/resources/icons/icons8-location-marker-48.png</iconset>
        </property>
        <property name="iconSize">
         <size>
          <width>24</width>
          <height>24</height>
         </size>
        </property>
        <property name="checkable">
         <bool>true</bool>
        </property>
       </widget>
       <widget class="QToolButton" name="toolButtonSpotMove">
        <property name="geometry">
         <rect>
          <x>110</x>
          <y>380</y>
          <width>32</width>
          <height>32</height>
         </rect>
        </property>
        <property name="toolTip">
         <string>Adjust spot location</string>
        </property>
        <property name="text">
         <string>...</string>
        </property>
        <property name="icon">
         <iconset resource="resources.qrc">
          <normaloff>:/icons/resources/icons/icons8-move-49.png</normaloff>:/icons/resources/icons/icons8-move-49.png</iconset>
        </property>
        <property name="iconSize">
         <size>
          <width>24</width>
          <height>24</height>
         </size>
        </property>
        <property name="checkable">
         <bool>true</bool>
        </property>
       </widget>
       <widget class="QToolButton" name="toolButtonSpotSelectAll">
        <property name="geometry">
         <rect>
          <x>190</x>
          <y>380</y>
          <width>32</width>
          <height>32</height>
         </rect>
        </property>
        <property name="toolTip">
         <string>Select all spots</string>
        </property>
        <property name="text">
         <string>Select All</string>
        </property>
        <property name="icon">
         <iconset resource="resources.qrc">
          <normaloff>:/icons/resources/icons/icons8-select-all-50.png</normaloff>:/icons/resources/icons/icons8-select-all-50.png</iconset>
        </property>
        <property name="iconSize">
         <size>
          <width>24</width>
          <height>24</height>
         </size>
        </property>
       </widget>
       <widget class="QToolButton" name="toolButton">
        <property name="geometry">
         <rect>
          <x>10</x>
          <y>420</y>
          <width>32</width>
          <height>32</height>
         </rect>
        </property>
        <property name="toolTip">
         <string>Compare spots with map data</string>
        </property>
        <property name="text">
         <string>...</string>
        </property>
        <property name="icon">
         <iconset resource="resources.qrc">
          <normaloff>:/icons/resources/icons/icons8-analysis-50.png</normaloff>:/icons/resources/icons/icons8-analysis-50.png</iconset>
        </property>
        <property name="iconSize">
         <size>
          <width>24</width>
          <height>24</height>
         </size>
        </property>
       </widget>
      </widget>
      <widget class="QWidget" name="FilterPage">
       <property name="enabled">
        <bool>true</bool>
       </property>
       <property name="geometry">
        <rect>
         <x>0</x>
         <y>0</y>
         <width>300</width>
         <height>534</height>
        </rect>
       </property>
       <attribute name="label">
        <string>Filter</string>
       </attribute>
       <widget class="QGroupBox" name="groupBoxElemental">
        <property name="geometry">
         <rect>
          <x>0</x>
          <y>80</y>
          <width>301</width>
          <height>131</height>
         </rect>
        </property>
        <property name="font">
         <font>
          <pointsize>11</pointsize>
         </font>
        </property>
        <property name="title">
         <string>Elemental</string>
        </property>
        <property name="alignment">
         <set>Qt::AlignLeading|Qt::AlignLeft|Qt::AlignVCenter</set>
        </property>
        <widget class="QToolButton" name="toolButtonAddFilter">
         <property name="geometry">
          <rect>
           <x>258</x>
           <y>90</y>
           <width>32</width>
           <height>32</height>
          </rect>
         </property>
         <property name="toolTip">
          <string>Add filter</string>
         </property>
         <property name="text">
          <string>Add filter</string>
         </property>
         <property name="icon">
          <iconset resource="resources.qrc">
           <normaloff>:/icons/resources/icons/icons8-filter-50.png</normaloff>:/icons/resources/icons/icons8-filter-50.png</iconset>
         </property>
         <property name="iconSize">
          <size>
           <width>24</width>
           <height>24</height>
          </size>
         </property>
        </widget>
        <widget class="QComboBox" name="comboBoxFIsotope">
         <property name="geometry">
          <rect>
           <x>5</x>
           <y>30</y>
           <width>101</width>
           <height>22</height>
          </rect>
         </property>
         <property name="toolTip">
          <string>Select isotope for filtering</string>
         </property>
         <item>
          <property name="text">
           <string>Isotope</string>
          </property>
         </item>
         <item>
          <property name="text">
           <string>Ratio</string>
          </property>
         </item>
        </widget>
        <widget class="QComboBox" name="comboBoxFSelect">
         <property name="geometry">
          <rect>
           <x>5</x>
           <y>60</y>
           <width>101</width>
           <height>22</height>
          </rect>
         </property>
         <property name="toolTip">
          <string>Choose a second isotope for filtering by ratio</string>
         </property>
         <item>
          <property name="text">
           <string>Isotope</string>
          </property>
         </item>
         <item>
          <property name="text">
           <string>Ratio</string>
          </property>
         </item>
        </widget>
        <widget class="QLabel" name="labelFMaxVal">
         <property name="geometry">
          <rect>
           <x>110</x>
           <y>60</y>
           <width>41</width>
           <height>21</height>
          </rect>
         </property>
         <property name="text">
          <string>max</string>
         </property>
        </widget>
        <widget class="QLabel" name="labelFMinVal">
         <property name="geometry">
          <rect>
           <x>110</x>
           <y>30</y>
           <width>30</width>
           <height>21</height>
          </rect>
         </property>
         <property name="text">
          <string>min</string>
         </property>
        </widget>
        <widget class="QLineEdit" name="lineEditFMin">
         <property name="geometry">
          <rect>
           <x>140</x>
           <y>30</y>
           <width>81</width>
           <height>21</height>
          </rect>
         </property>
         <property name="toolTip">
          <string>Input minimum value for filtering</string>
         </property>
         <property name="alignment">
          <set>Qt::AlignRight|Qt::AlignTrailing|Qt::AlignVCenter</set>
         </property>
        </widget>
        <widget class="QLineEdit" name="lineEditFMax">
         <property name="geometry">
          <rect>
           <x>140</x>
           <y>60</y>
           <width>81</width>
           <height>21</height>
          </rect>
         </property>
         <property name="toolTip">
          <string>Input maximum value for filtering</string>
         </property>
         <property name="alignment">
          <set>Qt::AlignRight|Qt::AlignTrailing|Qt::AlignVCenter</set>
         </property>
        </widget>
        <widget class="QDoubleSpinBox" name="doubleSpinBoxFMinQ">
         <property name="geometry">
          <rect>
           <x>230</x>
           <y>30</y>
           <width>64</width>
           <height>21</height>
          </rect>
         </property>
         <property name="font">
          <font>
           <pointsize>11</pointsize>
          </font>
         </property>
         <property name="alignment">
          <set>Qt::AlignRight|Qt::AlignTrailing|Qt::AlignVCenter</set>
         </property>
        </widget>
        <widget class="QDoubleSpinBox" name="doubleSpinBoxFMaxQ">
         <property name="geometry">
          <rect>
           <x>230</x>
           <y>60</y>
           <width>63</width>
           <height>21</height>
          </rect>
         </property>
         <property name="font">
          <font>
           <pointsize>11</pointsize>
          </font>
         </property>
         <property name="alignment">
          <set>Qt::AlignRight|Qt::AlignTrailing|Qt::AlignVCenter</set>
         </property>
        </widget>
       </widget>
       <widget class="QGroupBox" name="groupBoxPolygon">
        <property name="geometry">
         <rect>
          <x>0</x>
          <y>220</y>
          <width>301</width>
          <height>231</height>
         </rect>
        </property>
        <property name="font">
         <font>
          <pointsize>11</pointsize>
         </font>
        </property>
        <property name="title">
         <string>Polygons</string>
        </property>
        <widget class="QTableWidget" name="tableWidget">
         <property name="geometry">
          <rect>
           <x>10</x>
           <y>70</y>
           <width>281</width>
           <height>111</height>
          </rect>
         </property>
         <property name="sizePolicy">
          <sizepolicy hsizetype="Fixed" vsizetype="Expanding">
           <horstretch>0</horstretch>
           <verstretch>0</verstretch>
          </sizepolicy>
         </property>
         <attribute name="horizontalHeaderDefaultSectionSize">
          <number>68</number>
         </attribute>
         <attribute name="horizontalHeaderStretchLastSection">
          <bool>true</bool>
         </attribute>
         <column>
          <property name="text">
           <string>PolyID</string>
          </property>
          <property name="font">
           <font>
            <pointsize>11</pointsize>
           </font>
          </property>
         </column>
         <column>
          <property name="text">
           <string>Name</string>
          </property>
         </column>
         <column>
          <property name="text">
           <string>Link</string>
          </property>
          <property name="font">
           <font>
            <pointsize>11</pointsize>
           </font>
          </property>
         </column>
         <column>
          <property name="text">
           <string>Analysis</string>
          </property>
          <property name="font">
           <font>
            <pointsize>11</pointsize>
           </font>
          </property>
         </column>
        </widget>
        <widget class="QWidget" name="horizontalLayoutWidget_5">
         <property name="geometry">
          <rect>
           <x>10</x>
           <y>20</y>
           <width>281</width>
           <height>41</height>
          </rect>
         </property>
         <layout class="QHBoxLayout" name="horizontalLayout_9">
          <item>
           <widget class="QToolButton" name="toolButtonPolyLoad">
            <property name="maximumSize">
             <size>
              <width>32</width>
              <height>32</height>
             </size>
            </property>
            <property name="font">
             <font>
              <pointsize>11</pointsize>
             </font>
            </property>
            <property name="toolTip">
             <string>Load polygon file</string>
            </property>
            <property name="text">
             <string>...</string>
            </property>
            <property name="icon">
             <iconset resource="resources.qrc">
              <normaloff>:/icons/resources/icons/icons8-add-file-64.png</normaloff>:/icons/resources/icons/icons8-add-file-64.png</iconset>
            </property>
            <property name="iconSize">
             <size>
              <width>24</width>
              <height>24</height>
             </size>
            </property>
           </widget>
          </item>
          <item>
           <spacer name="horizontalSpacer_2">
            <property name="orientation">
             <enum>Qt::Horizontal</enum>
            </property>
            <property name="sizeHint" stdset="0">
             <size>
              <width>10</width>
              <height>20</height>
             </size>
            </property>
           </spacer>
          </item>
          <item>
           <widget class="QToolButton" name="toolButtonPolyCreate">
            <property name="maximumSize">
             <size>
              <width>32</width>
              <height>32</height>
             </size>
            </property>
            <property name="font">
             <font>
              <pointsize>11</pointsize>
             </font>
            </property>
            <property name="toolTip">
             <string>Create new polygon</string>
            </property>
            <property name="text">
             <string>...</string>
            </property>
            <property name="icon">
             <iconset resource="resources.qrc">
              <normaloff>:/icons/resources/icons/icons8-radar-plot-80.png</normaloff>:/icons/resources/icons/icons8-radar-plot-80.png</iconset>
            </property>
            <property name="iconSize">
             <size>
              <width>24</width>
              <height>24</height>
             </size>
            </property>
            <property name="checkable">
             <bool>true</bool>
            </property>
           </widget>
          </item>
          <item>
           <widget class="QToolButton" name="toolButtonPolyMovePoint">
            <property name="maximumSize">
             <size>
              <width>32</width>
              <height>32</height>
             </size>
            </property>
            <property name="font">
             <font>
              <pointsize>11</pointsize>
             </font>
            </property>
            <property name="toolTip">
             <string>Move point</string>
            </property>
            <property name="text">
             <string>...</string>
            </property>
            <property name="icon">
             <iconset resource="resources.qrc">
              <normaloff>:/icons/resources/icons/icons8-move-49.png</normaloff>:/icons/resources/icons/icons8-move-49.png</iconset>
            </property>
            <property name="iconSize">
             <size>
              <width>24</width>
              <height>24</height>
             </size>
            </property>
            <property name="checkable">
             <bool>true</bool>
            </property>
           </widget>
          </item>
          <item>
           <widget class="QToolButton" name="toolButtonPolyAddPoint">
            <property name="maximumSize">
             <size>
              <width>32</width>
              <height>32</height>
             </size>
            </property>
            <property name="font">
             <font>
              <pointsize>11</pointsize>
             </font>
            </property>
            <property name="toolTip">
             <string>Add point to polygon</string>
            </property>
            <property name="text">
             <string>...</string>
            </property>
            <property name="icon">
             <iconset resource="resources.qrc">
              <normaloff>:/icons/resources/icons/icons8-add-48.png</normaloff>:/icons/resources/icons/icons8-add-48.png</iconset>
            </property>
            <property name="iconSize">
             <size>
              <width>24</width>
              <height>24</height>
             </size>
            </property>
            <property name="checkable">
             <bool>true</bool>
            </property>
           </widget>
          </item>
          <item>
           <widget class="QToolButton" name="toolButtonPolyRemovePoint">
            <property name="maximumSize">
             <size>
              <width>32</width>
              <height>32</height>
             </size>
            </property>
            <property name="font">
             <font>
              <pointsize>11</pointsize>
             </font>
            </property>
            <property name="toolTip">
             <string>Remove point from polygon</string>
            </property>
            <property name="text">
             <string>...</string>
            </property>
            <property name="icon">
             <iconset resource="resources.qrc">
              <normaloff>:/icons/resources/icons/icons8-edit-48.png</normaloff>:/icons/resources/icons/icons8-edit-48.png</iconset>
            </property>
            <property name="iconSize">
             <size>
              <width>24</width>
              <height>24</height>
             </size>
            </property>
            <property name="checkable">
             <bool>true</bool>
            </property>
           </widget>
          </item>
          <item>
           <spacer name="horizontalSpacer">
            <property name="orientation">
             <enum>Qt::Horizontal</enum>
            </property>
            <property name="sizeHint" stdset="0">
             <size>
              <width>10</width>
              <height>20</height>
             </size>
            </property>
           </spacer>
          </item>
          <item>
           <widget class="QToolButton" name="toolButtonEdgeDetection">
            <property name="maximumSize">
             <size>
              <width>32</width>
              <height>32</height>
             </size>
            </property>
            <property name="font">
             <font>
              <pointsize>11</pointsize>
             </font>
            </property>
            <property name="toolTip">
             <string>Add edge detection overlay to aid polygon placement</string>
            </property>
            <property name="text">
             <string>Edge Detection</string>
            </property>
            <property name="icon">
             <iconset resource="resources.qrc">
              <normaloff>:/icons/resources/icons/icons8-spotlight-40.png</normaloff>:/icons/resources/icons/icons8-spotlight-40.png</iconset>
            </property>
            <property name="iconSize">
             <size>
              <width>24</width>
              <height>24</height>
             </size>
            </property>
            <property name="checkable">
             <bool>true</bool>
            </property>
           </widget>
          </item>
         </layout>
        </widget>
        <widget class="QWidget" name="horizontalLayoutWidget_6">
         <property name="geometry">
          <rect>
           <x>10</x>
           <y>190</y>
           <width>281</width>
           <height>34</height>
          </rect>
         </property>
         <layout class="QHBoxLayout" name="horizontalLayout_4">
          <item>
           <widget class="QToolButton" name="toolButtonPolyDelink">
            <property name="maximumSize">
             <size>
              <width>32</width>
              <height>32</height>
             </size>
            </property>
            <property name="font">
             <font>
              <pointsize>11</pointsize>
             </font>
            </property>
            <property name="toolTip">
             <string>Delink selected polygons</string>
            </property>
            <property name="text">
             <string>...</string>
            </property>
            <property name="icon">
             <iconset resource="resources.qrc">
              <normaloff>:/icons/resources/icons/icons8-delete-link-50.png</normaloff>:/icons/resources/icons/icons8-delete-link-50.png</iconset>
            </property>
            <property name="iconSize">
             <size>
              <width>24</width>
              <height>24</height>
             </size>
            </property>
           </widget>
          </item>
          <item>
           <widget class="QToolButton" name="toolButtonPolyLink">
            <property name="maximumSize">
             <size>
              <width>32</width>
              <height>32</height>
             </size>
            </property>
            <property name="font">
             <font>
              <pointsize>11</pointsize>
             </font>
            </property>
            <property name="toolTip">
             <string>Link selected polygons</string>
            </property>
            <property name="text">
             <string>...</string>
            </property>
            <property name="icon">
             <iconset resource="resources.qrc">
              <normaloff>:/icons/resources/icons/icons8-link-50.png</normaloff>:/icons/resources/icons/icons8-link-50.png</iconset>
            </property>
            <property name="iconSize">
             <size>
              <width>24</width>
              <height>24</height>
             </size>
            </property>
           </widget>
          </item>
          <item>
           <spacer name="horizontalSpacer_3">
            <property name="orientation">
             <enum>Qt::Horizontal</enum>
            </property>
            <property name="sizeHint" stdset="0">
             <size>
              <width>40</width>
              <height>20</height>
             </size>
            </property>
           </spacer>
          </item>
          <item>
           <widget class="QToolButton" name="toolButtonPolySave">
            <property name="maximumSize">
             <size>
              <width>32</width>
              <height>32</height>
             </size>
            </property>
            <property name="font">
             <font>
              <pointsize>11</pointsize>
             </font>
            </property>
            <property name="toolTip">
             <string>Save polygons to file</string>
            </property>
            <property name="text">
             <string>...</string>
            </property>
            <property name="icon">
             <iconset resource="resources.qrc">
              <normaloff>:/icons/save</normaloff>:/icons/save</iconset>
            </property>
            <property name="iconSize">
             <size>
              <width>24</width>
              <height>24</height>
             </size>
            </property>
           </widget>
          </item>
          <item>
           <widget class="QToolButton" name="toolButtonPolyDelete">
            <property name="maximumSize">
             <size>
              <width>32</width>
              <height>32</height>
             </size>
            </property>
            <property name="font">
             <font>
              <pointsize>11</pointsize>
             </font>
            </property>
            <property name="toolTip">
             <string>Delete selected polygon</string>
            </property>
            <property name="text">
             <string>...</string>
            </property>
            <property name="icon">
             <iconset resource="resources.qrc">
              <normaloff>:/icons/delete</normaloff>:/icons/delete</iconset>
            </property>
            <property name="iconSize">
             <size>
              <width>24</width>
              <height>24</height>
             </size>
            </property>
           </widget>
          </item>
         </layout>
        </widget>
       </widget>
       <widget class="QGroupBox" name="groupBox_6">
        <property name="geometry">
         <rect>
          <x>0</x>
          <y>0</y>
          <width>301</width>
          <height>71</height>
         </rect>
        </property>
        <property name="toolTip">
         <string/>
        </property>
        <property name="title">
         <string>Data for analysis</string>
        </property>
        <widget class="QWidget" name="horizontalLayoutWidget_7">
         <property name="geometry">
          <rect>
           <x>10</x>
           <y>25</y>
           <width>176</width>
           <height>36</height>
          </rect>
         </property>
         <layout class="QHBoxLayout" name="horizontalLayout_10">
          <item>
           <widget class="QToolButton" name="toolButtonMapViewable">
            <property name="maximumSize">
             <size>
              <width>32</width>
              <height>32</height>
             </size>
            </property>
            <property name="toolTip">
             <string>Analyze full map extent</string>
            </property>
            <property name="text">
             <string>Fullmap</string>
            </property>
            <property name="icon">
             <iconset resource="resources.qrc">
              <normaloff>:/icons/resources/icons/icons8-map-50.png</normaloff>:/icons/resources/icons/icons8-map-50.png</iconset>
            </property>
            <property name="iconSize">
             <size>
              <width>24</width>
              <height>24</height>
             </size>
            </property>
            <property name="checkable">
             <bool>false</bool>
            </property>
            <property name="checked">
             <bool>false</bool>
            </property>
           </widget>
          </item>
          <item>
           <spacer name="horizontalSpacer_4">
            <property name="orientation">
             <enum>Qt::Horizontal</enum>
            </property>
            <property name="sizeHint" stdset="0">
             <size>
              <width>40</width>
              <height>20</height>
             </size>
            </property>
           </spacer>
          </item>
          <item>
           <widget class="QToolButton" name="toolButtonMapPolygon">
            <property name="maximumSize">
             <size>
              <width>32</width>
              <height>32</height>
             </size>
            </property>
            <property name="toolTip">
             <string>Analyze data within polygon(s)</string>
            </property>
            <property name="text">
             <string>Polygon</string>
            </property>
            <property name="icon">
             <iconset resource="resources.qrc">
              <normaloff>:/icons/resources/icons/icons8-radar-plot-80.png</normaloff>:/icons/resources/icons/icons8-radar-plot-80.png</iconset>
            </property>
            <property name="iconSize">
             <size>
              <width>24</width>
              <height>24</height>
             </size>
            </property>
            <property name="checkable">
             <bool>true</bool>
            </property>
           </widget>
          </item>
          <item>
           <widget class="QToolButton" name="toolButtonMapMask">
            <property name="maximumSize">
             <size>
              <width>32</width>
              <height>32</height>
             </size>
            </property>
            <property name="toolTip">
             <string>Analyze masked region</string>
            </property>
            <property name="text">
             <string>Polygon</string>
            </property>
            <property name="icon">
             <iconset resource="resources.qrc">
              <normaloff>:/icons/resources/icons/icons8-anonymous-mask-light-50.png</normaloff>
              <activeon>:/icons/resources/icons/icons8-anonymous-mask-dark-50.png</activeon>
              <selectedon>:/icons/resources/icons/icons8-anonymous-mask-dark-50.png</selectedon>:/icons/resources/icons/icons8-anonymous-mask-light-50.png</iconset>
            </property>
            <property name="iconSize">
             <size>
              <width>24</width>
              <height>24</height>
             </size>
            </property>
            <property name="checkable">
             <bool>true</bool>
            </property>
           </widget>
          </item>
          <item>
           <widget class="QToolButton" name="toolButtonFilterToggle">
            <property name="maximumSize">
             <size>
              <width>32</width>
              <height>32</height>
             </size>
            </property>
            <property name="toolTip">
             <string>Turn isotope filters on/off</string>
            </property>
            <property name="text">
             <string>...</string>
            </property>
            <property name="icon">
             <iconset resource="resources.qrc">
              <normaloff>:/icons/resources/icons/icons8-filter-50-2.png</normaloff>
              <activeon>:/icons/resources/icons/icons8-filter-50.png</activeon>
              <selectedon>:/icons/resources/icons/icons8-filter-50.png</selectedon>:/icons/resources/icons/icons8-filter-50-2.png</iconset>
            </property>
            <property name="iconSize">
             <size>
              <width>24</width>
              <height>24</height>
             </size>
            </property>
            <property name="checkable">
             <bool>true</bool>
            </property>
           </widget>
          </item>
         </layout>
        </widget>
       </widget>
      </widget>
      <widget class="QWidget" name="ScatterPage">
       <property name="enabled">
        <bool>true</bool>
       </property>
       <property name="geometry">
        <rect>
         <x>0</x>
         <y>0</y>
         <width>300</width>
         <height>534</height>
        </rect>
       </property>
       <attribute name="label">
        <string>Scatter and Ternary</string>
       </attribute>
       <widget class="QToolButton" name="toolButtonPlotScatter">
        <property name="geometry">
         <rect>
          <x>255</x>
          <y>250</y>
          <width>32</width>
          <height>32</height>
         </rect>
        </property>
        <property name="font">
         <font>
          <pointsize>11</pointsize>
         </font>
        </property>
        <property name="toolTip">
         <string>Create plot</string>
        </property>
        <property name="text">
         <string>Plot</string>
        </property>
        <property name="icon">
         <iconset resource="resources.qrc">
          <normaloff>:/icons/resources/icons/icons8-rocket-48.png</normaloff>:/icons/resources/icons/icons8-rocket-48.png</iconset>
        </property>
        <property name="iconSize">
         <size>
          <width>24</width>
          <height>24</height>
         </size>
        </property>
       </widget>
       <widget class="QGroupBox" name="groupBoxAxes">
        <property name="geometry">
         <rect>
          <x>0</x>
          <y>0</y>
          <width>301</width>
          <height>131</height>
         </rect>
        </property>
        <property name="font">
         <font>
          <pointsize>11</pointsize>
         </font>
        </property>
        <property name="title">
         <string>Axes</string>
        </property>
        <widget class="QWidget" name="gridLayoutWidget">
         <property name="geometry">
          <rect>
           <x>10</x>
           <y>20</y>
           <width>281</width>
           <height>104</height>
          </rect>
         </property>
         <layout class="QGridLayout" name="gridLayoutAxes">
          <item row="1" column="2">
           <widget class="QComboBox" name="comboBoxScatterIsotopeY">
            <property name="font">
             <font>
              <pointsize>11</pointsize>
             </font>
            </property>
            <property name="toolTip">
             <string>Select field for y-axis or left ternary vertex</string>
            </property>
            <item>
             <property name="text">
              <string>New Item</string>
             </property>
            </item>
           </widget>
          </item>
          <item row="1" column="0">
           <widget class="QLabel" name="labelYIsotope">
            <property name="font">
             <font>
              <pointsize>11</pointsize>
             </font>
            </property>
            <property name="text">
             <string>Isotope Y</string>
            </property>
            <property name="alignment">
             <set>Qt::AlignRight|Qt::AlignTrailing|Qt::AlignVCenter</set>
            </property>
           </widget>
          </item>
          <item row="1" column="1">
           <widget class="QComboBox" name="comboBoxScatterSelectY">
            <property name="font">
             <font>
              <pointsize>11</pointsize>
             </font>
            </property>
            <item>
             <property name="text">
              <string>Isotope</string>
             </property>
            </item>
            <item>
             <property name="text">
              <string>Ratio</string>
             </property>
            </item>
           </widget>
          </item>
          <item row="0" column="2">
           <widget class="QComboBox" name="comboBoxScatterIsotopeX">
            <property name="font">
             <font>
              <pointsize>11</pointsize>
             </font>
            </property>
            <property name="toolTip">
             <string>Select field for x-axis or top ternary vertex</string>
            </property>
            <item>
             <property name="text">
              <string>New Item</string>
             </property>
            </item>
           </widget>
          </item>
          <item row="0" column="1">
           <widget class="QComboBox" name="comboBoxScatterSelectX">
            <property name="font">
             <font>
              <pointsize>11</pointsize>
             </font>
            </property>
            <item>
             <property name="text">
              <string>Isotope</string>
             </property>
            </item>
            <item>
             <property name="text">
              <string>Ratio</string>
             </property>
            </item>
           </widget>
          </item>
          <item row="0" column="0">
           <widget class="QLabel" name="labelXIsotope">
            <property name="font">
             <font>
              <pointsize>11</pointsize>
             </font>
            </property>
            <property name="text">
             <string>Isotope X</string>
            </property>
            <property name="alignment">
             <set>Qt::AlignRight|Qt::AlignTrailing|Qt::AlignVCenter</set>
            </property>
           </widget>
          </item>
          <item row="2" column="0">
           <widget class="QLabel" name="labelZIsotope">
            <property name="font">
             <font>
              <pointsize>11</pointsize>
             </font>
            </property>
            <property name="text">
             <string>Isotope Z</string>
            </property>
            <property name="alignment">
             <set>Qt::AlignRight|Qt::AlignTrailing|Qt::AlignVCenter</set>
            </property>
           </widget>
          </item>
          <item row="2" column="1">
           <widget class="QComboBox" name="comboBoxScatterSelectZ">
            <property name="font">
             <font>
              <pointsize>11</pointsize>
             </font>
            </property>
            <property name="toolTip">
             <string>select a third value for creating ternary plots</string>
            </property>
            <item>
             <property name="text">
              <string>Isotope</string>
             </property>
            </item>
            <item>
             <property name="text">
              <string>Ratio</string>
             </property>
            </item>
           </widget>
          </item>
          <item row="2" column="2">
           <widget class="QComboBox" name="comboBoxScatterIsotopeZ">
            <property name="font">
             <font>
              <pointsize>11</pointsize>
             </font>
            </property>
            <property name="toolTip">
             <string>Select field for right ternary vertex</string>
            </property>
           </widget>
          </item>
         </layout>
        </widget>
       </widget>
       <widget class="QGroupBox" name="groupBoxScatterStyling">
        <property name="geometry">
         <rect>
          <x>0</x>
          <y>140</y>
          <width>301</width>
          <height>101</height>
         </rect>
        </property>
        <property name="font">
         <font>
          <pointsize>11</pointsize>
         </font>
        </property>
        <property name="title">
         <string>Styling</string>
        </property>
        <widget class="QWidget" name="gridLayoutWidget_9">
         <property name="geometry">
          <rect>
           <x>10</x>
           <y>20</y>
           <width>281</width>
           <height>80</height>
          </rect>
         </property>
         <layout class="QGridLayout" name="gridLayoutScatterParams">
          <item row="0" column="0">
           <widget class="QLabel" name="labelScatterPlotType">
            <property name="font">
             <font>
              <pointsize>11</pointsize>
             </font>
            </property>
            <property name="text">
             <string>Plot type</string>
            </property>
            <property name="alignment">
             <set>Qt::AlignRight|Qt::AlignTrailing|Qt::AlignVCenter</set>
            </property>
           </widget>
          </item>
          <item row="1" column="1">
           <widget class="QComboBox" name="comboBoxScatterSelectC">
            <property name="maximumSize">
             <size>
              <width>100</width>
              <height>16777215</height>
             </size>
            </property>
            <property name="font">
             <font>
              <pointsize>11</pointsize>
             </font>
            </property>
            <property name="toolTip">
             <string>add a value for defining point coloring</string>
            </property>
            <item>
             <property name="text">
              <string>Isotope</string>
             </property>
            </item>
            <item>
             <property name="text">
              <string>Ratio</string>
             </property>
            </item>
            <item>
             <property name="text">
              <string>Calculated Field</string>
             </property>
            </item>
            <item>
             <property name="text">
              <string>PCA Score</string>
             </property>
            </item>
            <item>
             <property name="text">
              <string>Cluster</string>
             </property>
            </item>
            <item>
             <property name="text">
              <string>Cluster Score</string>
             </property>
            </item>
            <item>
             <property name="text">
              <string>Special</string>
             </property>
            </item>
           </widget>
          </item>
          <item row="1" column="0">
           <widget class="QLabel" name="labelScatterColor">
            <property name="font">
             <font>
              <pointsize>11</pointsize>
             </font>
            </property>
            <property name="text">
             <string>Color</string>
            </property>
            <property name="alignment">
             <set>Qt::AlignRight|Qt::AlignTrailing|Qt::AlignVCenter</set>
            </property>
           </widget>
          </item>
          <item row="0" column="1">
           <widget class="QComboBox" name="comboBoxScatterType">
            <property name="maximumSize">
             <size>
              <width>100</width>
              <height>16777215</height>
             </size>
            </property>
            <property name="font">
             <font>
              <pointsize>11</pointsize>
             </font>
            </property>
            <property name="toolTip">
             <string>Select plot type</string>
            </property>
            <item>
             <property name="text">
              <string>Scatter</string>
             </property>
            </item>
            <item>
             <property name="text">
              <string>Heatmap</string>
             </property>
            </item>
           </widget>
          </item>
          <item row="1" column="2">
           <widget class="QComboBox" name="comboBoxScatterIsotopeC">
            <property name="maximumSize">
             <size>
              <width>100</width>
              <height>16777215</height>
             </size>
            </property>
            <property name="font">
             <font>
              <pointsize>11</pointsize>
             </font>
            </property>
            <property name="toolTip">
             <string>Select field for coloring points</string>
            </property>
           </widget>
          </item>
          <item row="0" column="2">
           <widget class="QSpinBox" name="spinBoxHeatmapN">
            <property name="enabled">
             <bool>false</bool>
            </property>
            <property name="maximumSize">
             <size>
              <width>100</width>
              <height>16777215</height>
             </size>
            </property>
            <property name="font">
             <font>
              <pointsize>11</pointsize>
             </font>
            </property>
            <property name="toolTip">
             <string>Select resolution factor for heatmap</string>
            </property>
            <property name="alignment">
             <set>Qt::AlignRight|Qt::AlignTrailing|Qt::AlignVCenter</set>
            </property>
            <property name="minimum">
             <number>1</number>
            </property>
            <property name="maximum">
             <number>100</number>
            </property>
            <property name="value">
             <number>10</number>
            </property>
           </widget>
          </item>
         </layout>
        </widget>
       </widget>
       <widget class="QToolButton" name="toolButtonTernaryMap">
        <property name="geometry">
         <rect>
          <x>215</x>
          <y>250</y>
          <width>32</width>
          <height>32</height>
         </rect>
        </property>
        <property name="text">
         <string>...</string>
        </property>
        <property name="icon">
         <iconset resource="resources.qrc">
          <normaloff>:/icons/resources/icons/icons8-illuminati-64.png</normaloff>:/icons/resources/icons/icons8-illuminati-64.png</iconset>
        </property>
        <property name="iconSize">
         <size>
          <width>24</width>
          <height>24</height>
         </size>
        </property>
       </widget>
      </widget>
      <widget class="QWidget" name="NDIMPage">
       <property name="enabled">
        <bool>true</bool>
       </property>
       <property name="geometry">
        <rect>
         <x>0</x>
         <y>0</y>
         <width>300</width>
         <height>534</height>
        </rect>
       </property>
       <attribute name="label">
        <string>n-Dim</string>
       </attribute>
       <widget class="QPushButton" name="pushButton_34">
        <property name="geometry">
         <rect>
          <x>300</x>
          <y>80</y>
          <width>75</width>
          <height>24</height>
         </rect>
        </property>
        <property name="text">
         <string>Remove </string>
        </property>
       </widget>
       <widget class="QGroupBox" name="groupBoxNDim">
        <property name="geometry">
         <rect>
          <x>0</x>
          <y>0</y>
          <width>301</width>
          <height>456</height>
         </rect>
        </property>
        <property name="font">
         <font>
          <pointsize>11</pointsize>
         </font>
        </property>
        <property name="title">
         <string>Select Isotope</string>
        </property>
        <property name="alignment">
         <set>Qt::AlignLeading|Qt::AlignLeft|Qt::AlignVCenter</set>
        </property>
        <widget class="QWidget" name="verticalLayoutWidget_3">
         <property name="geometry">
          <rect>
           <x>10</x>
           <y>25</y>
           <width>281</width>
           <height>408</height>
          </rect>
         </property>
         <layout class="QVBoxLayout" name="verticalLayout_5">
          <item>
           <layout class="QFormLayout" name="formLayout_4">
            <item row="0" column="0">
             <widget class="QLabel" name="labelNDimPlotType">
              <property name="font">
               <font>
                <pointsize>11</pointsize>
               </font>
              </property>
              <property name="text">
               <string>Plot type</string>
              </property>
              <property name="alignment">
               <set>Qt::AlignCenter</set>
              </property>
             </widget>
            </item>
            <item row="0" column="1">
             <widget class="QComboBox" name="comboBoxNDimPlotType">
              <property name="maximumSize">
               <size>
                <width>200</width>
                <height>16777215</height>
               </size>
              </property>
              <property name="font">
               <font>
                <pointsize>11</pointsize>
               </font>
              </property>
              <property name="toolTip">
               <string>Select plot type for N-dimensional series</string>
              </property>
              <item>
               <property name="text">
                <string>TEC</string>
               </property>
              </item>
              <item>
               <property name="text">
                <string>Radar</string>
               </property>
              </item>
             </widget>
            </item>
            <item row="1" column="0">
             <widget class="QLabel" name="labelNDimRefValues">
              <property name="font">
               <font>
                <pointsize>11</pointsize>
               </font>
              </property>
              <property name="text">
               <string>Ref. values</string>
              </property>
              <property name="alignment">
               <set>Qt::AlignCenter</set>
              </property>
             </widget>
            </item>
            <item row="1" column="1">
             <widget class="QComboBox" name="comboBoxNDimRefMaterial">
              <property name="maximumSize">
               <size>
                <width>200</width>
                <height>16777215</height>
               </size>
              </property>
              <property name="font">
               <font>
                <pointsize>11</pointsize>
               </font>
              </property>
              <property name="toolTip">
               <string>Select reference for normalizing series</string>
              </property>
             </widget>
            </item>
           </layout>
          </item>
          <item>
           <layout class="QGridLayout" name="gridLayout">
            <item row="1" column="0">
             <widget class="QTableWidget" name="tableWidgetNDim">
              <property name="maximumSize">
               <size>
                <width>16777215</width>
                <height>200</height>
               </size>
              </property>
              <property name="font">
               <font>
                <pointsize>11</pointsize>
               </font>
              </property>
              <property name="toolTip">
               <string>Add isotopes or select set below</string>
              </property>
              <property name="accessibleName">
               <string>NDim</string>
              </property>
              <property name="selectionBehavior">
               <enum>QAbstractItemView::SelectRows</enum>
              </property>
              <attribute name="horizontalHeaderDefaultSectionSize">
               <number>75</number>
              </attribute>
              <attribute name="horizontalHeaderStretchLastSection">
               <bool>true</bool>
              </attribute>
              <column>
               <property name="text">
                <string>Use</string>
               </property>
               <property name="font">
                <font>
                 <pointsize>11</pointsize>
                </font>
               </property>
              </column>
              <column>
               <property name="text">
                <string>Sample Id</string>
               </property>
               <property name="font">
                <font>
                 <pointsize>11</pointsize>
                </font>
               </property>
              </column>
              <column>
               <property name="text">
                <string>Isotope</string>
               </property>
               <property name="font">
                <font>
                 <pointsize>11</pointsize>
                </font>
               </property>
              </column>
             </widget>
            </item>
            <item row="2" column="0">
             <layout class="QFormLayout" name="formLayout_2">
              <item row="0" column="0">
               <widget class="QLabel" name="labelNDimIsotope">
                <property name="font">
                 <font>
                  <pointsize>11</pointsize>
                 </font>
                </property>
                <property name="text">
                 <string>Isotope</string>
                </property>
                <property name="alignment">
                 <set>Qt::AlignRight|Qt::AlignTrailing|Qt::AlignVCenter</set>
                </property>
               </widget>
              </item>
              <item row="0" column="1">
               <widget class="QComboBox" name="comboBoxNDimIsotope">
                <property name="maximumSize">
                 <size>
                  <width>150</width>
                  <height>16777215</height>
                 </size>
                </property>
                <property name="font">
                 <font>
                  <pointsize>11</pointsize>
                 </font>
                </property>
                <property name="toolTip">
                 <string>Select isotope to add</string>
                </property>
                <item>
                 <property name="text">
                  <string>New Item</string>
                 </property>
                </item>
               </widget>
              </item>
              <item row="1" column="0">
               <widget class="QLabel" name="labelNDimPredefined">
                <property name="font">
                 <font>
                  <pointsize>11</pointsize>
                 </font>
                </property>
                <property name="text">
                 <string>Predefined</string>
                </property>
                <property name="alignment">
                 <set>Qt::AlignRight|Qt::AlignTrailing|Qt::AlignVCenter</set>
                </property>
               </widget>
              </item>
              <item row="1" column="1">
               <widget class="QComboBox" name="comboBoxNDimIsotopeSet">
                <property name="maximumSize">
                 <size>
                  <width>150</width>
                  <height>16777215</height>
                 </size>
                </property>
                <property name="font">
                 <font>
                  <pointsize>11</pointsize>
                 </font>
                </property>
                <property name="toolTip">
                 <string>Select predefined series, then add</string>
                </property>
                <item>
                 <property name="text">
                  <string>User Defined</string>
                 </property>
                </item>
               </widget>
              </item>
              <item row="2" column="0">
               <widget class="QLabel" name="labelNDimQuantiles">
                <property name="text">
                 <string>Quantiles</string>
                </property>
                <property name="alignment">
                 <set>Qt::AlignRight|Qt::AlignTrailing|Qt::AlignVCenter</set>
                </property>
               </widget>
              </item>
              <item row="2" column="1">
               <widget class="QComboBox" name="comboBoxNDimQuantiles">
                <property name="maximumSize">
                 <size>
                  <width>150</width>
                  <height>16777215</height>
                 </size>
                </property>
                <property name="toolTip">
                 <string>Select quantiles for statistics</string>
                </property>
                <item>
                 <property name="text">
                  <string>0.5</string>
                 </property>
                </item>
                <item>
                 <property name="text">
                  <string>0.25, 0.75</string>
                 </property>
                </item>
                <item>
                 <property name="text">
                  <string>0.25, 0.5, 0.75</string>
                 </property>
                </item>
                <item>
                 <property name="text">
                  <string>0.05, 0.25, 0.5, 0.75, 0.95</string>
                 </property>
                </item>
               </widget>
              </item>
             </layout>
            </item>
            <item row="1" column="1">
             <layout class="QVBoxLayout" name="verticalLayout">
              <item>
               <widget class="QToolButton" name="toolButtonNDimSelectAll">
                <property name="maximumSize">
                 <size>
                  <width>32</width>
                  <height>32</height>
                 </size>
                </property>
                <property name="toolTip">
                 <string>Select all isotopes</string>
                </property>
                <property name="text">
                 <string>Select All</string>
                </property>
                <property name="icon">
                 <iconset resource="resources.qrc">
                  <normaloff>:/icons/resources/icons/icons8-select-all-50.png</normaloff>:/icons/resources/icons/icons8-select-all-50.png</iconset>
                </property>
                <property name="iconSize">
                 <size>
                  <width>24</width>
                  <height>24</height>
                 </size>
                </property>
               </widget>
              </item>
              <item>
               <widget class="QToolButton" name="toolButtonNDimUp">
                <property name="maximumSize">
                 <size>
                  <width>32</width>
                  <height>32</height>
                 </size>
                </property>
                <property name="text">
                 <string>...</string>
                </property>
                <property name="icon">
                 <iconset resource="resources.qrc">
                  <normaloff>:/icons/up</normaloff>:/icons/up</iconset>
                </property>
                <property name="iconSize">
                 <size>
                  <width>24</width>
                  <height>24</height>
                 </size>
                </property>
               </widget>
              </item>
              <item>
               <widget class="QToolButton" name="toolButtonNDimDown">
                <property name="maximumSize">
                 <size>
                  <width>32</width>
                  <height>32</height>
                 </size>
                </property>
                <property name="text">
                 <string>...</string>
                </property>
                <property name="icon">
                 <iconset>
                  <normaloff>resources/icons/down.png</normaloff>resources/icons/down.png</iconset>
                </property>
                <property name="iconSize">
                 <size>
                  <width>24</width>
                  <height>24</height>
                 </size>
                </property>
               </widget>
              </item>
              <item>
               <widget class="QToolButton" name="toolButtonNDimRemove">
                <property name="maximumSize">
                 <size>
                  <width>32</width>
                  <height>32</height>
                 </size>
                </property>
                <property name="toolTip">
                 <string>Delete selected isotope(s)</string>
                </property>
                <property name="text">
                 <string>Remove</string>
                </property>
                <property name="icon">
                 <iconset resource="resources.qrc">
                  <normaloff>:/icons/delete</normaloff>:/icons/delete</iconset>
                </property>
                <property name="iconSize">
                 <size>
                  <width>24</width>
                  <height>24</height>
                 </size>
                </property>
               </widget>
              </item>
              <item>
               <widget class="QToolButton" name="toolButtonNDimSaveList">
                <property name="maximumSize">
                 <size>
                  <width>32</width>
                  <height>32</height>
                 </size>
                </property>
                <property name="toolTip">
                 <string>Save series</string>
                </property>
                <property name="text">
                 <string>Save</string>
                </property>
                <property name="icon">
                 <iconset resource="resources.qrc">
                  <normaloff>:/icons/save</normaloff>:/icons/save</iconset>
                </property>
                <property name="iconSize">
                 <size>
                  <width>24</width>
                  <height>24</height>
                 </size>
                </property>
               </widget>
              </item>
             </layout>
            </item>
            <item row="2" column="1">
             <layout class="QVBoxLayout" name="verticalLayout_4">
              <item>
               <widget class="QToolButton" name="toolButtonNDimIsotopeAdd">
                <property name="maximumSize">
                 <size>
                  <width>32</width>
                  <height>32</height>
                 </size>
                </property>
                <property name="toolTip">
                 <string>Add isotope to series</string>
                </property>
                <property name="text">
                 <string>Add</string>
                </property>
                <property name="icon">
                 <iconset resource="resources.qrc">
                  <normaloff>:/icons/resources/icons/icons8-add-50.png</normaloff>:/icons/resources/icons/icons8-add-50.png</iconset>
                </property>
                <property name="iconSize">
                 <size>
                  <width>24</width>
                  <height>24</height>
                 </size>
                </property>
               </widget>
              </item>
              <item>
               <widget class="QToolButton" name="toolButtonNDimIsotopeSetAdd">
                <property name="maximumSize">
                 <size>
                  <width>32</width>
                  <height>32</height>
                 </size>
                </property>
                <property name="toolTip">
                 <string>Add predefined isotope series</string>
                </property>
                <property name="text">
                 <string>Add</string>
                </property>
                <property name="icon">
                 <iconset resource="resources.qrc">
                  <normaloff>:/icons/resources/icons/icons8-add-list-50.png</normaloff>:/icons/resources/icons/icons8-add-list-50.png</iconset>
                </property>
                <property name="iconSize">
                 <size>
                  <width>24</width>
                  <height>24</height>
                 </size>
                </property>
               </widget>
              </item>
              <item>
               <spacer name="verticalSpacer_9">
                <property name="orientation">
                 <enum>Qt::Vertical</enum>
                </property>
                <property name="sizeHint" stdset="0">
                 <size>
                  <width>20</width>
                  <height>10</height>
                 </size>
                </property>
               </spacer>
              </item>
              <item>
               <widget class="QToolButton" name="toolButtonNDimPlot">
                <property name="maximumSize">
                 <size>
                  <width>32</width>
                  <height>32</height>
                 </size>
                </property>
                <property name="toolTip">
                 <string>Create N-dimensional plot plot</string>
                </property>
                <property name="text">
                 <string>Plot</string>
                </property>
                <property name="icon">
                 <iconset resource="resources.qrc">
                  <normaloff>:/icons/resources/icons/icons8-rocket-48.png</normaloff>:/icons/resources/icons/icons8-rocket-48.png</iconset>
                </property>
                <property name="iconSize">
                 <size>
                  <width>24</width>
                  <height>24</height>
                 </size>
                </property>
               </widget>
              </item>
             </layout>
            </item>
           </layout>
          </item>
         </layout>
        </widget>
       </widget>
      </widget>
      <widget class="QWidget" name="PCAPage">
       <property name="enabled">
        <bool>true</bool>
       </property>
       <property name="geometry">
        <rect>
         <x>0</x>
         <y>0</y>
         <width>300</width>
         <height>534</height>
        </rect>
       </property>
       <attribute name="label">
        <string>PCA</string>
       </attribute>
       <widget class="QGroupBox" name="groupBox_10">
        <property name="geometry">
         <rect>
          <x>0</x>
          <y>0</y>
          <width>301</width>
          <height>181</height>
         </rect>
        </property>
        <property name="title">
         <string/>
        </property>
        <widget class="QWidget" name="horizontalLayoutWidget_9">
         <property name="geometry">
          <rect>
           <x>5</x>
           <y>10</y>
           <width>286</width>
           <height>166</height>
          </rect>
         </property>
         <layout class="QHBoxLayout" name="horizontalLayout_12">
          <item>
           <layout class="QFormLayout" name="formLayout_5">
            <item row="0" column="0">
             <widget class="QLabel" name="labelPCANumBasis">
              <property name="font">
               <font>
                <pointsize>11</pointsize>
               </font>
              </property>
              <property name="text">
               <string>N Basis</string>
              </property>
              <property name="alignment">
               <set>Qt::AlignLeading|Qt::AlignLeft|Qt::AlignVCenter</set>
              </property>
             </widget>
            </item>
            <item row="0" column="1">
             <widget class="QSpinBox" name="spinBoxPCANumBasis">
              <property name="maximumSize">
               <size>
                <width>150</width>
                <height>16777215</height>
               </size>
              </property>
              <property name="font">
               <font>
                <pointsize>11</pointsize>
               </font>
              </property>
              <property name="toolTip">
               <string>Number of basis vectors for dimensional reduction</string>
              </property>
              <property name="alignment">
               <set>Qt::AlignRight|Qt::AlignTrailing|Qt::AlignVCenter</set>
              </property>
             </widget>
            </item>
            <item row="1" column="0">
             <widget class="QLabel" name="labelPCX">
              <property name="font">
               <font>
                <pointsize>11</pointsize>
               </font>
              </property>
              <property name="text">
               <string>PC X</string>
              </property>
              <property name="alignment">
               <set>Qt::AlignLeading|Qt::AlignLeft|Qt::AlignVCenter</set>
              </property>
             </widget>
            </item>
            <item row="1" column="1">
             <widget class="QSpinBox" name="spinBoxPCX">
              <property name="maximumSize">
               <size>
                <width>150</width>
                <height>16777215</height>
               </size>
              </property>
              <property name="font">
               <font>
                <pointsize>11</pointsize>
               </font>
              </property>
              <property name="toolTip">
               <string>Principal component to display on x-axis</string>
              </property>
              <property name="alignment">
               <set>Qt::AlignRight|Qt::AlignTrailing|Qt::AlignVCenter</set>
              </property>
             </widget>
            </item>
            <item row="2" column="0">
             <widget class="QLabel" name="labelPCY">
              <property name="font">
               <font>
                <pointsize>11</pointsize>
               </font>
              </property>
              <property name="text">
               <string>PC Y</string>
              </property>
              <property name="alignment">
               <set>Qt::AlignLeading|Qt::AlignLeft|Qt::AlignVCenter</set>
              </property>
             </widget>
            </item>
            <item row="2" column="1">
             <widget class="QSpinBox" name="spinBoxPCY">
              <property name="maximumSize">
               <size>
                <width>150</width>
                <height>16777215</height>
               </size>
              </property>
              <property name="font">
               <font>
                <pointsize>11</pointsize>
               </font>
              </property>
              <property name="toolTip">
               <string>Principal component to display on y-axis</string>
              </property>
              <property name="alignment">
               <set>Qt::AlignRight|Qt::AlignTrailing|Qt::AlignVCenter</set>
              </property>
             </widget>
            </item>
            <item row="3" column="0">
             <widget class="QLabel" name="labelPCAPlotType">
              <property name="font">
               <font>
                <pointsize>11</pointsize>
               </font>
              </property>
              <property name="text">
               <string>Plot type</string>
              </property>
             </widget>
            </item>
            <item row="3" column="1">
             <widget class="QComboBox" name="comboBoxPCAPlotType">
              <property name="maximumSize">
               <size>
                <width>150</width>
                <height>16777215</height>
               </size>
              </property>
              <property name="font">
               <font>
                <pointsize>11</pointsize>
               </font>
              </property>
              <property name="toolTip">
               <string>Method for displaying PCA plot</string>
              </property>
              <item>
               <property name="text">
                <string>Variance</string>
               </property>
              </item>
              <item>
               <property name="text">
                <string>Vectors</string>
               </property>
              </item>
              <item>
               <property name="text">
                <string>PC X vs. PC Y</string>
               </property>
              </item>
              <item>
               <property name="text">
                <string>PC X Score Map</string>
               </property>
              </item>
             </widget>
            </item>
            <item row="4" column="0">
             <widget class="QLabel" name="labelPCAStyle">
              <property name="font">
               <font>
                <pointsize>11</pointsize>
               </font>
              </property>
              <property name="text">
               <string>Plot style</string>
              </property>
              <property name="alignment">
               <set>Qt::AlignLeading|Qt::AlignLeft|Qt::AlignVCenter</set>
              </property>
             </widget>
            </item>
            <item row="4" column="1">
             <widget class="QComboBox" name="comboBoxPCAStyle">
              <property name="maximumSize">
               <size>
                <width>150</width>
                <height>16777215</height>
               </size>
              </property>
              <property name="font">
               <font>
                <pointsize>11</pointsize>
               </font>
              </property>
              <property name="toolTip">
               <string>Style for scatter plots</string>
              </property>
              <item>
               <property name="text">
                <string>Scatter</string>
               </property>
              </item>
              <item>
               <property name="text">
                <string>Heatmap</string>
               </property>
              </item>
             </widget>
            </item>
           </layout>
          </item>
          <item>
           <layout class="QVBoxLayout" name="verticalLayout_3">
            <item>
             <spacer name="verticalSpacer_8">
              <property name="orientation">
               <enum>Qt::Vertical</enum>
              </property>
              <property name="sizeHint" stdset="0">
               <size>
                <width>20</width>
                <height>40</height>
               </size>
              </property>
             </spacer>
            </item>
            <item>
             <widget class="QToolButton" name="toolButtonPCAPlot">
              <property name="maximumSize">
               <size>
                <width>32</width>
                <height>32</height>
               </size>
              </property>
              <property name="toolTip">
               <string>Plot PCA results</string>
              </property>
              <property name="text">
               <string>Plot</string>
              </property>
              <property name="icon">
               <iconset resource="resources.qrc">
                <normaloff>:/icons/resources/icons/icons8-rocket-48.png</normaloff>:/icons/resources/icons/icons8-rocket-48.png</iconset>
              </property>
              <property name="iconSize">
               <size>
                <width>24</width>
                <height>24</height>
               </size>
              </property>
             </widget>
            </item>
           </layout>
          </item>
         </layout>
        </widget>
       </widget>
      </widget>
      <widget class="QWidget" name="ClusteringPage">
       <property name="enabled">
        <bool>true</bool>
       </property>
       <property name="geometry">
        <rect>
         <x>0</x>
         <y>0</y>
         <width>300</width>
         <height>534</height>
        </rect>
       </property>
       <attribute name="label">
        <string>Clustering</string>
       </attribute>
       <widget class="QStackedWidget" name="stackedWidget">
        <property name="geometry">
         <rect>
          <x>0</x>
          <y>0</y>
          <width>301</width>
          <height>421</height>
         </rect>
        </property>
        <property name="currentIndex">
         <number>0</number>
        </property>
        <widget class="QWidget" name="pageClustering">
         <widget class="QGroupBox" name="groupBoxClustering">
          <property name="geometry">
           <rect>
            <x>0</x>
            <y>20</y>
            <width>301</width>
            <height>236</height>
           </rect>
          </property>
          <property name="title">
           <string/>
          </property>
          <property name="alignment">
           <set>Qt::AlignCenter</set>
          </property>
          <widget class="QWidget" name="horizontalLayoutWidget_8">
           <property name="geometry">
            <rect>
             <x>10</x>
             <y>10</y>
             <width>281</width>
             <height>220</height>
            </rect>
           </property>
           <layout class="QHBoxLayout" name="horizontalLayout_11">
            <item>
             <layout class="QFormLayout" name="formLayoutClusterSettings">
              <item row="0" column="1">
               <widget class="QComboBox" name="comboBoxClusterMethod">
                <property name="maximumSize">
                 <size>
                  <width>150</width>
                  <height>16777215</height>
                 </size>
                </property>
                <property name="font">
                 <font>
                  <pointsize>11</pointsize>
                 </font>
                </property>
                <property name="toolTip">
                 <string>Select clustering method</string>
                </property>
                <item>
                 <property name="text">
                  <string>k-means</string>
                 </property>
                </item>
                <item>
                 <property name="text">
                  <string>k-medoids</string>
                 </property>
                </item>
                <item>
                 <property name="text">
                  <string>fuzzy c-means</string>
                 </property>
                </item>
                <item>
                 <property name="text">
                  <string>all</string>
                 </property>
                </item>
               </widget>
              </item>
              <item row="1" column="0">
               <widget class="QLabel" name="labelNClusters">
                <property name="font">
                 <font>
                  <pointsize>11</pointsize>
                 </font>
                </property>
                <property name="text">
                 <string>Clusters</string>
                </property>
               </widget>
              </item>
              <item row="1" column="1">
               <widget class="QSpinBox" name="spinBoxNClusters">
                <property name="maximumSize">
                 <size>
                  <width>150</width>
                  <height>16777215</height>
                 </size>
                </property>
                <property name="font">
                 <font>
                  <pointsize>11</pointsize>
                 </font>
                </property>
                <property name="toolTip">
                 <string>Change the number of clusters</string>
                </property>
                <property name="alignment">
                 <set>Qt::AlignRight|Qt::AlignTrailing|Qt::AlignVCenter</set>
                </property>
                <property name="minimum">
                 <number>1</number>
                </property>
                <property name="maximum">
                 <number>500</number>
                </property>
                <property name="value">
                 <number>5</number>
                </property>
               </widget>
              </item>
              <item row="2" column="0">
               <widget class="QLabel" name="labelExponent">
                <property name="font">
                 <font>
                  <pointsize>11</pointsize>
                 </font>
                </property>
                <property name="text">
                 <string>Exponent</string>
                </property>
               </widget>
              </item>
              <item row="2" column="1">
               <layout class="QHBoxLayout" name="horizontalLayout">
                <item>
                 <widget class="QLabel" name="labelClusterExponent">
                  <property name="font">
                   <font>
                    <pointsize>11</pointsize>
                   </font>
                  </property>
                  <property name="text">
                   <string>0</string>
                  </property>
                 </widget>
                </item>
                <item>
                 <widget class="QSlider" name="horizontalSliderClusterExponent">
                  <property name="enabled">
                   <bool>true</bool>
                  </property>
                  <property name="maximumSize">
                   <size>
                    <width>150</width>
                    <height>16777215</height>
                   </size>
                  </property>
                  <property name="font">
                   <font>
                    <pointsize>11</pointsize>
                   </font>
                  </property>
                  <property name="minimum">
                   <number>1</number>
                  </property>
                  <property name="maximum">
                   <number>3</number>
                  </property>
                  <property name="orientation">
                   <enum>Qt::Horizontal</enum>
                  </property>
                  <property name="tickPosition">
                   <enum>QSlider::TicksAbove</enum>
                  </property>
                  <property name="tickInterval">
                   <number>5</number>
                  </property>
                 </widget>
                </item>
               </layout>
              </item>
              <item row="3" column="0">
               <widget class="QLabel" name="labelClusterDistance">
                <property name="font">
                 <font>
                  <pointsize>11</pointsize>
                 </font>
                </property>
                <property name="text">
                 <string>Distance</string>
                </property>
               </widget>
              </item>
              <item row="3" column="1">
               <widget class="QComboBox" name="comboBoxClusterDistance">
                <property name="maximumSize">
                 <size>
                  <width>150</width>
                  <height>16777215</height>
                 </size>
                </property>
                <property name="font">
                 <font>
                  <pointsize>11</pointsize>
                 </font>
                </property>
                <property name="toolTip">
                 <string>Change the multidimensional distance metric for clustering</string>
                </property>
                <item>
                 <property name="text">
                  <string>New Item</string>
                 </property>
                </item>
               </widget>
              </item>
              <item row="4" column="0">
               <widget class="QLabel" name="labelFCView">
                <property name="font">
                 <font>
                  <pointsize>11</pointsize>
                 </font>
                </property>
                <property name="text">
                 <string>FC view</string>
                </property>
               </widget>
              </item>
              <item row="4" column="1">
               <widget class="QSpinBox" name="spinBoxFCView">
                <property name="maximumSize">
                 <size>
                  <width>150</width>
                  <height>16777215</height>
                 </size>
                </property>
                <property name="font">
                 <font>
                  <pointsize>11</pointsize>
                 </font>
                </property>
                <property name="toolTip">
                 <string>Fuzzy clustering only, choose map or individual cluster scores</string>
                </property>
                <property name="alignment">
                 <set>Qt::AlignRight|Qt::AlignTrailing|Qt::AlignVCenter</set>
                </property>
               </widget>
              </item>
              <item row="5" column="0">
               <widget class="QLabel" name="labelClusterStartingSeed">
                <property name="font">
                 <font>
                  <pointsize>11</pointsize>
                 </font>
                </property>
                <property name="text">
                 <string>Starting seed</string>
                </property>
               </widget>
              </item>
              <item row="5" column="1">
               <widget class="QLineEdit" name="lineEditSeed">
                <property name="maximumSize">
                 <size>
                  <width>150</width>
                  <height>16777215</height>
                 </size>
                </property>
                <property name="font">
                 <font>
                  <pointsize>11</pointsize>
                 </font>
                </property>
                <property name="toolTip">
                 <string>Change the starting seed</string>
                </property>
                <property name="text">
                 <string>23</string>
                </property>
                <property name="alignment">
                 <set>Qt::AlignRight|Qt::AlignTrailing|Qt::AlignVCenter</set>
                </property>
               </widget>
              </item>
              <item row="0" column="0">
               <widget class="QLabel" name="labelClusterMethod">
                <property name="font">
                 <font>
                  <pointsize>11</pointsize>
                 </font>
                </property>
                <property name="text">
                 <string>Method</string>
                </property>
               </widget>
              </item>
             </layout>
            </item>
            <item>
             <layout class="QVBoxLayout" name="verticalLayoutClusterTools">
              <item>
               <spacer name="verticalSpacer_4">
                <property name="orientation">
                 <enum>Qt::Vertical</enum>
                </property>
                <property name="sizeHint" stdset="0">
                 <size>
                  <width>20</width>
                  <height>40</height>
                 </size>
                </property>
               </spacer>
              </item>
              <item>
               <widget class="QToolButton" name="toolButtonRunClustering">
                <property name="maximumSize">
                 <size>
                  <width>32</width>
                  <height>32</height>
                 </size>
                </property>
                <property name="font">
                 <font>
                  <pointsize>11</pointsize>
                 </font>
                </property>
                <property name="text">
                 <string>Run Selected</string>
                </property>
                <property name="icon">
                 <iconset resource="resources.qrc">
                  <normaloff>:/icons/resources/icons/icons8-rocket-48.png</normaloff>:/icons/resources/icons/icons8-rocket-48.png</iconset>
                </property>
                <property name="iconSize">
                 <size>
                  <width>24</width>
                  <height>24</height>
                 </size>
                </property>
               </widget>
              </item>
             </layout>
            </item>
           </layout>
          </widget>
         </widget>
        </widget>
        <widget class="QWidget" name="pagetSNE">
         <widget class="QGroupBox" name="groupBox_16">
          <property name="geometry">
           <rect>
            <x>20</x>
            <y>0</y>
            <width>261</width>
            <height>131</height>
           </rect>
          </property>
          <property name="title">
           <string>Point Type</string>
          </property>
          <property name="alignment">
           <set>Qt::AlignCenter</set>
          </property>
          <widget class="QWidget" name="verticalLayoutWidget_20">
           <property name="geometry">
            <rect>
             <x>20</x>
             <y>30</y>
             <width>121</width>
             <height>81</height>
            </rect>
           </property>
           <layout class="QVBoxLayout" name="verticalLayout_26">
            <item>
             <widget class="QRadioButton" name="radioButton_30">
              <property name="text">
               <string>Coordinates</string>
              </property>
             </widget>
            </item>
            <item>
             <widget class="QRadioButton" name="radioButton_31">
              <property name="text">
               <string>Map</string>
              </property>
             </widget>
            </item>
           </layout>
          </widget>
         </widget>
         <widget class="QPushButton" name="pushButton_37">
          <property name="geometry">
           <rect>
            <x>50</x>
            <y>360</y>
            <width>91</width>
            <height>31</height>
           </rect>
          </property>
          <property name="text">
           <string>Run tSNE</string>
          </property>
         </widget>
         <widget class="QGroupBox" name="groupBoxtSNE">
          <property name="geometry">
           <rect>
            <x>20</x>
            <y>140</y>
            <width>261</width>
            <height>261</height>
           </rect>
          </property>
          <property name="title">
           <string>GroupBox</string>
          </property>
          <property name="alignment">
           <set>Qt::AlignCenter</set>
          </property>
          <widget class="QLabel" name="label_102">
           <property name="geometry">
            <rect>
             <x>10</x>
             <y>190</y>
             <width>111</width>
             <height>21</height>
            </rect>
           </property>
           <property name="text">
            <string>Assign Groups</string>
           </property>
           <property name="alignment">
            <set>Qt::AlignCenter</set>
           </property>
          </widget>
          <widget class="QPushButton" name="pushButton_47">
           <property name="geometry">
            <rect>
             <x>140</x>
             <y>180</y>
             <width>91</width>
             <height>31</height>
            </rect>
           </property>
           <property name="text">
            <string>PushButton</string>
           </property>
          </widget>
          <widget class="QWidget" name="verticalLayoutWidget_21">
           <property name="geometry">
            <rect>
             <x>10</x>
             <y>20</y>
             <width>101</width>
             <height>161</height>
            </rect>
           </property>
           <layout class="QVBoxLayout" name="verticalLayout_27">
            <item>
             <widget class="QLabel" name="label_103">
              <property name="text">
               <string>Perplexity</string>
              </property>
              <property name="alignment">
               <set>Qt::AlignCenter</set>
              </property>
             </widget>
            </item>
            <item>
             <widget class="QLabel" name="label_104">
              <property name="text">
               <string>Exaggeration</string>
              </property>
              <property name="alignment">
               <set>Qt::AlignCenter</set>
              </property>
             </widget>
            </item>
            <item>
             <widget class="QLabel" name="label_105">
              <property name="text">
               <string>Distance</string>
              </property>
              <property name="alignment">
               <set>Qt::AlignCenter</set>
              </property>
             </widget>
            </item>
            <item>
             <widget class="QLabel" name="label_106">
              <property name="text">
               <string>Threshold</string>
              </property>
              <property name="alignment">
               <set>Qt::AlignCenter</set>
              </property>
             </widget>
            </item>
            <item>
             <widget class="QLabel" name="label_107">
              <property name="text">
               <string>Grid Size</string>
              </property>
              <property name="alignment">
               <set>Qt::AlignCenter</set>
              </property>
             </widget>
            </item>
           </layout>
          </widget>
          <widget class="QWidget" name="verticalLayoutWidget_22">
           <property name="geometry">
            <rect>
             <x>120</x>
             <y>20</y>
             <width>131</width>
             <height>162</height>
            </rect>
           </property>
           <layout class="QVBoxLayout" name="verticalLayout_28">
            <item>
             <widget class="QSlider" name="horizontalSlidertSNEPerplexity">
              <property name="orientation">
               <enum>Qt::Horizontal</enum>
              </property>
              <property name="tickPosition">
               <enum>QSlider::TicksAbove</enum>
              </property>
              <property name="tickInterval">
               <number>2</number>
              </property>
             </widget>
            </item>
            <item>
             <widget class="QSlider" name="horizontalSlidertSNEExaggeration">
              <property name="orientation">
               <enum>Qt::Horizontal</enum>
              </property>
              <property name="tickPosition">
               <enum>QSlider::TicksAbove</enum>
              </property>
              <property name="tickInterval">
               <number>2</number>
              </property>
             </widget>
            </item>
            <item>
             <widget class="QComboBox" name="comboBoxtSNEDistance_2">
              <item>
               <property name="text">
                <string>Euclidean</string>
               </property>
              </item>
             </widget>
            </item>
            <item>
             <widget class="QSpinBox" name="spinBoxtSNEThreshold"/>
            </item>
            <item>
             <widget class="QSpinBox" name="spinBoxtSNEGridSize"/>
            </item>
           </layout>
          </widget>
         </widget>
        </widget>
       </widget>
      </widget>
      <widget class="QWidget" name="ProfilingPage">
       <property name="enabled">
        <bool>true</bool>
       </property>
       <property name="geometry">
        <rect>
         <x>0</x>
         <y>0</y>
         <width>300</width>
         <height>534</height>
        </rect>
       </property>
       <attribute name="label">
        <string>Profiling</string>
       </attribute>
       <widget class="QGroupBox" name="groupBoxProfileProperties">
        <property name="geometry">
         <rect>
          <x>0</x>
          <y>0</y>
          <width>301</width>
          <height>221</height>
         </rect>
        </property>
        <property name="font">
         <font>
          <pointsize>11</pointsize>
         </font>
        </property>
        <property name="title">
         <string>Generation</string>
        </property>
        <widget class="QWidget" name="horizontalLayoutWidget_3">
         <property name="geometry">
          <rect>
           <x>10</x>
           <y>20</y>
           <width>286</width>
           <height>196</height>
          </rect>
         </property>
         <layout class="QHBoxLayout" name="horizontalLayoutProfileGeneration">
          <item>
           <layout class="QFormLayout" name="formLayoutProfileParams">
            <item row="0" column="0">
             <widget class="QLabel" name="labelProfileList">
              <property name="text">
               <string>Profile</string>
              </property>
             </widget>
            </item>
            <item row="0" column="1">
             <widget class="QComboBox" name="comboBoxProfileList">
              <property name="maximumSize">
               <size>
                <width>120</width>
                <height>16777215</height>
               </size>
              </property>
             </widget>
            </item>
            <item row="1" column="0">
             <widget class="QLabel" name="labelPointSort">
              <property name="text">
               <string>Point sort</string>
              </property>
             </widget>
            </item>
            <item row="1" column="1">
             <widget class="QComboBox" name="comboBoxProfileSort">
              <property name="maximumSize">
               <size>
                <width>120</width>
                <height>16777215</height>
               </size>
              </property>
              <property name="toolTip">
               <string>Change sort of control points</string>
              </property>
              <item>
               <property name="text">
                <string>no</string>
               </property>
              </item>
              <item>
               <property name="text">
                <string>x</string>
               </property>
              </item>
              <item>
               <property name="text">
                <string>y</string>
               </property>
              </item>
             </widget>
            </item>
            <item row="2" column="0">
             <widget class="QLabel" name="labelPointRadius">
              <property name="text">
               <string>Point radius</string>
              </property>
             </widget>
            </item>
            <item row="2" column="1">
             <widget class="QLineEdit" name="lineEditPointRadius">
              <property name="maximumSize">
               <size>
                <width>120</width>
                <height>16777215</height>
               </size>
              </property>
              <property name="toolTip">
               <string>Radius for determining point statistics</string>
              </property>
              <property name="text">
               <string>5</string>
              </property>
              <property name="alignment">
               <set>Qt::AlignRight|Qt::AlignTrailing|Qt::AlignVCenter</set>
              </property>
             </widget>
            </item>
            <item row="3" column="0">
             <widget class="QLabel" name="labelPointThreshold">
              <property name="text">
               <string>Y-axis threshold</string>
              </property>
             </widget>
            </item>
            <item row="3" column="1">
             <widget class="QLineEdit" name="lineEditYThresh">
              <property name="maximumSize">
               <size>
                <width>120</width>
                <height>16777215</height>
               </size>
              </property>
              <property name="text">
               <string>500</string>
              </property>
              <property name="alignment">
               <set>Qt::AlignRight|Qt::AlignTrailing|Qt::AlignVCenter</set>
              </property>
             </widget>
            </item>
            <item row="4" column="0">
             <widget class="QLabel" name="labelPointInterpDistance">
              <property name="text">
               <string>Interp. distance</string>
              </property>
             </widget>
            </item>
            <item row="4" column="1">
             <widget class="QLineEdit" name="lineEditIntDist">
              <property name="maximumSize">
               <size>
                <width>120</width>
                <height>16777215</height>
               </size>
              </property>
              <property name="toolTip">
               <string>Distance between interpolated points</string>
              </property>
              <property name="text">
               <string>50</string>
              </property>
              <property name="alignment">
               <set>Qt::AlignRight|Qt::AlignTrailing|Qt::AlignVCenter</set>
              </property>
             </widget>
            </item>
            <item row="5" column="0">
             <widget class="QLabel" name="labelPointStats">
              <property name="text">
               <string>Point &amp; error type</string>
              </property>
             </widget>
            </item>
            <item row="5" column="1">
             <widget class="QComboBox" name="comboBoxPointType">
              <property name="maximumSize">
               <size>
                <width>120</width>
                <height>16777215</height>
               </size>
              </property>
              <property name="toolTip">
               <string>Statistic for estimating point value</string>
              </property>
              <item>
               <property name="text">
                <string>median + IQR</string>
               </property>
              </item>
              <item>
               <property name="text">
                <string>mean + standard deviation</string>
               </property>
              </item>
              <item>
               <property name="text">
                <string>mean + standard error</string>
               </property>
              </item>
             </widget>
            </item>
           </layout>
          </item>
          <item>
           <layout class="QVBoxLayout" name="verticalLayoutProfileTools">
            <item>
             <widget class="QToolButton" name="toolButtonPlotProfile">
              <property name="maximumSize">
               <size>
                <width>32</width>
                <height>32</height>
               </size>
              </property>
              <property name="font">
               <font>
                <pointsize>11</pointsize>
               </font>
              </property>
              <property name="toolTip">
               <string>Create profile control points</string>
              </property>
              <property name="text">
               <string>Toggle profiling</string>
              </property>
              <property name="icon">
               <iconset resource="resources.qrc">
                <normaloff>:/icons/resources/icons/icons8-polyline-40.png</normaloff>:/icons/resources/icons/icons8-polyline-40.png</iconset>
              </property>
              <property name="iconSize">
               <size>
                <width>24</width>
                <height>24</height>
               </size>
              </property>
              <property name="checkable">
               <bool>true</bool>
              </property>
             </widget>
            </item>
            <item>
             <widget class="QToolButton" name="toolButtonIPProfile">
              <property name="maximumSize">
               <size>
                <width>32</width>
                <height>32</height>
               </size>
              </property>
              <property name="font">
               <font>
                <pointsize>11</pointsize>
               </font>
              </property>
              <property name="toolTip">
               <string>Interpolate between control points</string>
              </property>
              <property name="text">
               <string>Interpolate profile</string>
              </property>
              <property name="icon">
               <iconset resource="resources.qrc">
                <normaloff>:/icons/resources/icons/icons8-dashed-line-50.png</normaloff>:/icons/resources/icons/icons8-dashed-line-50.png</iconset>
              </property>
              <property name="iconSize">
               <size>
                <width>24</width>
                <height>24</height>
               </size>
              </property>
              <property name="checkable">
               <bool>true</bool>
              </property>
             </widget>
            </item>
            <item>
             <widget class="QToolButton" name="toolButtonPointMove">
              <property name="enabled">
               <bool>false</bool>
              </property>
              <property name="maximumSize">
               <size>
                <width>32</width>
                <height>32</height>
               </size>
              </property>
              <property name="toolTip">
               <string>Adjust profile point location</string>
              </property>
              <property name="text">
               <string>...</string>
              </property>
              <property name="icon">
               <iconset resource="resources.qrc">
                <normaloff>:/icons/resources/icons/icons8-move-49.png</normaloff>:/icons/resources/icons/icons8-move-49.png</iconset>
              </property>
              <property name="iconSize">
               <size>
                <width>24</width>
                <height>24</height>
               </size>
              </property>
              <property name="checkable">
               <bool>true</bool>
              </property>
              <property name="checked">
               <bool>false</bool>
              </property>
             </widget>
            </item>
            <item>
             <spacer name="verticalSpacer">
              <property name="orientation">
               <enum>Qt::Vertical</enum>
              </property>
              <property name="sizeHint" stdset="0">
               <size>
                <width>20</width>
                <height>40</height>
               </size>
              </property>
             </spacer>
            </item>
            <item>
             <widget class="QToolButton" name="toolButtonClearProfile">
              <property name="maximumSize">
               <size>
                <width>32</width>
                <height>32</height>
               </size>
              </property>
              <property name="font">
               <font>
                <pointsize>11</pointsize>
               </font>
              </property>
              <property name="toolTip">
               <string>Delete profile</string>
              </property>
              <property name="text">
               <string>Delete profiile</string>
              </property>
              <property name="icon">
               <iconset resource="resources.qrc">
                <normaloff>:/icons/delete</normaloff>:/icons/delete</iconset>
              </property>
              <property name="iconSize">
               <size>
                <width>24</width>
                <height>24</height>
               </size>
              </property>
             </widget>
            </item>
           </layout>
          </item>
         </layout>
        </widget>
       </widget>
       <widget class="QGroupBox" name="groupBoxProfilePoints">
        <property name="geometry">
         <rect>
          <x>0</x>
          <y>230</y>
          <width>301</width>
          <height>261</height>
         </rect>
        </property>
        <property name="title">
         <string>Control points</string>
        </property>
        <widget class="QWidget" name="horizontalLayoutWidget">
         <property name="geometry">
          <rect>
           <x>10</x>
           <y>30</y>
           <width>281</width>
           <height>221</height>
          </rect>
         </property>
         <layout class="QHBoxLayout" name="horizontalLayout_6">
          <item>
           <widget class="QTableWidget" name="tableWidgetProfilePoints">
            <property name="font">
             <font>
              <pointsize>11</pointsize>
             </font>
            </property>
            <property name="accessibleName">
             <string>Profiling</string>
            </property>
            <property name="sizeAdjustPolicy">
             <enum>QAbstractScrollArea::AdjustToContents</enum>
            </property>
            <property name="sortingEnabled">
             <bool>false</bool>
            </property>
            <attribute name="horizontalHeaderDefaultSectionSize">
             <number>80</number>
            </attribute>
            <attribute name="horizontalHeaderStretchLastSection">
             <bool>true</bool>
            </attribute>
            <column>
             <property name="text">
              <string>Point</string>
             </property>
             <property name="font">
              <font>
               <pointsize>11</pointsize>
              </font>
             </property>
            </column>
            <column>
             <property name="text">
              <string>X</string>
             </property>
             <property name="font">
              <font>
               <pointsize>11</pointsize>
              </font>
             </property>
            </column>
            <column>
             <property name="text">
              <string>Y</string>
             </property>
             <property name="font">
              <font>
               <pointsize>11</pointsize>
              </font>
             </property>
            </column>
           </widget>
          </item>
          <item>
           <layout class="QVBoxLayout" name="verticalLayoutPointTools">
            <item>
             <widget class="QToolButton" name="toolButtonPointSelectAll">
              <property name="maximumSize">
               <size>
                <width>32</width>
                <height>32</height>
               </size>
              </property>
              <property name="font">
               <font>
                <pointsize>11</pointsize>
               </font>
              </property>
              <property name="toolTip">
               <string>Select all profile points</string>
              </property>
              <property name="text">
               <string>Select All</string>
              </property>
              <property name="icon">
               <iconset resource="resources.qrc">
                <normaloff>:/icons/resources/icons/icons8-select-all-50.png</normaloff>:/icons/resources/icons/icons8-select-all-50.png</iconset>
              </property>
              <property name="iconSize">
               <size>
                <width>24</width>
                <height>24</height>
               </size>
              </property>
             </widget>
            </item>
            <item>
             <widget class="QToolButton" name="toolButtonPointUp">
              <property name="maximumSize">
               <size>
                <width>32</width>
                <height>32</height>
               </size>
              </property>
              <property name="font">
               <font>
                <pointsize>11</pointsize>
               </font>
              </property>
              <property name="toolTip">
               <string>Move selected point up</string>
              </property>
              <property name="text">
               <string>Move up</string>
              </property>
              <property name="icon">
               <iconset resource="resources.qrc">
                <normaloff>:/icons/up</normaloff>:/icons/up</iconset>
              </property>
              <property name="iconSize">
               <size>
                <width>24</width>
                <height>24</height>
               </size>
              </property>
             </widget>
            </item>
            <item>
             <widget class="QToolButton" name="toolButtonPointDown">
              <property name="maximumSize">
               <size>
                <width>32</width>
                <height>32</height>
               </size>
              </property>
              <property name="font">
               <font>
                <pointsize>11</pointsize>
               </font>
              </property>
              <property name="toolTip">
               <string>Move selected point down</string>
              </property>
              <property name="text">
               <string>Move down</string>
              </property>
              <property name="icon">
               <iconset>
                <normaloff>resources/icons/down.png</normaloff>resources/icons/down.png</iconset>
              </property>
              <property name="iconSize">
               <size>
                <width>24</width>
                <height>24</height>
               </size>
              </property>
             </widget>
            </item>
            <item>
             <spacer name="verticalSpacer_6">
              <property name="orientation">
               <enum>Qt::Vertical</enum>
              </property>
              <property name="sizeHint" stdset="0">
               <size>
                <width>20</width>
                <height>40</height>
               </size>
              </property>
             </spacer>
            </item>
            <item>
             <widget class="QToolButton" name="toolButtonPointDelete">
              <property name="maximumSize">
               <size>
                <width>32</width>
                <height>32</height>
               </size>
              </property>
              <property name="font">
               <font>
                <pointsize>11</pointsize>
               </font>
              </property>
              <property name="toolTip">
               <string>Delete point(s)</string>
              </property>
              <property name="text">
               <string>Delete points</string>
              </property>
              <property name="icon">
               <iconset resource="resources.qrc">
                <normaloff>:/icons/delete</normaloff>:/icons/delete</iconset>
              </property>
              <property name="iconSize">
               <size>
                <width>24</width>
                <height>24</height>
               </size>
              </property>
             </widget>
            </item>
            <item>
             <spacer name="verticalSpacer_7">
              <property name="orientation">
               <enum>Qt::Vertical</enum>
              </property>
              <property name="sizeHint" stdset="0">
               <size>
                <width>20</width>
                <height>40</height>
               </size>
              </property>
             </spacer>
            </item>
            <item>
             <widget class="QToolButton" name="toolButtonPointSave">
              <property name="maximumSize">
               <size>
                <width>32</width>
                <height>32</height>
               </size>
              </property>
              <property name="font">
               <font>
                <pointsize>11</pointsize>
               </font>
              </property>
              <property name="toolTip">
               <string>Save profile</string>
              </property>
              <property name="text">
               <string>Save profile</string>
              </property>
              <property name="icon">
               <iconset resource="resources.qrc">
                <normaloff>:/icons/save</normaloff>:/icons/save</iconset>
              </property>
              <property name="iconSize">
               <size>
                <width>24</width>
                <height>24</height>
               </size>
              </property>
             </widget>
            </item>
           </layout>
          </item>
         </layout>
        </widget>
       </widget>
      </widget>
      <widget class="QWidget" name="SpecialFunctionPage">
       <property name="geometry">
        <rect>
         <x>0</x>
         <y>0</y>
         <width>300</width>
         <height>534</height>
        </rect>
       </property>
       <attribute name="label">
        <string>Special Functions</string>
       </attribute>
       <widget class="QTabWidget" name="tabWidgetSpecialFcn">
        <property name="geometry">
         <rect>
          <x>0</x>
          <y>0</y>
          <width>300</width>
          <height>431</height>
         </rect>
        </property>
        <property name="maximumSize">
         <size>
          <width>300</width>
          <height>16777215</height>
         </size>
        </property>
        <property name="font">
         <font>
          <pointsize>11</pointsize>
         </font>
        </property>
        <property name="currentIndex">
         <number>3</number>
        </property>
        <widget class="QWidget" name="tabThermometry">
         <attribute name="title">
          <string>Thermometry</string>
         </attribute>
         <widget class="QWidget" name="formLayoutWidget_7">
          <property name="geometry">
           <rect>
            <x>10</x>
            <y>10</y>
            <width>281</width>
            <height>131</height>
           </rect>
          </property>
          <layout class="QFormLayout" name="formLayoutThermometry">
           <item row="0" column="0">
            <widget class="QLabel" name="labelThermometryMethod">
             <property name="text">
              <string>Method</string>
             </property>
            </widget>
           </item>
           <item row="0" column="1">
            <widget class="QComboBox" name="ComboBoxThermometryMethod">
             <property name="maximumSize">
              <size>
               <width>200</width>
               <height>16777215</height>
              </size>
             </property>
            </widget>
           </item>
          </layout>
         </widget>
        </widget>
        <widget class="QWidget" name="tabBarometry">
         <attribute name="title">
          <string>Barometry</string>
         </attribute>
         <widget class="QWidget" name="formLayoutWidget_8">
          <property name="geometry">
           <rect>
            <x>10</x>
            <y>10</y>
            <width>281</width>
            <height>131</height>
           </rect>
          </property>
          <layout class="QFormLayout" name="formLayoutBarometry">
           <item row="0" column="0">
            <widget class="QLabel" name="labelBarometryMethod">
             <property name="text">
              <string>Method</string>
             </property>
            </widget>
           </item>
           <item row="0" column="1">
            <widget class="QComboBox" name="ComboBoxBarometryMethod">
             <property name="maximumSize">
              <size>
               <width>200</width>
               <height>16777215</height>
              </size>
             </property>
            </widget>
           </item>
          </layout>
         </widget>
        </widget>
        <widget class="QWidget" name="tabDating">
         <attribute name="title">
          <string>Dating</string>
         </attribute>
         <widget class="QWidget" name="formLayoutWidget_6">
          <property name="geometry">
           <rect>
            <x>10</x>
            <y>10</y>
            <width>281</width>
            <height>131</height>
           </rect>
          </property>
          <layout class="QFormLayout" name="formLayoutDating">
           <item row="0" column="0">
            <widget class="QLabel" name="labelDatingMethod">
             <property name="text">
              <string>Method</string>
             </property>
            </widget>
           </item>
           <item row="0" column="1">
            <widget class="QComboBox" name="ComboBoxDatingMethod">
             <property name="maximumSize">
              <size>
               <width>200</width>
               <height>16777215</height>
              </size>
             </property>
             <item>
              <property name="text">
               <string>Re-Os</string>
              </property>
             </item>
            </widget>
           </item>
          </layout>
         </widget>
        </widget>
        <widget class="QWidget" name="tabDiffusion">
         <attribute name="title">
          <string>Diffusion</string>
         </attribute>
         <widget class="QWidget" name="formLayoutWidget_9">
          <property name="geometry">
           <rect>
            <x>10</x>
            <y>10</y>
            <width>281</width>
            <height>151</height>
           </rect>
          </property>
          <layout class="QFormLayout" name="formLayoutDiffusion">
           <item row="2" column="0">
            <widget class="QLabel" name="labelDimensionality">
             <property name="text">
              <string>Dimensionality</string>
             </property>
            </widget>
           </item>
           <item row="2" column="1">
            <widget class="QComboBox" name="comboBoxDimensionality">
             <property name="maximumSize">
              <size>
               <width>200</width>
               <height>16777215</height>
              </size>
             </property>
             <item>
              <property name="text">
               <string>One-dimensional</string>
              </property>
             </item>
             <item>
              <property name="text">
               <string>Two-dimensional</string>
              </property>
             </item>
            </widget>
           </item>
           <item row="3" column="0">
            <widget class="QLabel" name="labelDatingDiffusionMethod">
             <property name="text">
              <string>Method</string>
             </property>
            </widget>
           </item>
           <item row="3" column="1">
            <widget class="QComboBox" name="ComboBoxDiffusionMethod">
             <property name="maximumSize">
              <size>
               <width>200</width>
               <height>16777215</height>
              </size>
             </property>
            </widget>
           </item>
           <item row="0" column="0">
            <widget class="QLabel" name="labelRegion">
             <property name="text">
              <string>Region</string>
             </property>
            </widget>
           </item>
           <item row="0" column="1">
            <widget class="QComboBox" name="comboBoxRegion">
             <property name="maximumSize">
              <size>
               <width>200</width>
               <height>16777215</height>
              </size>
             </property>
            </widget>
           </item>
           <item row="1" column="0">
            <widget class="QLabel" name="labelDiffusionProfile">
             <property name="text">
              <string>Profile</string>
             </property>
            </widget>
           </item>
           <item row="1" column="1">
            <widget class="QComboBox" name="comboBoxDiffusionProfile">
             <property name="maximumSize">
              <size>
               <width>200</width>
               <height>16777215</height>
              </size>
             </property>
            </widget>
           </item>
          </layout>
         </widget>
         <widget class="QWidget" name="horizontalLayoutWidget_4">
          <property name="geometry">
           <rect>
            <x>10</x>
            <y>170</y>
            <width>281</width>
            <height>181</height>
           </rect>
          </property>
          <layout class="QHBoxLayout" name="horizontalLayout_8">
           <item>
            <widget class="QTableWidget" name="tableWidgetDiffusionConstants">
             <attribute name="horizontalHeaderDefaultSectionSize">
              <number>79</number>
             </attribute>
             <column>
              <property name="text">
               <string>Use</string>
              </property>
             </column>
             <column>
              <property name="text">
               <string>Species</string>
              </property>
             </column>
             <column>
              <property name="text">
               <string>D</string>
              </property>
             </column>
            </widget>
           </item>
           <item>
            <layout class="QVBoxLayout" name="verticalLayout_10">
             <item>
              <widget class="QToolButton" name="toolButtonDiffusionLoad">
               <property name="font">
                <font>
                 <pointsize>11</pointsize>
                </font>
               </property>
               <property name="toolTip">
                <string>Load polygon file</string>
               </property>
               <property name="text">
                <string>...</string>
               </property>
               <property name="icon">
                <iconset resource="resources.qrc">
                 <normaloff>:/icons/resources/icons/icons8-add-file-64.png</normaloff>:/icons/resources/icons/icons8-add-file-64.png</iconset>
               </property>
              </widget>
             </item>
             <item>
              <spacer name="verticalSpacer_5">
               <property name="orientation">
                <enum>Qt::Vertical</enum>
               </property>
               <property name="sizeHint" stdset="0">
                <size>
                 <width>20</width>
                 <height>40</height>
                </size>
               </property>
              </spacer>
             </item>
            </layout>
           </item>
          </layout>
         </widget>
        </widget>
       </widget>
      </widget>
     </widget>
    </item>
   </layout>
  </widget>
  <widget class="QMenuBar" name="menubar">
   <property name="geometry">
    <rect>
     <x>0</x>
     <y>0</y>
     <width>1123</width>
     <height>24</height>
    </rect>
   </property>
   <property name="font">
    <font>
     <pointsize>12</pointsize>
    </font>
   </property>
   <widget class="QMenu" name="menuFile">
    <property name="font">
     <font>
      <pointsize>12</pointsize>
     </font>
    </property>
    <property name="title">
     <string>File</string>
    </property>
    <addaction name="actionOpen_Directory"/>
    <addaction name="actionOpen_Spot_File"/>
   </widget>
   <widget class="QMenu" name="menuPlot">
    <property name="font">
     <font>
      <pointsize>12</pointsize>
     </font>
    </property>
    <property name="title">
     <string>Plot</string>
    </property>
    <addaction name="actionBiPlot"/>
    <addaction name="actionTernary"/>
    <addaction name="actionTEC"/>
    <addaction name="actionRadar"/>
    <addaction name="actionCluster"/>
   </widget>
   <widget class="QMenu" name="menuAnalyze">
    <property name="font">
     <font>
      <pointsize>12</pointsize>
     </font>
    </property>
    <property name="title">
     <string>Analyze</string>
    </property>
    <addaction name="actionCompare_Spot_Map"/>
    <addaction name="actionBatch_Process"/>
   </widget>
   <widget class="QMenu" name="menuHelp">
    <property name="font">
     <font>
      <pointsize>12</pointsize>
     </font>
    </property>
    <property name="title">
     <string>Help</string>
    </property>
   </widget>
   <widget class="QMenu" name="menuLaME">
    <property name="font">
     <font>
      <pointsize>12</pointsize>
      <bold>true</bold>
     </font>
    </property>
    <property name="title">
     <string>LaME</string>
    </property>
    <addaction name="actionAbout"/>
    <addaction name="separator"/>
    <addaction name="actionPreferences"/>
    <addaction name="separator"/>
    <addaction name="actionQuit_LaME"/>
   </widget>
   <addaction name="menuLaME"/>
   <addaction name="menuFile"/>
   <addaction name="menuPlot"/>
   <addaction name="menuAnalyze"/>
   <addaction name="menuHelp"/>
  </widget>
  <widget class="QStatusBar" name="statusbar"/>
  <widget class="QToolBar" name="toolBar">
   <property name="font">
    <font>
     <pointsize>12</pointsize>
    </font>
   </property>
   <property name="windowTitle">
    <string>toolBar</string>
   </property>
   <property name="iconSize">
    <size>
     <width>24</width>
     <height>24</height>
    </size>
   </property>
   <attribute name="toolBarArea">
    <enum>TopToolBarArea</enum>
   </attribute>
   <attribute name="toolBarBreak">
    <bool>false</bool>
   </attribute>
   <addaction name="actionOpen"/>
   <addaction name="actionSelectAnalytes"/>
   <addaction name="actionSpotData"/>
   <addaction name="actionFilter_Tools"/>
   <addaction name="actionPolygon"/>
   <addaction name="actionBiPlot"/>
   <addaction name="actionTEC"/>
   <addaction name="actionProfiles"/>
   <addaction name="actionCluster"/>
   <addaction name="actionCalculator"/>
  </widget>
  <action name="actionOpen">
   <property name="icon">
    <iconset resource="resources.qrc">
     <normaloff>:/icons/resources/icons/icons8-add-folder-40.png</normaloff>:/icons/resources/icons/icons8-add-folder-40.png</iconset>
   </property>
   <property name="text">
    <string>Open</string>
   </property>
   <property name="toolTip">
    <string>Open a directory to sample maps</string>
   </property>
   <property name="font">
    <font>
     <pointsize>12</pointsize>
    </font>
   </property>
  </action>
  <action name="actionSave">
   <property name="text">
    <string>Save</string>
   </property>
  </action>
  <action name="actionUndo">
   <property name="text">
    <string>Undo</string>
   </property>
  </action>
  <action name="actionCut">
   <property name="text">
    <string>Cut</string>
   </property>
  </action>
  <action name="actionCop">
   <property name="text">
    <string>Cop</string>
   </property>
  </action>
  <action name="actionShortcuts">
   <property name="text">
    <string>Shortcuts</string>
   </property>
  </action>
  <action name="actionDataset">
   <property name="text">
    <string>Dataset</string>
   </property>
  </action>
  <action name="actionCalculator">
   <property name="icon">
    <iconset>
     <normalon>:/icons/resources/icons/icons8-calculator-48.png</normalon>
    </iconset>
   </property>
   <property name="text">
    <string>Calculator</string>
   </property>
   <property name="toolTip">
    <string>Calculate custom and predefined maps</string>
   </property>
   <property name="font">
    <font>
     <pointsize>12</pointsize>
    </font>
   </property>
  </action>
  <action name="actionSelectAnalytes">
   <property name="checkable">
    <bool>false</bool>
   </property>
   <property name="enabled">
    <bool>true</bool>
   </property>
   <property name="icon">
    <iconset resource="resources.qrc">
     <normaloff>:/icons/resources/icons/icons8-atom-64.png</normaloff>:/icons/resources/icons/icons8-atom-64.png</iconset>
   </property>
   <property name="text">
    <string>Select Analytes</string>
   </property>
   <property name="toolTip">
    <string>Select analytes for processing</string>
   </property>
   <property name="font">
    <font>
     <pointsize>12</pointsize>
    </font>
   </property>
   <property name="shortcut">
    <string>Ctrl+I</string>
   </property>
   <property name="menuRole">
    <enum>QAction::TextHeuristicRole</enum>
   </property>
   <property name="iconVisibleInMenu">
    <bool>false</bool>
   </property>
  </action>
  <action name="actionOpen_Directory">
   <property name="text">
    <string>Open Directory</string>
   </property>
   <property name="font">
    <font>
     <pointsize>12</pointsize>
    </font>
   </property>
  </action>
  <action name="actionOpen_Spot_File">
   <property name="text">
    <string>Open Spot File</string>
   </property>
   <property name="font">
    <font>
     <pointsize>12</pointsize>
    </font>
   </property>
  </action>
  <action name="actionBiPlot">
   <property name="icon">
    <iconset resource="resources.qrc">
     <normaloff>:/icons/resources/icons/icons8-scatter-plot-80.png</normaloff>:/icons/resources/icons/icons8-scatter-plot-80.png</iconset>
   </property>
   <property name="text">
    <string>Bi-Plot</string>
   </property>
   <property name="font">
    <font>
     <pointsize>12</pointsize>
    </font>
   </property>
  </action>
  <action name="actionTernary">
   <property name="text">
    <string>Ternary</string>
   </property>
   <property name="font">
    <font>
     <pointsize>12</pointsize>
    </font>
   </property>
  </action>
  <action name="actionCluster">
   <property name="icon">
    <iconset resource="resources.qrc">
     <normaloff>:/icons/resources/icons/icons8-mind-map-50.png</normaloff>:/icons/resources/icons/icons8-mind-map-50.png</iconset>
   </property>
   <property name="text">
    <string>Cluster</string>
   </property>
   <property name="font">
    <font>
     <pointsize>12</pointsize>
    </font>
   </property>
  </action>
  <action name="actionTEC">
   <property name="icon">
    <iconset resource="resources.qrc">
     <normaloff>:/icons/resources/icons/icons8-graph-60.png</normaloff>:/icons/resources/icons/icons8-graph-60.png</iconset>
   </property>
   <property name="text">
    <string>TEC</string>
   </property>
   <property name="font">
    <font>
     <pointsize>12</pointsize>
    </font>
   </property>
  </action>
  <action name="actionRadar">
   <property name="text">
    <string>Radar</string>
   </property>
   <property name="font">
    <font>
     <pointsize>12</pointsize>
    </font>
   </property>
  </action>
  <action name="actionCompare_Spot_Map">
   <property name="text">
    <string>Compare Spot/Map</string>
   </property>
   <property name="font">
    <font>
     <pointsize>12</pointsize>
    </font>
   </property>
  </action>
  <action name="actionPreferences">
   <property name="text">
    <string>Preferences</string>
   </property>
   <property name="font">
    <font>
     <pointsize>12</pointsize>
     <bold>false</bold>
    </font>
   </property>
  </action>
  <action name="actionAbout">
   <property name="text">
    <string>About</string>
   </property>
   <property name="font">
    <font>
     <pointsize>12</pointsize>
    </font>
   </property>
  </action>
  <action name="actionQuit_LaME">
   <property name="text">
    <string>Quit LaME</string>
   </property>
  </action>
  <action name="actionBatch_Process">
   <property name="text">
    <string>Batch Process</string>
   </property>
  </action>
  <action name="actionSpotData">
   <property name="icon">
    <iconset resource="resources.qrc">
     <normaloff>:/icons/resources/icons/icons8-country-80.png</normaloff>:/icons/resources/icons/icons8-country-80.png</iconset>
   </property>
   <property name="text">
    <string>Spot Data</string>
   </property>
   <property name="toolTip">
    <string>Open spot tools</string>
   </property>
   <property name="font">
    <font>
     <pointsize>12</pointsize>
    </font>
   </property>
   <property name="menuRole">
    <enum>QAction::TextHeuristicRole</enum>
   </property>
  </action>
  <action name="actionFilter_Tools">
   <property name="icon">
    <iconset resource="resources.qrc">
     <normaloff>:/icons/resources/icons/icons8-filter-50.png</normaloff>:/icons/resources/icons/icons8-filter-50.png</iconset>
   </property>
   <property name="text">
    <string>Filter Tools</string>
   </property>
   <property name="toolTip">
    <string>Open filtering tools</string>
   </property>
   <property name="shortcut">
    <string>Ctrl+F</string>
   </property>
   <property name="menuRole">
    <enum>QAction::TextHeuristicRole</enum>
   </property>
  </action>
  <action name="actionProfiles">
   <property name="icon">
    <iconset resource="resources.qrc">
     <normaloff>:/icons/resources/icons/icons8-polyline-40.png</normaloff>:/icons/resources/icons/icons8-polyline-40.png</iconset>
   </property>
   <property name="text">
    <string>Profiles</string>
   </property>
   <property name="toolTip">
    <string>Profiles</string>
   </property>
   <property name="menuRole">
    <enum>QAction::TextHeuristicRole</enum>
   </property>
  </action>
  <action name="actionPolygon">
   <property name="icon">
    <iconset resource="resources.qrc">
     <normaloff>:/icons/resources/icons/icons8-radar-plot-80.png</normaloff>:/icons/resources/icons/icons8-radar-plot-80.png</iconset>
   </property>
   <property name="text">
    <string>Polygon</string>
   </property>
   <property name="toolTip">
    <string>Add/select polygons</string>
   </property>
   <property name="menuRole">
    <enum>QAction::TextHeuristicRole</enum>
   </property>
  </action>
 </widget>
 <resources>
  <include location="resources.qrc"/>
 </resources>
 <connections/>
</ui>
<|MERGE_RESOLUTION|>--- conflicted
+++ resolved
@@ -1,14012 +1,10805 @@
-<?xml version="1.0" encoding="UTF-8"?>
-<ui version="4.0">
- <class>MainWindow</class>
- <widget class="QMainWindow" name="MainWindow">
-  <property name="geometry">
-   <rect>
-    <x>0</x>
-    <y>0</y>
-    <width>1123</width>
-    <height>975</height>
-   </rect>
-  </property>
-  <property name="windowTitle">
-   <string>LaME: Laser Map Explorer</string>
-  </property>
-  <widget class="QWidget" name="centralwidget">
-   <property name="font">
-    <font>
-     <pointsize>13</pointsize>
-    </font>
-   </property>
-   <layout class="QGridLayout" name="gridLayout_3">
-    <item row="0" column="2" rowspan="3">
-     <widget class="QToolBox" name="toolBoxTreeView">
-      <property name="minimumSize">
-       <size>
-        <width>221</width>
-        <height>0</height>
-       </size>
-      </property>
-      <property name="maximumSize">
-       <size>
-        <width>120</width>
-        <height>16777215</height>
-       </size>
-      </property>
-      <property name="font">
-       <font>
-        <pointsize>12</pointsize>
-       </font>
-      </property>
-      <property name="currentIndex">
-<<<<<<< HEAD
-       <number>7</number>
-=======
-       <number>1</number>
->>>>>>> 91c384bd
-      </property>
-      <widget class="QWidget" name="TreeView">
-       <property name="geometry">
-        <rect>
-         <x>0</x>
-         <y>0</y>
-         <width>221</width>
-         <height>765</height>
-        </rect>
-       </property>
-       <attribute name="label">
-        <string>Plot Tree View</string>
-       </attribute>
-       <widget class="QTreeView" name="treeView">
-        <property name="geometry">
-         <rect>
-          <x>0</x>
-          <y>0</y>
-          <width>221</width>
-          <height>651</height>
-         </rect>
-        </property>
-        <property name="font">
-         <font>
-          <pointsize>11</pointsize>
-         </font>
-        </property>
-        <property name="mouseTracking">
-         <bool>true</bool>
-        </property>
-       </widget>
-      </widget>
-      <widget class="QWidget" name="pageStyles">
-       <property name="geometry">
-        <rect>
-         <x>0</x>
-         <y>0</y>
-         <width>221</width>
-         <height>765</height>
-        </rect>
-       </property>
-       <attribute name="label">
-        <string>Styling</string>
-       </attribute>
-       <widget class="QGroupBox" name="groupBox_17">
-        <property name="geometry">
-         <rect>
-          <x>0</x>
-          <y>450</y>
-          <width>221</width>
-          <height>241</height>
-         </rect>
-        </property>
-        <property name="minimumSize">
-         <size>
-          <width>221</width>
-          <height>0</height>
-         </size>
-        </property>
-        <property name="maximumSize">
-         <size>
-          <width>221</width>
-          <height>16777215</height>
-         </size>
-        </property>
-        <property name="title">
-         <string>Groups</string>
-        </property>
-        <property name="alignment">
-         <set>Qt::AlignLeading|Qt::AlignLeft|Qt::AlignVCenter</set>
-        </property>
-        <widget class="QToolButton" name="toolButtonGroupMask">
-         <property name="geometry">
-          <rect>
-           <x>10</x>
-           <y>200</y>
-           <width>32</width>
-           <height>32</height>
-          </rect>
-         </property>
-         <property name="font">
-          <font>
-           <pointsize>11</pointsize>
-          </font>
-         </property>
-         <property name="toolTip">
-          <string>Create mask from selection</string>
-         </property>
-         <property name="text">
-          <string>On</string>
-         </property>
-         <property name="icon">
-          <iconset resource="resources.qrc">
-           <normaloff>:/icons/resources/icons/icons8-anonymous-mask-dark-50.png</normaloff>:/icons/resources/icons/icons8-anonymous-mask-dark-50.png</iconset>
-         </property>
-         <property name="iconSize">
-          <size>
-           <width>24</width>
-           <height>24</height>
-          </size>
-         </property>
-         <property name="checkable">
-          <bool>true</bool>
-         </property>
-        </widget>
-        <widget class="QToolButton" name="toolButtonGroupMaskInverse">
-         <property name="geometry">
-          <rect>
-           <x>50</x>
-           <y>200</y>
-           <width>32</width>
-           <height>32</height>
-          </rect>
-         </property>
-         <property name="font">
-          <font>
-           <pointsize>11</pointsize>
-          </font>
-         </property>
-         <property name="toolTip">
-          <string>Create mask from inverse selection</string>
-         </property>
-         <property name="text">
-          <string>Off</string>
-         </property>
-         <property name="icon">
-          <iconset resource="resources.qrc">
-           <normaloff>:/icons/resources/icons/icons8-anonymous-mask-light-50.png</normaloff>:/icons/resources/icons/icons8-anonymous-mask-light-50.png</iconset>
-         </property>
-         <property name="iconSize">
-          <size>
-           <width>24</width>
-           <height>24</height>
-          </size>
-         </property>
-         <property name="checkable">
-          <bool>true</bool>
-         </property>
-        </widget>
-        <widget class="QTableWidget" name="tableWidgetViewGroups">
-         <property name="geometry">
-          <rect>
-           <x>10</x>
-           <y>30</y>
-           <width>201</width>
-           <height>161</height>
-          </rect>
-         </property>
-         <property name="font">
-          <font>
-           <pointsize>11</pointsize>
-          </font>
-         </property>
-         <column>
-          <property name="text">
-           <string>View Group</string>
-          </property>
-          <property name="font">
-           <font>
-            <pointsize>11</pointsize>
-           </font>
-          </property>
-         </column>
-        </widget>
-       </widget>
-       <widget class="QGroupBox" name="groupBox">
-        <property name="geometry">
-         <rect>
-          <x>0</x>
-          <y>0</y>
-          <width>221</width>
-          <height>431</height>
-         </rect>
-        </property>
-        <property name="maximumSize">
-         <size>
-          <width>221</width>
-          <height>16777215</height>
-         </size>
-        </property>
-        <property name="font">
-         <font>
-          <pointsize>11</pointsize>
-         </font>
-        </property>
-        <property name="title">
-         <string>Plot Properties</string>
-        </property>
-        <property name="alignment">
-         <set>Qt::AlignLeading|Qt::AlignLeft|Qt::AlignVCenter</set>
-        </property>
-        <widget class="QWidget" name="gridLayoutWidget_2">
-         <property name="geometry">
-          <rect>
-           <x>5</x>
-           <y>20</y>
-           <width>211</width>
-           <height>405</height>
-          </rect>
-         </property>
-         <layout class="QFormLayout" name="formLayout">
-          <item row="0" column="0">
-           <widget class="QLabel" name="label_49">
-            <property name="font">
-             <font>
-              <pointsize>11</pointsize>
-             </font>
-            </property>
-            <property name="text">
-             <string>Colormap</string>
-            </property>
-            <property name="alignment">
-             <set>Qt::AlignLeading|Qt::AlignLeft|Qt::AlignVCenter</set>
-            </property>
-           </widget>
-          </item>
-          <item row="0" column="1">
-           <widget class="QComboBox" name="comboBoxCM">
-            <property name="maximumSize">
-             <size>
-              <width>115</width>
-              <height>16777215</height>
-             </size>
-            </property>
-            <property name="font">
-             <font>
-              <pointsize>11</pointsize>
-             </font>
-            </property>
-           </widget>
-          </item>
-          <item row="1" column="0">
-           <widget class="QLabel" name="label_50">
-            <property name="font">
-             <font>
-              <pointsize>11</pointsize>
-             </font>
-            </property>
-            <property name="text">
-             <string>Scale location</string>
-            </property>
-            <property name="alignment">
-             <set>Qt::AlignLeading|Qt::AlignLeft|Qt::AlignVCenter</set>
-            </property>
-           </widget>
-          </item>
-          <item row="1" column="1">
-           <widget class="QComboBox" name="comboBox_24">
-            <property name="maximumSize">
-             <size>
-              <width>115</width>
-              <height>16777215</height>
-             </size>
-            </property>
-            <property name="font">
-             <font>
-              <pointsize>11</pointsize>
-             </font>
-            </property>
-            <item>
-             <property name="text">
-              <string>none</string>
-             </property>
-            </item>
-            <item>
-             <property name="text">
-              <string>northeast</string>
-             </property>
-            </item>
-            <item>
-             <property name="text">
-              <string>northwest</string>
-             </property>
-            </item>
-            <item>
-             <property name="text">
-              <string>southwest</string>
-             </property>
-            </item>
-            <item>
-             <property name="text">
-              <string>southeast</string>
-             </property>
-            </item>
-           </widget>
-          </item>
-          <item row="2" column="0">
-           <widget class="QLabel" name="label_52">
-            <property name="font">
-             <font>
-              <pointsize>11</pointsize>
-             </font>
-            </property>
-            <property name="text">
-             <string>Scale direction</string>
-            </property>
-            <property name="alignment">
-             <set>Qt::AlignLeading|Qt::AlignLeft|Qt::AlignVCenter</set>
-            </property>
-           </widget>
-          </item>
-          <item row="2" column="1">
-           <widget class="QComboBox" name="comboBoxCBP">
-            <property name="maximumSize">
-             <size>
-              <width>115</width>
-              <height>16777215</height>
-             </size>
-            </property>
-            <property name="font">
-             <font>
-              <pointsize>11</pointsize>
-             </font>
-            </property>
-            <item>
-             <property name="text">
-              <string>horizontal</string>
-             </property>
-            </item>
-            <item>
-             <property name="text">
-              <string>vertical</string>
-             </property>
-            </item>
-           </widget>
-          </item>
-          <item row="3" column="0">
-           <widget class="QLabel" name="label_2">
-            <property name="font">
-             <font>
-              <pointsize>11</pointsize>
-             </font>
-            </property>
-            <property name="text">
-             <string>Concentrations</string>
-            </property>
-           </widget>
-          </item>
-          <item row="3" column="1">
-           <widget class="QLineEdit" name="lineEditConcentrationUnits">
-            <property name="maximumSize">
-             <size>
-              <width>115</width>
-              <height>16777215</height>
-             </size>
-            </property>
-            <property name="font">
-             <font>
-              <pointsize>11</pointsize>
-             </font>
-            </property>
-            <property name="text">
-             <string>ppm</string>
-            </property>
-           </widget>
-          </item>
-          <item row="4" column="0">
-           <widget class="QLabel" name="labelScaleUnits">
-            <property name="font">
-             <font>
-              <pointsize>11</pointsize>
-             </font>
-            </property>
-            <property name="text">
-             <string>Scale units</string>
-            </property>
-           </widget>
-          </item>
-          <item row="4" column="1">
-           <widget class="QLineEdit" name="lineEditScaleUnits">
-            <property name="maximumSize">
-             <size>
-              <width>115</width>
-              <height>16777215</height>
-             </size>
-            </property>
-            <property name="font">
-             <font>
-              <pointsize>11</pointsize>
-             </font>
-            </property>
-            <property name="text">
-             <string>um</string>
-            </property>
-           </widget>
-          </item>
-          <item row="5" column="0">
-           <widget class="QLabel" name="label_56">
-            <property name="font">
-             <font>
-              <pointsize>11</pointsize>
-             </font>
-            </property>
-            <property name="text">
-             <string>Overlay color</string>
-            </property>
-            <property name="alignment">
-             <set>Qt::AlignLeading|Qt::AlignLeft|Qt::AlignVCenter</set>
-            </property>
-           </widget>
-          </item>
-          <item row="5" column="1">
-           <widget class="QToolButton" name="toolButtonOverlayColor">
-            <property name="maximumSize">
-             <size>
-              <width>18</width>
-              <height>18</height>
-             </size>
-            </property>
-            <property name="font">
-             <font>
-              <pointsize>11</pointsize>
-             </font>
-            </property>
-            <property name="text">
-             <string/>
-            </property>
-           </widget>
-          </item>
-          <item row="6" column="0">
-           <widget class="QLabel" name="label_62">
-            <property name="font">
-             <font>
-              <pointsize>11</pointsize>
-             </font>
-            </property>
-            <property name="text">
-             <string>Font size</string>
-            </property>
-            <property name="alignment">
-             <set>Qt::AlignLeading|Qt::AlignLeft|Qt::AlignVCenter</set>
-            </property>
-           </widget>
-          </item>
-          <item row="6" column="1">
-           <widget class="QLineEdit" name="lineEditPlotFontSize">
-            <property name="maximumSize">
-             <size>
-              <width>115</width>
-              <height>16777215</height>
-             </size>
-            </property>
-            <property name="font">
-             <font>
-              <pointsize>11</pointsize>
-             </font>
-            </property>
-            <property name="toolTip">
-             <string>Change the starting seed</string>
-            </property>
-            <property name="text">
-             <string>11</string>
-            </property>
-            <property name="alignment">
-             <set>Qt::AlignRight|Qt::AlignTrailing|Qt::AlignVCenter</set>
-            </property>
-           </widget>
-          </item>
-          <item row="7" column="0">
-           <widget class="QLabel" name="label_59">
-            <property name="font">
-             <font>
-              <pointsize>11</pointsize>
-             </font>
-            </property>
-            <property name="text">
-             <string>Point coloring</string>
-            </property>
-            <property name="alignment">
-             <set>Qt::AlignLeading|Qt::AlignLeft|Qt::AlignVCenter</set>
-            </property>
-           </widget>
-          </item>
-          <item row="7" column="1">
-           <widget class="QComboBox" name="comboBoxColorMethod">
-            <property name="maximumSize">
-             <size>
-              <width>115</width>
-              <height>16777215</height>
-             </size>
-            </property>
-            <property name="font">
-             <font>
-              <pointsize>11</pointsize>
-             </font>
-            </property>
-            <property name="toolTip">
-             <string>Select clustering method</string>
-            </property>
-            <item>
-             <property name="text">
-              <string>none</string>
-             </property>
-            </item>
-            <item>
-             <property name="text">
-              <string>k-means</string>
-             </property>
-            </item>
-            <item>
-             <property name="text">
-              <string>k-medoids</string>
-             </property>
-            </item>
-            <item>
-             <property name="text">
-              <string>fuzzy c-means</string>
-             </property>
-            </item>
-           </widget>
-          </item>
-          <item row="8" column="0">
-           <widget class="QLabel" name="labelSymbol">
-            <property name="font">
-             <font>
-              <pointsize>11</pointsize>
-             </font>
-            </property>
-            <property name="text">
-             <string>Symbol</string>
-            </property>
-           </widget>
-          </item>
-          <item row="8" column="1">
-           <widget class="QComboBox" name="comboBoxSymbol">
-            <property name="maximumSize">
-             <size>
-              <width>115</width>
-              <height>16777215</height>
-             </size>
-            </property>
-            <property name="font">
-             <font>
-              <pointsize>11</pointsize>
-             </font>
-            </property>
-           </widget>
-          </item>
-          <item row="9" column="0">
-           <widget class="QLabel" name="labelTernaryColormap">
-            <property name="text">
-             <string>Ternary cmaps</string>
-            </property>
-           </widget>
-          </item>
-          <item row="9" column="1">
-           <widget class="QComboBox" name="comboBoxTernaryColormap">
-            <property name="maximumSize">
-             <size>
-              <width>115</width>
-              <height>16777215</height>
-             </size>
-            </property>
-            <item>
-             <property name="text">
-              <string>yellow-navy-green-white</string>
-             </property>
-            </item>
-            <item>
-             <property name="text">
-              <string>yellow-red-blue</string>
-             </property>
-            </item>
-            <item>
-             <property name="text">
-              <string>black-green-yellow-white</string>
-             </property>
-            </item>
-            <item>
-             <property name="text">
-              <string>yellow-green-navy</string>
-             </property>
-            </item>
-            <item>
-             <property name="text">
-              <string>yellow-cyan-magenta</string>
-             </property>
-            </item>
-            <item>
-             <property name="text">
-              <string>yellow-cyan-magenta-white</string>
-             </property>
-            </item>
-            <item>
-             <property name="text">
-              <string>green-red-blue</string>
-             </property>
-            </item>
-            <item>
-             <property name="text">
-              <string>orange-violet-green-white</string>
-             </property>
-            </item>
-            <item>
-             <property name="text">
-              <string>orange-violet-blue-white</string>
-             </property>
-            </item>
-            <item>
-             <property name="text">
-              <string>user defined</string>
-             </property>
-            </item>
-           </widget>
-          </item>
-          <item row="10" column="0">
-           <widget class="QLabel" name="LabelTernaryColors">
-            <property name="font">
-             <font>
-              <pointsize>11</pointsize>
-             </font>
-            </property>
-            <property name="text">
-             <string>Ternary Colors</string>
-            </property>
-           </widget>
-          </item>
-          <item row="10" column="1">
-           <layout class="QHBoxLayout" name="horizontalLayout_5">
-            <item>
-             <widget class="QToolButton" name="toolButtonTCmapAColor">
-              <property name="maximumSize">
-               <size>
-                <width>18</width>
-                <height>18</height>
-               </size>
-              </property>
-              <property name="text">
-               <string>A</string>
-              </property>
-             </widget>
-            </item>
-            <item>
-             <widget class="QToolButton" name="toolButtonTCmapBColor">
-              <property name="maximumSize">
-               <size>
-                <width>18</width>
-                <height>18</height>
-               </size>
-              </property>
-              <property name="text">
-               <string>B</string>
-              </property>
-             </widget>
-            </item>
-            <item>
-             <widget class="QToolButton" name="toolButtonTCmapCColor">
-              <property name="maximumSize">
-               <size>
-                <width>18</width>
-                <height>18</height>
-               </size>
-              </property>
-              <property name="text">
-               <string>C</string>
-              </property>
-             </widget>
-            </item>
-            <item>
-             <widget class="QToolButton" name="toolButtonTCmapMColor">
-              <property name="maximumSize">
-               <size>
-                <width>18</width>
-                <height>18</height>
-               </size>
-              </property>
-              <property name="text">
-               <string>M</string>
-              </property>
-             </widget>
-            </item>
-           </layout>
-          </item>
-          <item row="11" column="0">
-           <widget class="QLabel" name="labelAspectRatio">
-            <property name="font">
-             <font>
-              <pointsize>11</pointsize>
-             </font>
-            </property>
-            <property name="text">
-             <string>Aspect Ratio</string>
-            </property>
-           </widget>
-          </item>
-          <item row="11" column="1">
-           <widget class="QLineEdit" name="lineEditAspectRatio">
-            <property name="maximumSize">
-             <size>
-              <width>115</width>
-              <height>16777215</height>
-             </size>
-            </property>
-            <property name="toolTip">
-             <string>Set aspect ratio of plot (not maps)</string>
-            </property>
-           </widget>
-          </item>
-         </layout>
-        </widget>
-       </widget>
-      </widget>
-      <widget class="QWidget" name="page_12">
-       <property name="geometry">
-        <rect>
-         <x>0</x>
-         <y>0</y>
-         <width>221</width>
-         <height>765</height>
-        </rect>
-       </property>
-       <attribute name="label">
-        <string>Calculator</string>
-       </attribute>
-       <widget class="QWidget" name="gridLayoutWidget_8">
-        <property name="geometry">
-         <rect>
-          <x>0</x>
-<<<<<<< HEAD
-          <y>175</y>
-          <width>301</width>
-          <height>81</height>
-         </rect>
-        </property>
-        <property name="title">
-         <string>Histogram</string>
-        </property>
-        <widget class="QWidget" name="gridLayoutWidget_6">
-         <property name="geometry">
-          <rect>
-           <x>5</x>
-           <y>20</y>
-           <width>141</width>
-           <height>54</height>
-          </rect>
-         </property>
-         <layout class="QFormLayout" name="formLayout_8">
-          <item row="0" column="0">
-           <widget class="QLabel" name="label_58">
-            <property name="text">
-             <string>Bin width</string>
-            </property>
-            <property name="alignment">
-             <set>Qt::AlignRight|Qt::AlignTrailing|Qt::AlignVCenter</set>
-            </property>
-           </widget>
-          </item>
-          <item row="0" column="1">
-           <widget class="QSpinBox" name="spinBoxBinWidth">
-            <property name="alignment">
-             <set>Qt::AlignRight|Qt::AlignTrailing|Qt::AlignVCenter</set>
-            </property>
-           </widget>
-          </item>
-          <item row="1" column="0">
-           <widget class="QLabel" name="label_57">
-            <property name="text">
-             <string>No. bins</string>
-            </property>
-            <property name="alignment">
-             <set>Qt::AlignRight|Qt::AlignTrailing|Qt::AlignVCenter</set>
-            </property>
-           </widget>
-          </item>
-          <item row="1" column="1">
-           <widget class="QSpinBox" name="spinBoxNBins">
-            <property name="alignment">
-             <set>Qt::AlignRight|Qt::AlignTrailing|Qt::AlignVCenter</set>
-            </property>
-           </widget>
-          </item>
-         </layout>
-        </widget>
-        <widget class="QToolButton" name="toolButtonScaleEqualize">
-         <property name="geometry">
-          <rect>
-           <x>210</x>
-           <y>40</y>
-           <width>32</width>
-           <height>32</height>
-          </rect>
-         </property>
-         <property name="font">
-          <font>
-           <pointsize>11</pointsize>
-          </font>
-         </property>
-         <property name="toolTip">
-          <string>Equalize colormap to histogram</string>
-         </property>
-         <property name="text">
-          <string>...</string>
-         </property>
-         <property name="icon">
-          <iconset resource="resources.qrc">
-           <normaloff>:/icons/resources/icons/icons8-bar-chart-50.png</normaloff>:/icons/resources/icons/icons8-bar-chart-50.png</iconset>
-         </property>
-         <property name="iconSize">
-          <size>
-           <width>24</width>
-           <height>24</height>
-          </size>
-         </property>
-         <property name="checkable">
-          <bool>true</bool>
-         </property>
-        </widget>
-        <widget class="QToolButton" name="toolButtonHistogramReset">
-         <property name="geometry">
-          <rect>
-           <x>250</x>
-           <y>40</y>
-           <width>32</width>
-           <height>32</height>
-          </rect>
-         </property>
-         <property name="font">
-          <font>
-           <pointsize>11</pointsize>
-          </font>
-         </property>
-         <property name="toolTip">
-          <string>Reset histogram axes</string>
-         </property>
-         <property name="text">
-          <string>Reset</string>
-         </property>
-         <property name="icon">
-          <iconset resource="resources.qrc">
-           <normaloff>:/icons/resources/icons/icons8-reset-64.png</normaloff>:/icons/resources/icons/icons8-reset-64.png</iconset>
-         </property>
-         <property name="iconSize">
-          <size>
-           <width>24</width>
-           <height>24</height>
-          </size>
-         </property>
-        </widget>
-       </widget>
-       <widget class="QGroupBox" name="groupBoxNoiseReduction">
-        <property name="geometry">
-         <rect>
-          <x>0</x>
-          <y>260</y>
-          <width>301</width>
-          <height>91</height>
-         </rect>
-        </property>
-        <property name="title">
-         <string>Noise Reduction</string>
-        </property>
-        <widget class="QLabel" name="label_35">
-         <property name="geometry">
-          <rect>
-           <x>310</x>
-           <y>10</y>
-           <width>111</width>
-           <height>21</height>
-          </rect>
-         </property>
-         <property name="text">
-          <string>Raw Image</string>
-         </property>
-         <property name="alignment">
-          <set>Qt::AlignCenter</set>
-         </property>
-        </widget>
-        <widget class="QWidget" name="formLayoutWidget_5">
-         <property name="geometry">
-          <rect>
-           <x>5</x>
-           <y>20</y>
-           <width>291</width>
-           <height>66</height>
-          </rect>
-         </property>
-         <layout class="QFormLayout" name="formLayout_9">
-          <item row="0" column="0">
-           <widget class="QLabel" name="label_3">
-            <property name="font">
-             <font>
-              <pointsize>11</pointsize>
-             </font>
-            </property>
-            <property name="text">
-             <string>Method</string>
-            </property>
-           </widget>
-          </item>
-          <item row="0" column="1">
-           <widget class="QComboBox" name="comboBox_2">
-            <property name="font">
-             <font>
-              <pointsize>11</pointsize>
-             </font>
-            </property>
-            <item>
-             <property name="text">
-              <string>Median</string>
-             </property>
-            </item>
-            <item>
-             <property name="text">
-              <string>Wiener</string>
-             </property>
-            </item>
-            <item>
-             <property name="text">
-              <string>Edge-preserving</string>
-             </property>
-            </item>
-           </widget>
-          </item>
-          <item row="1" column="0">
-           <widget class="QLabel" name="label_36">
-            <property name="font">
-             <font>
-              <pointsize>11</pointsize>
-             </font>
-            </property>
-            <property name="text">
-             <string>Smoothing Factor</string>
-            </property>
-            <property name="alignment">
-             <set>Qt::AlignCenter</set>
-            </property>
-           </widget>
-          </item>
-          <item row="1" column="1">
-           <widget class="QSpinBox" name="spinBox_2">
-            <property name="toolTip">
-             <string>Set smoothing for noise reduction filter</string>
-            </property>
-            <property name="alignment">
-             <set>Qt::AlignRight|Qt::AlignTrailing|Qt::AlignVCenter</set>
-            </property>
-           </widget>
-          </item>
-         </layout>
-        </widget>
-       </widget>
-      </widget>
-      <widget class="QWidget" name="SpotDataPage">
-       <property name="geometry">
-        <rect>
-         <x>0</x>
-         <y>0</y>
-         <width>300</width>
-         <height>534</height>
-        </rect>
-       </property>
-       <attribute name="label">
-        <string>Spot Data</string>
-       </attribute>
-       <widget class="QGroupBox" name="groupBox">
-        <property name="geometry">
-         <rect>
-          <x>0</x>
-          <y>0</y>
-          <width>301</width>
-          <height>456</height>
-         </rect>
-        </property>
-        <property name="title">
-         <string/>
-        </property>
-        <widget class="QTableWidget" name="tableWidgetSpots">
-         <property name="geometry">
-          <rect>
-           <x>10</x>
-           <y>5</y>
-           <width>281</width>
-           <height>361</height>
-          </rect>
-         </property>
-         <property name="font">
-          <font>
-           <pointsize>11</pointsize>
-          </font>
-         </property>
-         <property name="sortingEnabled">
-          <bool>true</bool>
-         </property>
-         <attribute name="horizontalHeaderDefaultSectionSize">
-          <number>55</number>
-         </attribute>
-         <attribute name="horizontalHeaderStretchLastSection">
-          <bool>true</bool>
-         </attribute>
-         <column>
-          <property name="text">
-           <string>Spot Id</string>
-          </property>
-         </column>
-         <column>
-          <property name="text">
-           <string>X</string>
-          </property>
-         </column>
-         <column>
-          <property name="text">
-           <string>Y</string>
-          </property>
-         </column>
-         <column>
-          <property name="text">
-           <string>Visible</string>
-          </property>
-         </column>
-         <column>
-          <property name="text">
-           <string>Annotate</string>
-          </property>
-         </column>
-        </widget>
-        <widget class="QWidget" name="horizontalLayoutWidget_11">
-         <property name="geometry">
-          <rect>
-           <x>10</x>
-           <y>370</y>
-           <width>281</width>
-           <height>41</height>
-          </rect>
-         </property>
-         <layout class="QHBoxLayout" name="horizontalLayout_15">
-          <item>
-           <widget class="QToolButton" name="toolButtonSpotLoad">
-            <property name="toolTip">
-             <string>Load spot file</string>
-            </property>
-            <property name="text">
-             <string>...</string>
-            </property>
-            <property name="icon">
-             <iconset resource="resources.qrc">
-              <normaloff>:/icons/resources/icons/icons8-add-file-64.png</normaloff>:/icons/resources/icons/icons8-add-file-64.png</iconset>
-            </property>
-            <property name="iconSize">
-             <size>
-              <width>24</width>
-              <height>24</height>
-             </size>
-            </property>
-           </widget>
-          </item>
-          <item>
-           <spacer name="horizontalSpacer_6">
-            <property name="orientation">
-             <enum>Qt::Horizontal</enum>
-            </property>
-            <property name="sizeHint" stdset="0">
-             <size>
-              <width>40</width>
-              <height>20</height>
-             </size>
-            </property>
-           </spacer>
-          </item>
-          <item>
-           <widget class="QToolButton" name="toolButtonSpotLocate">
-            <property name="toolTip">
-             <string>Place spot on map</string>
-            </property>
-            <property name="text">
-             <string>...</string>
-            </property>
-            <property name="icon">
-             <iconset resource="resources.qrc">
-              <normaloff>:/icons/resources/icons/icons8-location-marker-48.png</normaloff>:/icons/resources/icons/icons8-location-marker-48.png</iconset>
-            </property>
-            <property name="iconSize">
-             <size>
-              <width>24</width>
-              <height>24</height>
-             </size>
-            </property>
-            <property name="checkable">
-             <bool>true</bool>
-            </property>
-           </widget>
-          </item>
-          <item>
-           <widget class="QToolButton" name="toolButtonSpotMove">
-            <property name="toolTip">
-             <string>Adjust spot location</string>
-            </property>
-            <property name="text">
-             <string>...</string>
-            </property>
-            <property name="icon">
-             <iconset resource="resources.qrc">
-              <normaloff>:/icons/resources/icons/icons8-move-49.png</normaloff>:/icons/resources/icons/icons8-move-49.png</iconset>
-            </property>
-            <property name="iconSize">
-             <size>
-              <width>24</width>
-              <height>24</height>
-             </size>
-            </property>
-            <property name="checkable">
-             <bool>true</bool>
-            </property>
-           </widget>
-          </item>
-          <item>
-           <widget class="QToolButton" name="toolButtonSpotToggleView">
-            <property name="toolTip">
-             <string>Show hide/spots</string>
-            </property>
-            <property name="text">
-             <string>...</string>
-            </property>
-            <property name="icon">
-             <iconset resource="resources.qrc">
-              <normaloff>:/icons/resources/icons/icons8-hide-64.png</normaloff>:/icons/resources/icons/icons8-hide-64.png</iconset>
-            </property>
-            <property name="iconSize">
-             <size>
-              <width>24</width>
-              <height>24</height>
-             </size>
-            </property>
-           </widget>
-          </item>
-          <item>
-           <widget class="QToolButton" name="toolButtonSpotSelectAll">
-            <property name="toolTip">
-             <string>Select all spots</string>
-            </property>
-            <property name="text">
-             <string>Select All</string>
-            </property>
-            <property name="icon">
-             <iconset resource="resources.qrc">
-              <normaloff>:/icons/resources/icons/icons8-select-all-50.png</normaloff>:/icons/resources/icons/icons8-select-all-50.png</iconset>
-            </property>
-            <property name="iconSize">
-             <size>
-              <width>24</width>
-              <height>24</height>
-             </size>
-            </property>
-           </widget>
-          </item>
-          <item>
-           <spacer name="horizontalSpacer_7">
-            <property name="orientation">
-             <enum>Qt::Horizontal</enum>
-            </property>
-            <property name="sizeHint" stdset="0">
-             <size>
-              <width>40</width>
-              <height>20</height>
-             </size>
-            </property>
-           </spacer>
-          </item>
-          <item>
-           <widget class="QToolButton" name="toolButtonSpotRemove">
-            <property name="toolTip">
-             <string>Remove selected spot(s)</string>
-            </property>
-            <property name="text">
-             <string>...</string>
-            </property>
-            <property name="icon">
-             <iconset resource="resources.qrc">
-              <normaloff>:/icons/delete</normaloff>:/icons/delete</iconset>
-            </property>
-            <property name="iconSize">
-             <size>
-              <width>24</width>
-              <height>24</height>
-             </size>
-            </property>
-           </widget>
-          </item>
-         </layout>
-        </widget>
-        <widget class="QToolButton" name="toolButton">
-         <property name="geometry">
-          <rect>
-           <x>10</x>
-           <y>415</y>
-           <width>32</width>
-           <height>32</height>
-          </rect>
-         </property>
-         <property name="toolTip">
-          <string>Compare spots with map data</string>
-         </property>
-         <property name="text">
-          <string>...</string>
-         </property>
-         <property name="icon">
-          <iconset resource="resources.qrc">
-           <normaloff>:/icons/resources/icons/icons8-analysis-50.png</normaloff>:/icons/resources/icons/icons8-analysis-50.png</iconset>
-         </property>
-         <property name="iconSize">
-          <size>
-           <width>24</width>
-           <height>24</height>
-          </size>
-         </property>
-        </widget>
-       </widget>
-      </widget>
-      <widget class="QWidget" name="FilterPage">
-       <property name="enabled">
-        <bool>true</bool>
-       </property>
-       <property name="geometry">
-        <rect>
-         <x>0</x>
-         <y>0</y>
-         <width>300</width>
-         <height>534</height>
-        </rect>
-       </property>
-       <attribute name="label">
-        <string>Filter</string>
-       </attribute>
-       <widget class="QGroupBox" name="groupBoxElemental">
-        <property name="geometry">
-         <rect>
-          <x>0</x>
-          <y>65</y>
-          <width>301</width>
-          <height>131</height>
-         </rect>
-        </property>
-        <property name="font">
-         <font>
-          <pointsize>11</pointsize>
-         </font>
-        </property>
-        <property name="title">
-         <string>Elemental</string>
-        </property>
-        <property name="alignment">
-         <set>Qt::AlignLeading|Qt::AlignLeft|Qt::AlignVCenter</set>
-        </property>
-        <widget class="QToolButton" name="toolButtonAddFilter">
-         <property name="geometry">
-          <rect>
-           <x>258</x>
-           <y>90</y>
-           <width>32</width>
-           <height>32</height>
-          </rect>
-         </property>
-         <property name="toolTip">
-          <string>Add filter</string>
-         </property>
-         <property name="text">
-          <string>Add filter</string>
-         </property>
-         <property name="icon">
-          <iconset resource="resources.qrc">
-           <normaloff>:/icons/resources/icons/icons8-filter-50.png</normaloff>:/icons/resources/icons/icons8-filter-50.png</iconset>
-         </property>
-         <property name="iconSize">
-          <size>
-           <width>24</width>
-           <height>24</height>
-          </size>
-         </property>
-        </widget>
-        <widget class="QComboBox" name="comboBoxFIsotope">
-         <property name="geometry">
-          <rect>
-           <x>5</x>
-           <y>30</y>
-           <width>101</width>
-           <height>22</height>
-          </rect>
-         </property>
-         <property name="toolTip">
-          <string>Select isotope for filtering</string>
-         </property>
-         <item>
-          <property name="text">
-           <string>Isotope</string>
-          </property>
-         </item>
-         <item>
-          <property name="text">
-           <string>Ratio</string>
-          </property>
-         </item>
-        </widget>
-        <widget class="QComboBox" name="comboBoxFSelect">
-         <property name="geometry">
-          <rect>
-           <x>5</x>
-           <y>60</y>
-           <width>101</width>
-           <height>22</height>
-          </rect>
-         </property>
-         <property name="toolTip">
-          <string>Choose a second isotope for filtering by ratio</string>
-         </property>
-         <item>
-          <property name="text">
-           <string>Isotope</string>
-          </property>
-         </item>
-         <item>
-          <property name="text">
-           <string>Ratio</string>
-          </property>
-         </item>
-        </widget>
-        <widget class="QLabel" name="labelFMaxVal">
-         <property name="geometry">
-          <rect>
-           <x>110</x>
-           <y>60</y>
-           <width>41</width>
-           <height>21</height>
-          </rect>
-         </property>
-         <property name="text">
-          <string>max</string>
-         </property>
-        </widget>
-        <widget class="QLabel" name="labelFMinVal">
-         <property name="geometry">
-          <rect>
-           <x>110</x>
-           <y>30</y>
-           <width>30</width>
-           <height>21</height>
-          </rect>
-         </property>
-         <property name="text">
-          <string>min</string>
-         </property>
-        </widget>
-        <widget class="QLineEdit" name="lineEditFMin">
-         <property name="geometry">
-          <rect>
-           <x>140</x>
-           <y>30</y>
-           <width>81</width>
-           <height>21</height>
-          </rect>
-         </property>
-         <property name="toolTip">
-          <string>Input minimum value for filtering</string>
-         </property>
-         <property name="alignment">
-          <set>Qt::AlignRight|Qt::AlignTrailing|Qt::AlignVCenter</set>
-         </property>
-        </widget>
-        <widget class="QLineEdit" name="lineEditFMax">
-         <property name="geometry">
-          <rect>
-           <x>140</x>
-           <y>60</y>
-           <width>81</width>
-           <height>21</height>
-          </rect>
-         </property>
-         <property name="toolTip">
-          <string>Input maximum value for filtering</string>
-         </property>
-         <property name="alignment">
-          <set>Qt::AlignRight|Qt::AlignTrailing|Qt::AlignVCenter</set>
-         </property>
-        </widget>
-        <widget class="QDoubleSpinBox" name="doubleSpinBoxFMinQ">
-         <property name="geometry">
-          <rect>
-           <x>230</x>
-           <y>30</y>
-           <width>64</width>
-           <height>21</height>
-          </rect>
-         </property>
-         <property name="font">
-          <font>
-           <pointsize>11</pointsize>
-          </font>
-         </property>
-         <property name="alignment">
-          <set>Qt::AlignRight|Qt::AlignTrailing|Qt::AlignVCenter</set>
-         </property>
-        </widget>
-        <widget class="QDoubleSpinBox" name="doubleSpinBoxFMaxQ">
-         <property name="geometry">
-          <rect>
-           <x>230</x>
-           <y>60</y>
-           <width>63</width>
-           <height>21</height>
-          </rect>
-         </property>
-         <property name="font">
-          <font>
-           <pointsize>11</pointsize>
-          </font>
-         </property>
-         <property name="alignment">
-          <set>Qt::AlignRight|Qt::AlignTrailing|Qt::AlignVCenter</set>
-         </property>
-        </widget>
-       </widget>
-       <widget class="QGroupBox" name="groupBoxPolygon">
-        <property name="geometry">
-         <rect>
-          <x>0</x>
-          <y>200</y>
-          <width>301</width>
-          <height>231</height>
-         </rect>
-        </property>
-        <property name="font">
-         <font>
-          <pointsize>11</pointsize>
-         </font>
-        </property>
-        <property name="title">
-         <string>Polygons</string>
-        </property>
-        <widget class="QTableWidget" name="tableWidget">
-         <property name="geometry">
-          <rect>
-           <x>10</x>
-           <y>70</y>
-           <width>281</width>
-           <height>111</height>
-          </rect>
-         </property>
-         <property name="sizePolicy">
-          <sizepolicy hsizetype="Fixed" vsizetype="Expanding">
-           <horstretch>0</horstretch>
-           <verstretch>0</verstretch>
-          </sizepolicy>
-         </property>
-         <attribute name="horizontalHeaderDefaultSectionSize">
-          <number>68</number>
-         </attribute>
-         <attribute name="horizontalHeaderStretchLastSection">
-          <bool>true</bool>
-         </attribute>
-         <column>
-          <property name="text">
-           <string>PolyID</string>
-          </property>
-          <property name="font">
-           <font>
-            <pointsize>11</pointsize>
-           </font>
-          </property>
-         </column>
-         <column>
-          <property name="text">
-           <string>Name</string>
-          </property>
-         </column>
-         <column>
-          <property name="text">
-           <string>Link</string>
-          </property>
-          <property name="font">
-           <font>
-            <pointsize>11</pointsize>
-           </font>
-          </property>
-         </column>
-         <column>
-          <property name="text">
-           <string>Analysis</string>
-          </property>
-          <property name="font">
-           <font>
-            <pointsize>11</pointsize>
-           </font>
-          </property>
-         </column>
-        </widget>
-        <widget class="QWidget" name="horizontalLayoutWidget_5">
-         <property name="geometry">
-          <rect>
-           <x>10</x>
-           <y>20</y>
-           <width>281</width>
-           <height>41</height>
-          </rect>
-         </property>
-         <layout class="QHBoxLayout" name="horizontalLayout_9">
-          <item>
-           <widget class="QToolButton" name="toolButtonPolyLoad">
-            <property name="maximumSize">
-             <size>
-              <width>32</width>
-              <height>32</height>
-             </size>
-            </property>
-            <property name="font">
-             <font>
-              <pointsize>11</pointsize>
-             </font>
-            </property>
-            <property name="toolTip">
-             <string>Load polygon file</string>
-            </property>
-            <property name="text">
-             <string>...</string>
-            </property>
-            <property name="icon">
-             <iconset resource="resources.qrc">
-              <normaloff>:/icons/resources/icons/icons8-add-file-64.png</normaloff>:/icons/resources/icons/icons8-add-file-64.png</iconset>
-            </property>
-            <property name="iconSize">
-             <size>
-              <width>24</width>
-              <height>24</height>
-             </size>
-            </property>
-           </widget>
-          </item>
-          <item>
-           <spacer name="horizontalSpacer_2">
-            <property name="orientation">
-             <enum>Qt::Horizontal</enum>
-            </property>
-            <property name="sizeHint" stdset="0">
-             <size>
-              <width>10</width>
-              <height>20</height>
-             </size>
-            </property>
-           </spacer>
-          </item>
-          <item>
-           <widget class="QToolButton" name="toolButtonPolyCreate">
-            <property name="maximumSize">
-             <size>
-              <width>32</width>
-              <height>32</height>
-             </size>
-            </property>
-            <property name="font">
-             <font>
-              <pointsize>11</pointsize>
-             </font>
-            </property>
-            <property name="toolTip">
-             <string>Create new polygon</string>
-            </property>
-            <property name="text">
-             <string>...</string>
-            </property>
-            <property name="icon">
-             <iconset resource="resources.qrc">
-              <normaloff>:/icons/resources/icons/icons8-radar-plot-80.png</normaloff>:/icons/resources/icons/icons8-radar-plot-80.png</iconset>
-            </property>
-            <property name="iconSize">
-             <size>
-              <width>24</width>
-              <height>24</height>
-             </size>
-            </property>
-            <property name="checkable">
-             <bool>true</bool>
-            </property>
-           </widget>
-          </item>
-          <item>
-           <widget class="QToolButton" name="toolButtonPolyMovePoint">
-            <property name="maximumSize">
-             <size>
-              <width>32</width>
-              <height>32</height>
-             </size>
-            </property>
-            <property name="font">
-             <font>
-              <pointsize>11</pointsize>
-             </font>
-            </property>
-            <property name="toolTip">
-             <string>Move point</string>
-            </property>
-            <property name="text">
-             <string>...</string>
-            </property>
-            <property name="icon">
-             <iconset resource="resources.qrc">
-              <normaloff>:/icons/resources/icons/icons8-move-49.png</normaloff>:/icons/resources/icons/icons8-move-49.png</iconset>
-            </property>
-            <property name="iconSize">
-             <size>
-              <width>24</width>
-              <height>24</height>
-             </size>
-            </property>
-            <property name="checkable">
-             <bool>true</bool>
-            </property>
-           </widget>
-          </item>
-          <item>
-           <widget class="QToolButton" name="toolButtonPolyAddPoint">
-            <property name="maximumSize">
-             <size>
-              <width>32</width>
-              <height>32</height>
-             </size>
-            </property>
-            <property name="font">
-             <font>
-              <pointsize>11</pointsize>
-             </font>
-            </property>
-            <property name="toolTip">
-             <string>Add point to polygon</string>
-            </property>
-            <property name="text">
-             <string>...</string>
-            </property>
-            <property name="icon">
-             <iconset resource="resources.qrc">
-              <normaloff>:/icons/resources/icons/icons8-add-48.png</normaloff>:/icons/resources/icons/icons8-add-48.png</iconset>
-            </property>
-            <property name="iconSize">
-             <size>
-              <width>24</width>
-              <height>24</height>
-             </size>
-            </property>
-            <property name="checkable">
-             <bool>true</bool>
-            </property>
-           </widget>
-          </item>
-          <item>
-           <widget class="QToolButton" name="toolButtonPolyRemovePoint">
-            <property name="maximumSize">
-             <size>
-              <width>32</width>
-              <height>32</height>
-             </size>
-            </property>
-            <property name="font">
-             <font>
-              <pointsize>11</pointsize>
-             </font>
-            </property>
-            <property name="toolTip">
-             <string>Remove point from polygon</string>
-            </property>
-            <property name="text">
-             <string>...</string>
-            </property>
-            <property name="icon">
-             <iconset resource="resources.qrc">
-              <normaloff>:/icons/resources/icons/icons8-edit-48.png</normaloff>:/icons/resources/icons/icons8-edit-48.png</iconset>
-            </property>
-            <property name="iconSize">
-             <size>
-              <width>24</width>
-              <height>24</height>
-             </size>
-            </property>
-            <property name="checkable">
-             <bool>true</bool>
-            </property>
-           </widget>
-          </item>
-          <item>
-           <spacer name="horizontalSpacer">
-            <property name="orientation">
-             <enum>Qt::Horizontal</enum>
-            </property>
-            <property name="sizeHint" stdset="0">
-             <size>
-              <width>10</width>
-              <height>20</height>
-             </size>
-            </property>
-           </spacer>
-          </item>
-          <item>
-           <widget class="QToolButton" name="toolButtonEdgeDetection">
-            <property name="maximumSize">
-             <size>
-              <width>32</width>
-              <height>32</height>
-             </size>
-            </property>
-            <property name="font">
-             <font>
-              <pointsize>11</pointsize>
-             </font>
-            </property>
-            <property name="toolTip">
-             <string>Add edge detection overlay to aid polygon placement</string>
-            </property>
-            <property name="text">
-             <string>Edge Detection</string>
-            </property>
-            <property name="icon">
-             <iconset resource="resources.qrc">
-              <normaloff>:/icons/resources/icons/icons8-spotlight-40.png</normaloff>:/icons/resources/icons/icons8-spotlight-40.png</iconset>
-            </property>
-            <property name="iconSize">
-             <size>
-              <width>24</width>
-              <height>24</height>
-             </size>
-            </property>
-            <property name="checkable">
-             <bool>true</bool>
-            </property>
-           </widget>
-          </item>
-         </layout>
-        </widget>
-        <widget class="QWidget" name="horizontalLayoutWidget_6">
-         <property name="geometry">
-          <rect>
-           <x>10</x>
-           <y>190</y>
-           <width>281</width>
-           <height>34</height>
-          </rect>
-         </property>
-         <layout class="QHBoxLayout" name="horizontalLayout_4">
-          <item>
-           <widget class="QToolButton" name="toolButtonPolyLink">
-            <property name="maximumSize">
-             <size>
-              <width>32</width>
-              <height>32</height>
-             </size>
-            </property>
-            <property name="font">
-             <font>
-              <pointsize>11</pointsize>
-             </font>
-            </property>
-            <property name="toolTip">
-             <string>Link selected polygons</string>
-            </property>
-            <property name="text">
-             <string>...</string>
-            </property>
-            <property name="icon">
-             <iconset resource="resources.qrc">
-              <normaloff>:/icons/resources/icons/icons8-link-50.png</normaloff>:/icons/resources/icons/icons8-link-50.png</iconset>
-            </property>
-            <property name="iconSize">
-             <size>
-              <width>24</width>
-              <height>24</height>
-             </size>
-            </property>
-           </widget>
-          </item>
-          <item>
-           <widget class="QToolButton" name="toolButtonPolyDelink">
-            <property name="maximumSize">
-             <size>
-              <width>32</width>
-              <height>32</height>
-             </size>
-            </property>
-            <property name="font">
-             <font>
-              <pointsize>11</pointsize>
-             </font>
-            </property>
-            <property name="toolTip">
-             <string>Delink selected polygons</string>
-            </property>
-            <property name="text">
-             <string>...</string>
-            </property>
-            <property name="icon">
-             <iconset resource="resources.qrc">
-              <normaloff>:/icons/resources/icons/icons8-delete-link-50.png</normaloff>:/icons/resources/icons/icons8-delete-link-50.png</iconset>
-            </property>
-            <property name="iconSize">
-             <size>
-              <width>24</width>
-              <height>24</height>
-             </size>
-            </property>
-           </widget>
-          </item>
-          <item>
-           <spacer name="horizontalSpacer_3">
-            <property name="orientation">
-             <enum>Qt::Horizontal</enum>
-            </property>
-            <property name="sizeHint" stdset="0">
-             <size>
-              <width>40</width>
-              <height>20</height>
-             </size>
-            </property>
-           </spacer>
-          </item>
-          <item>
-           <widget class="QToolButton" name="toolButtonPolySave">
-            <property name="maximumSize">
-             <size>
-              <width>32</width>
-              <height>32</height>
-             </size>
-            </property>
-            <property name="font">
-             <font>
-              <pointsize>11</pointsize>
-             </font>
-            </property>
-            <property name="toolTip">
-             <string>Save polygons to file</string>
-            </property>
-            <property name="text">
-             <string>...</string>
-            </property>
-            <property name="icon">
-             <iconset resource="resources.qrc">
-              <normaloff>:/icons/save</normaloff>:/icons/save</iconset>
-            </property>
-            <property name="iconSize">
-             <size>
-              <width>24</width>
-              <height>24</height>
-             </size>
-            </property>
-           </widget>
-          </item>
-          <item>
-           <widget class="QToolButton" name="toolButtonPolyDelete">
-            <property name="maximumSize">
-             <size>
-              <width>32</width>
-              <height>32</height>
-             </size>
-            </property>
-            <property name="font">
-             <font>
-              <pointsize>11</pointsize>
-             </font>
-            </property>
-            <property name="toolTip">
-             <string>Delete selected polygon</string>
-            </property>
-            <property name="text">
-             <string>...</string>
-            </property>
-            <property name="icon">
-             <iconset resource="resources.qrc">
-              <normaloff>:/icons/delete</normaloff>:/icons/delete</iconset>
-            </property>
-            <property name="iconSize">
-             <size>
-              <width>24</width>
-              <height>24</height>
-             </size>
-            </property>
-           </widget>
-          </item>
-         </layout>
-        </widget>
-       </widget>
-       <widget class="QGroupBox" name="groupBox_6">
-        <property name="geometry">
-         <rect>
-          <x>0</x>
-          <y>0</y>
-          <width>301</width>
-          <height>61</height>
-         </rect>
-        </property>
-        <property name="toolTip">
-         <string/>
-        </property>
-        <property name="title">
-         <string>Data for analysis</string>
-        </property>
-        <widget class="QWidget" name="horizontalLayoutWidget_7">
-         <property name="geometry">
-          <rect>
-           <x>10</x>
-           <y>20</y>
-           <width>176</width>
-           <height>36</height>
-          </rect>
-         </property>
-         <layout class="QHBoxLayout" name="horizontalLayout_10">
-          <item>
-           <widget class="QToolButton" name="toolButtonMapViewable">
-            <property name="maximumSize">
-             <size>
-              <width>32</width>
-              <height>32</height>
-             </size>
-            </property>
-            <property name="toolTip">
-             <string>Analyze full map extent</string>
-            </property>
-            <property name="text">
-             <string>Fullmap</string>
-            </property>
-            <property name="icon">
-             <iconset resource="resources.qrc">
-              <normaloff>:/icons/resources/icons/icons8-map-50.png</normaloff>:/icons/resources/icons/icons8-map-50.png</iconset>
-            </property>
-            <property name="iconSize">
-             <size>
-              <width>24</width>
-              <height>24</height>
-             </size>
-            </property>
-            <property name="checkable">
-             <bool>false</bool>
-            </property>
-            <property name="checked">
-             <bool>false</bool>
-            </property>
-           </widget>
-          </item>
-          <item>
-           <spacer name="horizontalSpacer_4">
-            <property name="orientation">
-             <enum>Qt::Horizontal</enum>
-            </property>
-            <property name="sizeHint" stdset="0">
-             <size>
-              <width>40</width>
-              <height>20</height>
-             </size>
-            </property>
-           </spacer>
-          </item>
-          <item>
-           <widget class="QToolButton" name="toolButtonMapPolygon">
-            <property name="maximumSize">
-             <size>
-              <width>32</width>
-              <height>32</height>
-             </size>
-            </property>
-            <property name="toolTip">
-             <string>Analyze data within polygon(s)</string>
-            </property>
-            <property name="text">
-             <string>Polygon</string>
-            </property>
-            <property name="icon">
-             <iconset resource="resources.qrc">
-              <normaloff>:/icons/resources/icons/icons8-radar-plot-80.png</normaloff>:/icons/resources/icons/icons8-radar-plot-80.png</iconset>
-            </property>
-            <property name="iconSize">
-             <size>
-              <width>24</width>
-              <height>24</height>
-             </size>
-            </property>
-            <property name="checkable">
-             <bool>true</bool>
-            </property>
-           </widget>
-          </item>
-          <item>
-           <widget class="QToolButton" name="toolButtonMapMask">
-            <property name="maximumSize">
-             <size>
-              <width>32</width>
-              <height>32</height>
-             </size>
-            </property>
-            <property name="toolTip">
-             <string>Analyze masked region</string>
-            </property>
-            <property name="text">
-             <string>Polygon</string>
-            </property>
-            <property name="icon">
-             <iconset resource="resources.qrc">
-              <normaloff>:/icons/resources/icons/icons8-anonymous-mask-light-50.png</normaloff>
-              <activeon>:/icons/resources/icons/icons8-anonymous-mask-dark-50.png</activeon>
-              <selectedon>:/icons/resources/icons/icons8-anonymous-mask-dark-50.png</selectedon>:/icons/resources/icons/icons8-anonymous-mask-light-50.png</iconset>
-            </property>
-            <property name="iconSize">
-             <size>
-              <width>24</width>
-              <height>24</height>
-             </size>
-            </property>
-            <property name="checkable">
-             <bool>true</bool>
-            </property>
-           </widget>
-          </item>
-          <item>
-           <widget class="QToolButton" name="toolButtonFilterToggle">
-            <property name="maximumSize">
-             <size>
-              <width>32</width>
-              <height>32</height>
-             </size>
-            </property>
-            <property name="toolTip">
-             <string>Turn isotope filters on/off</string>
-            </property>
-            <property name="text">
-             <string>...</string>
-            </property>
-            <property name="icon">
-             <iconset resource="resources.qrc">
-              <normaloff>:/icons/resources/icons/icons8-filter-50-2.png</normaloff>
-              <activeon>:/icons/resources/icons/icons8-filter-50.png</activeon>
-              <selectedon>:/icons/resources/icons/icons8-filter-50.png</selectedon>:/icons/resources/icons/icons8-filter-50-2.png</iconset>
-            </property>
-            <property name="iconSize">
-             <size>
-              <width>24</width>
-              <height>24</height>
-             </size>
-            </property>
-            <property name="checkable">
-             <bool>true</bool>
-            </property>
-           </widget>
-          </item>
-         </layout>
-        </widget>
-       </widget>
-      </widget>
-      <widget class="QWidget" name="ScatterPage">
-       <property name="enabled">
-        <bool>true</bool>
-       </property>
-       <property name="geometry">
-        <rect>
-         <x>0</x>
-         <y>0</y>
-         <width>300</width>
-         <height>534</height>
-        </rect>
-       </property>
-       <attribute name="label">
-        <string>Scatter and Heatmaps</string>
-       </attribute>
-       <widget class="QGroupBox" name="groupBoxAxes">
-        <property name="geometry">
-         <rect>
-          <x>0</x>
-          <y>0</y>
-          <width>301</width>
-          <height>171</height>
-         </rect>
-        </property>
-        <property name="font">
-         <font>
-          <pointsize>11</pointsize>
-         </font>
-        </property>
-        <property name="title">
-         <string>Biplot and ternary</string>
-        </property>
-        <widget class="QWidget" name="gridLayoutWidget">
-         <property name="geometry">
-          <rect>
-           <x>5</x>
-           <y>20</y>
-           <width>286</width>
-           <height>104</height>
-          </rect>
-         </property>
-         <layout class="QGridLayout" name="gridLayoutAxes">
-          <item row="1" column="2">
-           <widget class="QComboBox" name="comboBoxScatterIsotopeY">
-            <property name="font">
-             <font>
-              <pointsize>11</pointsize>
-             </font>
-            </property>
-            <property name="toolTip">
-             <string>Select field for y-axis or left ternary vertex</string>
-            </property>
-            <item>
-             <property name="text">
-              <string>New Item</string>
-             </property>
-            </item>
-           </widget>
-          </item>
-          <item row="1" column="0">
-           <widget class="QLabel" name="labelYIsotope">
-            <property name="font">
-             <font>
-              <pointsize>11</pointsize>
-             </font>
-            </property>
-            <property name="text">
-             <string>Isotope Y</string>
-            </property>
-            <property name="alignment">
-             <set>Qt::AlignRight|Qt::AlignTrailing|Qt::AlignVCenter</set>
-            </property>
-           </widget>
-          </item>
-          <item row="1" column="1">
-           <widget class="QComboBox" name="comboBoxScatterSelectY">
-            <property name="font">
-             <font>
-              <pointsize>11</pointsize>
-             </font>
-            </property>
-            <item>
-             <property name="text">
-              <string>Isotope</string>
-             </property>
-            </item>
-            <item>
-             <property name="text">
-              <string>Ratio</string>
-             </property>
-            </item>
-           </widget>
-          </item>
-          <item row="0" column="2">
-           <widget class="QComboBox" name="comboBoxScatterIsotopeX">
-            <property name="font">
-             <font>
-              <pointsize>11</pointsize>
-             </font>
-            </property>
-            <property name="toolTip">
-             <string>Select field for x-axis or top ternary vertex</string>
-            </property>
-            <item>
-             <property name="text">
-              <string>New Item</string>
-             </property>
-            </item>
-           </widget>
-          </item>
-          <item row="0" column="1">
-           <widget class="QComboBox" name="comboBoxScatterSelectX">
-            <property name="font">
-             <font>
-              <pointsize>11</pointsize>
-             </font>
-            </property>
-            <item>
-             <property name="text">
-              <string>Isotope</string>
-             </property>
-            </item>
-            <item>
-             <property name="text">
-              <string>Ratio</string>
-             </property>
-            </item>
-           </widget>
-          </item>
-          <item row="0" column="0">
-           <widget class="QLabel" name="labelXIsotope">
-            <property name="font">
-             <font>
-              <pointsize>11</pointsize>
-             </font>
-            </property>
-            <property name="text">
-             <string>Isotope X</string>
-            </property>
-            <property name="alignment">
-             <set>Qt::AlignRight|Qt::AlignTrailing|Qt::AlignVCenter</set>
-            </property>
-           </widget>
-          </item>
-          <item row="2" column="0">
-           <widget class="QLabel" name="labelZIsotope">
-            <property name="font">
-             <font>
-              <pointsize>11</pointsize>
-             </font>
-            </property>
-            <property name="text">
-             <string>Isotope Z</string>
-            </property>
-            <property name="alignment">
-             <set>Qt::AlignRight|Qt::AlignTrailing|Qt::AlignVCenter</set>
-            </property>
-           </widget>
-          </item>
-          <item row="2" column="1">
-           <widget class="QComboBox" name="comboBoxScatterSelectZ">
-            <property name="font">
-             <font>
-              <pointsize>11</pointsize>
-             </font>
-            </property>
-            <property name="toolTip">
-             <string>select a third value for creating ternary plots</string>
-            </property>
-            <item>
-             <property name="text">
-              <string>Isotope</string>
-             </property>
-            </item>
-            <item>
-             <property name="text">
-              <string>Ratio</string>
-             </property>
-            </item>
-           </widget>
-          </item>
-          <item row="2" column="2">
-           <widget class="QComboBox" name="comboBoxScatterIsotopeZ">
-            <property name="font">
-             <font>
-              <pointsize>11</pointsize>
-             </font>
-            </property>
-            <property name="toolTip">
-             <string>Select field for right ternary vertex</string>
-            </property>
-           </widget>
-          </item>
-         </layout>
-        </widget>
-        <widget class="QToolButton" name="toolButtonPlotScatter">
-         <property name="geometry">
-          <rect>
-           <x>255</x>
-           <y>130</y>
-           <width>32</width>
-           <height>32</height>
-          </rect>
-         </property>
-         <property name="font">
-          <font>
-           <pointsize>11</pointsize>
-          </font>
-         </property>
-         <property name="toolTip">
-          <string>Create plot</string>
-         </property>
-         <property name="text">
-          <string>Plot</string>
-         </property>
-         <property name="icon">
-          <iconset resource="resources.qrc">
-           <normaloff>:/icons/resources/icons/icons8-rocket-48.png</normaloff>:/icons/resources/icons/icons8-rocket-48.png</iconset>
-         </property>
-         <property name="iconSize">
-          <size>
-           <width>24</width>
-           <height>24</height>
-          </size>
-         </property>
-        </widget>
-       </widget>
-       <widget class="QGroupBox" name="groupBox_5">
-        <property name="geometry">
-         <rect>
-          <x>-5</x>
-          <y>175</y>
-          <width>306</width>
-          <height>96</height>
-         </rect>
-        </property>
-        <property name="title">
-         <string>Map from ternary</string>
-        </property>
-        <widget class="QWidget" name="horizontalLayoutWidget_2">
-         <property name="geometry">
-          <rect>
-           <x>10</x>
-           <y>25</y>
-           <width>286</width>
-           <height>66</height>
-          </rect>
-         </property>
-         <layout class="QHBoxLayout" name="horizontalLayout_7">
-          <item>
-           <layout class="QFormLayout" name="formLayout_6">
-            <item row="0" column="0">
-             <widget class="QLabel" name="labelTernaryColormap">
-              <property name="text">
-               <string>Colormap</string>
-              </property>
-             </widget>
-            </item>
-            <item row="0" column="1">
-             <widget class="QComboBox" name="comboBoxTernaryColormap">
-              <property name="maximumSize">
-               <size>
-                <width>150</width>
-                <height>16777215</height>
-               </size>
-              </property>
-              <item>
-               <property name="text">
-                <string>yellow-navy-green-white</string>
-               </property>
-              </item>
-              <item>
-               <property name="text">
-                <string>yellow-red-blue</string>
-               </property>
-              </item>
-              <item>
-               <property name="text">
-                <string>black-green-yellow-white</string>
-               </property>
-              </item>
-              <item>
-               <property name="text">
-                <string>yellow-green-navy</string>
-               </property>
-              </item>
-              <item>
-               <property name="text">
-                <string>yellow-cyan-magenta</string>
-               </property>
-              </item>
-              <item>
-               <property name="text">
-                <string>yellow-cyan-magenta-white</string>
-               </property>
-              </item>
-              <item>
-               <property name="text">
-                <string>green-red-blue</string>
-               </property>
-              </item>
-              <item>
-               <property name="text">
-                <string>orange-violet-green-white</string>
-               </property>
-              </item>
-              <item>
-               <property name="text">
-                <string>orange-violet-blue-white</string>
-               </property>
-              </item>
-              <item>
-               <property name="text">
-                <string>user defined</string>
-               </property>
-              </item>
-             </widget>
-            </item>
-            <item row="1" column="0">
-             <widget class="QLabel" name="LabelTernaryColors">
-              <property name="font">
-               <font>
-                <pointsize>11</pointsize>
-               </font>
-              </property>
-              <property name="text">
-               <string>Colors</string>
-              </property>
-             </widget>
-            </item>
-            <item row="1" column="1">
-             <layout class="QHBoxLayout" name="horizontalLayout_5">
-              <item>
-               <widget class="QToolButton" name="toolButtonTCmapXColor">
-                <property name="maximumSize">
-                 <size>
-                  <width>18</width>
-                  <height>18</height>
-                 </size>
-                </property>
-                <property name="text">
-                 <string>X</string>
-                </property>
-               </widget>
-              </item>
-              <item>
-               <widget class="QToolButton" name="toolButtonTCmapYColor">
-                <property name="maximumSize">
-                 <size>
-                  <width>18</width>
-                  <height>18</height>
-                 </size>
-                </property>
-                <property name="text">
-                 <string>Y</string>
-                </property>
-               </widget>
-              </item>
-              <item>
-               <widget class="QToolButton" name="toolButtonTCmapZColor">
-                <property name="maximumSize">
-                 <size>
-                  <width>18</width>
-                  <height>18</height>
-                 </size>
-                </property>
-                <property name="text">
-                 <string>Z</string>
-                </property>
-               </widget>
-              </item>
-              <item>
-               <widget class="QToolButton" name="toolButtonTCmapMColor">
-                <property name="maximumSize">
-                 <size>
-                  <width>18</width>
-                  <height>18</height>
-                 </size>
-                </property>
-                <property name="text">
-                 <string>M</string>
-                </property>
-               </widget>
-              </item>
-             </layout>
-            </item>
-           </layout>
-          </item>
-          <item>
-           <layout class="QVBoxLayout" name="verticalLayout_11">
-            <item>
-             <spacer name="verticalSpacer_10">
-              <property name="orientation">
-               <enum>Qt::Vertical</enum>
-              </property>
-              <property name="sizeHint" stdset="0">
-               <size>
-                <width>20</width>
-                <height>40</height>
-               </size>
-              </property>
-             </spacer>
-            </item>
-            <item>
-             <widget class="QToolButton" name="toolButtonTernaryMap">
-              <property name="maximumSize">
-               <size>
-                <width>32</width>
-                <height>32</height>
-               </size>
-              </property>
-              <property name="text">
-               <string>...</string>
-              </property>
-              <property name="icon">
-               <iconset resource="resources.qrc">
-                <normaloff>:/icons/resources/icons/icons8-illuminati-64.png</normaloff>:/icons/resources/icons/icons8-illuminati-64.png</iconset>
-              </property>
-              <property name="iconSize">
-               <size>
-                <width>24</width>
-                <height>24</height>
-               </size>
-              </property>
-             </widget>
-            </item>
-           </layout>
-          </item>
-         </layout>
-        </widget>
-       </widget>
-      </widget>
-      <widget class="QWidget" name="NDIMPage">
-       <property name="enabled">
-        <bool>true</bool>
-       </property>
-       <property name="geometry">
-        <rect>
-         <x>0</x>
-         <y>0</y>
-         <width>300</width>
-         <height>534</height>
-        </rect>
-       </property>
-       <attribute name="label">
-        <string>n-Dim</string>
-       </attribute>
-       <widget class="QPushButton" name="pushButton_34">
-        <property name="geometry">
-         <rect>
-          <x>300</x>
-          <y>80</y>
-          <width>75</width>
-          <height>24</height>
-         </rect>
-        </property>
-        <property name="text">
-         <string>Remove </string>
-        </property>
-       </widget>
-       <widget class="QGroupBox" name="groupBoxNDim">
-        <property name="geometry">
-         <rect>
-          <x>0</x>
-          <y>0</y>
-          <width>301</width>
-          <height>441</height>
-         </rect>
-        </property>
-        <property name="font">
-         <font>
-          <pointsize>11</pointsize>
-         </font>
-        </property>
-        <property name="title">
-         <string>Select Isotope</string>
-        </property>
-        <property name="alignment">
-         <set>Qt::AlignLeading|Qt::AlignLeft|Qt::AlignVCenter</set>
-        </property>
-        <widget class="QWidget" name="verticalLayoutWidget_3">
-         <property name="geometry">
-          <rect>
-           <x>10</x>
-           <y>25</y>
-           <width>281</width>
-           <height>411</height>
-          </rect>
-         </property>
-         <layout class="QVBoxLayout" name="verticalLayout_5">
-          <item>
-           <layout class="QFormLayout" name="formLayout_4">
-            <item row="0" column="0">
-             <widget class="QLabel" name="labelNDimPlotType">
-              <property name="font">
-               <font>
-                <pointsize>11</pointsize>
-               </font>
-              </property>
-              <property name="text">
-               <string>Plot type</string>
-              </property>
-              <property name="alignment">
-               <set>Qt::AlignCenter</set>
-              </property>
-             </widget>
-            </item>
-            <item row="0" column="1">
-             <widget class="QComboBox" name="comboBoxNDimPlotType">
-              <property name="maximumSize">
-               <size>
-                <width>200</width>
-                <height>16777215</height>
-               </size>
-              </property>
-              <property name="font">
-               <font>
-                <pointsize>11</pointsize>
-               </font>
-              </property>
-              <property name="toolTip">
-               <string>Select plot type for N-dimensional series</string>
-              </property>
-              <item>
-               <property name="text">
-                <string>TEC</string>
-               </property>
-              </item>
-              <item>
-               <property name="text">
-                <string>Radar</string>
-               </property>
-              </item>
-             </widget>
-            </item>
-            <item row="1" column="0">
-             <widget class="QLabel" name="labelNDimRefValues">
-              <property name="font">
-               <font>
-                <pointsize>11</pointsize>
-               </font>
-              </property>
-              <property name="text">
-               <string>Ref. values</string>
-              </property>
-              <property name="alignment">
-               <set>Qt::AlignCenter</set>
-              </property>
-             </widget>
-            </item>
-            <item row="1" column="1">
-             <widget class="QComboBox" name="comboBoxNDimRefMaterial">
-              <property name="maximumSize">
-               <size>
-                <width>200</width>
-                <height>16777215</height>
-               </size>
-              </property>
-              <property name="font">
-               <font>
-                <pointsize>11</pointsize>
-               </font>
-              </property>
-              <property name="toolTip">
-               <string>Select reference for normalizing series</string>
-              </property>
-             </widget>
-            </item>
-           </layout>
-          </item>
-          <item>
-           <layout class="QGridLayout" name="gridLayout">
-            <item row="1" column="0">
-             <widget class="QTableWidget" name="tableWidgetNDim">
-              <property name="maximumSize">
-               <size>
-                <width>16777215</width>
-                <height>200</height>
-               </size>
-              </property>
-              <property name="font">
-               <font>
-                <pointsize>11</pointsize>
-               </font>
-              </property>
-              <property name="toolTip">
-               <string>Add isotopes or select set below</string>
-              </property>
-              <property name="accessibleName">
-               <string>NDim</string>
-              </property>
-              <property name="selectionBehavior">
-               <enum>QAbstractItemView::SelectRows</enum>
-              </property>
-              <attribute name="horizontalHeaderDefaultSectionSize">
-               <number>75</number>
-              </attribute>
-              <attribute name="horizontalHeaderStretchLastSection">
-               <bool>true</bool>
-              </attribute>
-              <column>
-               <property name="text">
-                <string>Use</string>
-               </property>
-               <property name="font">
-                <font>
-                 <pointsize>11</pointsize>
-                </font>
-               </property>
-              </column>
-              <column>
-               <property name="text">
-                <string>Sample Id</string>
-               </property>
-               <property name="font">
-                <font>
-                 <pointsize>11</pointsize>
-                </font>
-               </property>
-              </column>
-              <column>
-               <property name="text">
-                <string>Isotope</string>
-               </property>
-               <property name="font">
-                <font>
-                 <pointsize>11</pointsize>
-                </font>
-               </property>
-              </column>
-             </widget>
-            </item>
-            <item row="2" column="0">
-             <layout class="QFormLayout" name="formLayout_2">
-              <item row="0" column="0">
-               <widget class="QLabel" name="labelNDimIsotope">
-                <property name="font">
-                 <font>
-                  <pointsize>11</pointsize>
-                 </font>
-                </property>
-                <property name="text">
-                 <string>Isotope</string>
-                </property>
-                <property name="alignment">
-                 <set>Qt::AlignRight|Qt::AlignTrailing|Qt::AlignVCenter</set>
-                </property>
-               </widget>
-              </item>
-              <item row="0" column="1">
-               <widget class="QComboBox" name="comboBoxNDimIsotope">
-                <property name="maximumSize">
-                 <size>
-                  <width>150</width>
-                  <height>16777215</height>
-                 </size>
-                </property>
-                <property name="font">
-                 <font>
-                  <pointsize>11</pointsize>
-                 </font>
-                </property>
-                <property name="toolTip">
-                 <string>Select isotope to add</string>
-                </property>
-                <item>
-                 <property name="text">
-                  <string>New Item</string>
-                 </property>
-                </item>
-               </widget>
-              </item>
-              <item row="1" column="0">
-               <widget class="QLabel" name="labelNDimPredefined">
-                <property name="font">
-                 <font>
-                  <pointsize>11</pointsize>
-                 </font>
-                </property>
-                <property name="text">
-                 <string>Predefined</string>
-                </property>
-                <property name="alignment">
-                 <set>Qt::AlignRight|Qt::AlignTrailing|Qt::AlignVCenter</set>
-                </property>
-               </widget>
-              </item>
-              <item row="1" column="1">
-               <widget class="QComboBox" name="comboBoxNDimIsotopeSet">
-                <property name="maximumSize">
-                 <size>
-                  <width>150</width>
-                  <height>16777215</height>
-                 </size>
-                </property>
-                <property name="font">
-                 <font>
-                  <pointsize>11</pointsize>
-                 </font>
-                </property>
-                <property name="toolTip">
-                 <string>Select predefined series, then add</string>
-                </property>
-                <item>
-                 <property name="text">
-                  <string>User Defined</string>
-                 </property>
-                </item>
-               </widget>
-              </item>
-              <item row="2" column="0">
-               <widget class="QLabel" name="labelNDimQuantiles">
-                <property name="text">
-                 <string>Quantiles</string>
-                </property>
-                <property name="alignment">
-                 <set>Qt::AlignRight|Qt::AlignTrailing|Qt::AlignVCenter</set>
-                </property>
-               </widget>
-              </item>
-              <item row="2" column="1">
-               <widget class="QComboBox" name="comboBoxNDimQuantiles">
-                <property name="maximumSize">
-                 <size>
-                  <width>150</width>
-                  <height>16777215</height>
-                 </size>
-                </property>
-                <property name="toolTip">
-                 <string>Select quantiles for statistics</string>
-                </property>
-                <item>
-                 <property name="text">
-                  <string>0.5</string>
-                 </property>
-                </item>
-                <item>
-                 <property name="text">
-                  <string>0.25, 0.75</string>
-                 </property>
-                </item>
-                <item>
-                 <property name="text">
-                  <string>0.25, 0.5, 0.75</string>
-                 </property>
-                </item>
-                <item>
-                 <property name="text">
-                  <string>0.05, 0.25, 0.5, 0.75, 0.95</string>
-                 </property>
-                </item>
-               </widget>
-              </item>
-             </layout>
-            </item>
-            <item row="1" column="1">
-             <layout class="QVBoxLayout" name="verticalLayout">
-              <item>
-               <widget class="QToolButton" name="toolButtonNDimSelectAll">
-                <property name="maximumSize">
-                 <size>
-                  <width>32</width>
-                  <height>32</height>
-                 </size>
-                </property>
-                <property name="toolTip">
-                 <string>Select all isotopes</string>
-                </property>
-                <property name="text">
-                 <string>Select All</string>
-                </property>
-                <property name="icon">
-                 <iconset resource="resources.qrc">
-                  <normaloff>:/icons/resources/icons/icons8-select-all-50.png</normaloff>:/icons/resources/icons/icons8-select-all-50.png</iconset>
-                </property>
-                <property name="iconSize">
-                 <size>
-                  <width>24</width>
-                  <height>24</height>
-                 </size>
-                </property>
-               </widget>
-              </item>
-              <item>
-               <widget class="QToolButton" name="toolButtonNDimUp">
-                <property name="maximumSize">
-                 <size>
-                  <width>32</width>
-                  <height>32</height>
-                 </size>
-                </property>
-                <property name="text">
-                 <string>...</string>
-                </property>
-                <property name="icon">
-                 <iconset resource="resources.qrc">
-                  <normaloff>:/icons/up</normaloff>:/icons/up</iconset>
-                </property>
-                <property name="iconSize">
-                 <size>
-                  <width>24</width>
-                  <height>24</height>
-                 </size>
-                </property>
-               </widget>
-              </item>
-              <item>
-               <widget class="QToolButton" name="toolButtonNDimDown">
-                <property name="maximumSize">
-                 <size>
-                  <width>32</width>
-                  <height>32</height>
-                 </size>
-                </property>
-                <property name="text">
-                 <string>...</string>
-                </property>
-                <property name="icon">
-                 <iconset>
-                  <normaloff>resources/icons/down.png</normaloff>resources/icons/down.png</iconset>
-                </property>
-                <property name="iconSize">
-                 <size>
-                  <width>24</width>
-                  <height>24</height>
-                 </size>
-                </property>
-               </widget>
-              </item>
-              <item>
-               <widget class="QToolButton" name="toolButtonNDimRemove">
-                <property name="maximumSize">
-                 <size>
-                  <width>32</width>
-                  <height>32</height>
-                 </size>
-                </property>
-                <property name="toolTip">
-                 <string>Delete selected isotope(s)</string>
-                </property>
-                <property name="text">
-                 <string>Remove</string>
-                </property>
-                <property name="icon">
-                 <iconset resource="resources.qrc">
-                  <normaloff>:/icons/delete</normaloff>:/icons/delete</iconset>
-                </property>
-                <property name="iconSize">
-                 <size>
-                  <width>24</width>
-                  <height>24</height>
-                 </size>
-                </property>
-               </widget>
-              </item>
-              <item>
-               <widget class="QToolButton" name="toolButtonNDimSaveList">
-                <property name="maximumSize">
-                 <size>
-                  <width>32</width>
-                  <height>32</height>
-                 </size>
-                </property>
-                <property name="toolTip">
-                 <string>Save series</string>
-                </property>
-                <property name="text">
-                 <string>Save</string>
-                </property>
-                <property name="icon">
-                 <iconset resource="resources.qrc">
-                  <normaloff>:/icons/save</normaloff>:/icons/save</iconset>
-                </property>
-                <property name="iconSize">
-                 <size>
-                  <width>24</width>
-                  <height>24</height>
-                 </size>
-                </property>
-               </widget>
-              </item>
-             </layout>
-            </item>
-            <item row="2" column="1">
-             <layout class="QVBoxLayout" name="verticalLayout_4">
-              <item>
-               <widget class="QToolButton" name="toolButtonNDimIsotopeAdd">
-                <property name="maximumSize">
-                 <size>
-                  <width>32</width>
-                  <height>32</height>
-                 </size>
-                </property>
-                <property name="toolTip">
-                 <string>Add isotope to series</string>
-                </property>
-                <property name="text">
-                 <string>Add</string>
-                </property>
-                <property name="icon">
-                 <iconset resource="resources.qrc">
-                  <normaloff>:/icons/resources/icons/icons8-add-50.png</normaloff>:/icons/resources/icons/icons8-add-50.png</iconset>
-                </property>
-                <property name="iconSize">
-                 <size>
-                  <width>24</width>
-                  <height>24</height>
-                 </size>
-                </property>
-               </widget>
-              </item>
-              <item>
-               <widget class="QToolButton" name="toolButtonNDimIsotopeSetAdd">
-                <property name="maximumSize">
-                 <size>
-                  <width>32</width>
-                  <height>32</height>
-                 </size>
-                </property>
-                <property name="toolTip">
-                 <string>Add predefined isotope series</string>
-                </property>
-                <property name="text">
-                 <string>Add</string>
-                </property>
-                <property name="icon">
-                 <iconset resource="resources.qrc">
-                  <normaloff>:/icons/resources/icons/icons8-add-list-50.png</normaloff>:/icons/resources/icons/icons8-add-list-50.png</iconset>
-                </property>
-                <property name="iconSize">
-                 <size>
-                  <width>24</width>
-                  <height>24</height>
-                 </size>
-                </property>
-               </widget>
-              </item>
-              <item>
-               <spacer name="verticalSpacer_9">
-                <property name="orientation">
-                 <enum>Qt::Vertical</enum>
-                </property>
-                <property name="sizeHint" stdset="0">
-                 <size>
-                  <width>20</width>
-                  <height>10</height>
-                 </size>
-                </property>
-               </spacer>
-              </item>
-              <item>
-               <widget class="QToolButton" name="toolButtonNDimPlot">
-                <property name="maximumSize">
-                 <size>
-                  <width>32</width>
-                  <height>32</height>
-                 </size>
-                </property>
-                <property name="toolTip">
-                 <string>Create N-dimensional plot plot</string>
-                </property>
-                <property name="text">
-                 <string>Plot</string>
-                </property>
-                <property name="icon">
-                 <iconset resource="resources.qrc">
-                  <normaloff>:/icons/resources/icons/icons8-rocket-48.png</normaloff>:/icons/resources/icons/icons8-rocket-48.png</iconset>
-                </property>
-                <property name="iconSize">
-                 <size>
-                  <width>24</width>
-                  <height>24</height>
-                 </size>
-                </property>
-               </widget>
-              </item>
-             </layout>
-            </item>
-           </layout>
-          </item>
-         </layout>
-        </widget>
-       </widget>
-      </widget>
-      <widget class="QWidget" name="PCAPage">
-       <property name="enabled">
-        <bool>true</bool>
-       </property>
-       <property name="geometry">
-        <rect>
-         <x>0</x>
-         <y>0</y>
-         <width>300</width>
-         <height>534</height>
-        </rect>
-       </property>
-       <attribute name="label">
-        <string>PCA</string>
-       </attribute>
-       <widget class="QGroupBox" name="groupBox_10">
-        <property name="geometry">
-         <rect>
-          <x>0</x>
-          <y>0</y>
-          <width>301</width>
-          <height>181</height>
-         </rect>
-        </property>
-        <property name="title">
-         <string/>
-        </property>
-        <widget class="QWidget" name="horizontalLayoutWidget_9">
-         <property name="geometry">
-          <rect>
-           <x>5</x>
-           <y>10</y>
-           <width>286</width>
-           <height>166</height>
-          </rect>
-         </property>
-         <layout class="QHBoxLayout" name="horizontalLayout_12">
-          <item>
-           <layout class="QFormLayout" name="formLayout_5">
-            <item row="0" column="0">
-             <widget class="QLabel" name="labelPCANumBasis">
-              <property name="font">
-               <font>
-                <pointsize>11</pointsize>
-               </font>
-              </property>
-              <property name="text">
-               <string>N Basis</string>
-              </property>
-              <property name="alignment">
-               <set>Qt::AlignLeading|Qt::AlignLeft|Qt::AlignVCenter</set>
-              </property>
-             </widget>
-            </item>
-            <item row="0" column="1">
-             <widget class="QSpinBox" name="spinBoxPCANumBasis">
-              <property name="maximumSize">
-               <size>
-                <width>150</width>
-                <height>16777215</height>
-               </size>
-              </property>
-              <property name="font">
-               <font>
-                <pointsize>11</pointsize>
-               </font>
-              </property>
-              <property name="toolTip">
-               <string>Number of basis vectors for dimensional reduction</string>
-              </property>
-              <property name="alignment">
-               <set>Qt::AlignRight|Qt::AlignTrailing|Qt::AlignVCenter</set>
-              </property>
-             </widget>
-            </item>
-            <item row="1" column="0">
-             <widget class="QLabel" name="labelPCX">
-              <property name="font">
-               <font>
-                <pointsize>11</pointsize>
-               </font>
-              </property>
-              <property name="text">
-               <string>PC X</string>
-              </property>
-              <property name="alignment">
-               <set>Qt::AlignLeading|Qt::AlignLeft|Qt::AlignVCenter</set>
-              </property>
-             </widget>
-            </item>
-            <item row="1" column="1">
-             <widget class="QSpinBox" name="spinBoxPCX">
-              <property name="maximumSize">
-               <size>
-                <width>150</width>
-                <height>16777215</height>
-               </size>
-              </property>
-              <property name="font">
-               <font>
-                <pointsize>11</pointsize>
-               </font>
-              </property>
-              <property name="toolTip">
-               <string>Principal component to display on x-axis</string>
-              </property>
-              <property name="alignment">
-               <set>Qt::AlignRight|Qt::AlignTrailing|Qt::AlignVCenter</set>
-              </property>
-             </widget>
-            </item>
-            <item row="2" column="0">
-             <widget class="QLabel" name="labelPCY">
-              <property name="font">
-               <font>
-                <pointsize>11</pointsize>
-               </font>
-              </property>
-              <property name="text">
-               <string>PC Y</string>
-              </property>
-              <property name="alignment">
-               <set>Qt::AlignLeading|Qt::AlignLeft|Qt::AlignVCenter</set>
-              </property>
-             </widget>
-            </item>
-            <item row="2" column="1">
-             <widget class="QSpinBox" name="spinBoxPCY">
-              <property name="maximumSize">
-               <size>
-                <width>150</width>
-                <height>16777215</height>
-               </size>
-              </property>
-              <property name="font">
-               <font>
-                <pointsize>11</pointsize>
-               </font>
-              </property>
-              <property name="toolTip">
-               <string>Principal component to display on y-axis</string>
-              </property>
-              <property name="alignment">
-               <set>Qt::AlignRight|Qt::AlignTrailing|Qt::AlignVCenter</set>
-              </property>
-             </widget>
-            </item>
-            <item row="3" column="0">
-             <widget class="QLabel" name="labelPCAPlotType">
-              <property name="font">
-               <font>
-                <pointsize>11</pointsize>
-               </font>
-              </property>
-              <property name="text">
-               <string>Plot type</string>
-              </property>
-             </widget>
-            </item>
-            <item row="3" column="1">
-             <widget class="QComboBox" name="comboBoxPCAPlotType">
-              <property name="maximumSize">
-               <size>
-                <width>150</width>
-                <height>16777215</height>
-               </size>
-              </property>
-              <property name="font">
-               <font>
-                <pointsize>11</pointsize>
-               </font>
-              </property>
-              <property name="toolTip">
-               <string>Method for displaying PCA plot</string>
-              </property>
-              <item>
-               <property name="text">
-                <string>Variance</string>
-               </property>
-              </item>
-              <item>
-               <property name="text">
-                <string>Vectors</string>
-               </property>
-              </item>
-              <item>
-               <property name="text">
-                <string>PC X vs. PC Y</string>
-               </property>
-              </item>
-              <item>
-               <property name="text">
-                <string>PC X Score Map</string>
-               </property>
-              </item>
-             </widget>
-            </item>
-            <item row="4" column="0">
-             <widget class="QLabel" name="labelPCAStyle">
-              <property name="font">
-               <font>
-                <pointsize>11</pointsize>
-               </font>
-              </property>
-              <property name="text">
-               <string>Plot style</string>
-              </property>
-              <property name="alignment">
-               <set>Qt::AlignLeading|Qt::AlignLeft|Qt::AlignVCenter</set>
-              </property>
-             </widget>
-            </item>
-            <item row="4" column="1">
-             <widget class="QComboBox" name="comboBoxPCAStyle">
-              <property name="maximumSize">
-               <size>
-                <width>150</width>
-                <height>16777215</height>
-               </size>
-              </property>
-              <property name="font">
-               <font>
-                <pointsize>11</pointsize>
-               </font>
-              </property>
-              <property name="toolTip">
-               <string>Style for scatter plots</string>
-              </property>
-              <item>
-               <property name="text">
-                <string>Scatter</string>
-               </property>
-              </item>
-              <item>
-               <property name="text">
-                <string>Heatmap</string>
-               </property>
-              </item>
-             </widget>
-            </item>
-           </layout>
-          </item>
-          <item>
-           <layout class="QVBoxLayout" name="verticalLayout_3">
-            <item>
-             <spacer name="verticalSpacer_8">
-              <property name="orientation">
-               <enum>Qt::Vertical</enum>
-              </property>
-              <property name="sizeHint" stdset="0">
-               <size>
-                <width>20</width>
-                <height>40</height>
-               </size>
-              </property>
-             </spacer>
-            </item>
-            <item>
-             <widget class="QToolButton" name="toolButtonPCAPlot">
-              <property name="maximumSize">
-               <size>
-                <width>32</width>
-                <height>32</height>
-               </size>
-              </property>
-              <property name="toolTip">
-               <string>Plot PCA results</string>
-              </property>
-              <property name="text">
-               <string>Plot</string>
-              </property>
-              <property name="icon">
-               <iconset resource="resources.qrc">
-                <normaloff>:/icons/resources/icons/icons8-rocket-48.png</normaloff>:/icons/resources/icons/icons8-rocket-48.png</iconset>
-              </property>
-              <property name="iconSize">
-               <size>
-                <width>24</width>
-                <height>24</height>
-               </size>
-              </property>
-             </widget>
-            </item>
-           </layout>
-          </item>
-         </layout>
-        </widget>
-       </widget>
-      </widget>
-      <widget class="QWidget" name="ClusteringPage">
-       <property name="enabled">
-        <bool>true</bool>
-       </property>
-       <property name="geometry">
-        <rect>
-         <x>0</x>
-         <y>0</y>
-         <width>300</width>
-         <height>534</height>
-        </rect>
-       </property>
-       <attribute name="label">
-        <string>Clustering</string>
-       </attribute>
-       <widget class="QStackedWidget" name="stackedWidget">
-        <property name="geometry">
-         <rect>
-          <x>0</x>
-          <y>0</y>
-          <width>301</width>
-          <height>421</height>
-         </rect>
-        </property>
-        <property name="currentIndex">
-         <number>0</number>
-        </property>
-        <widget class="QWidget" name="pageClustering">
-         <widget class="QGroupBox" name="groupBoxClustering">
-          <property name="geometry">
-           <rect>
-            <x>0</x>
-            <y>20</y>
-            <width>301</width>
-            <height>226</height>
-           </rect>
-          </property>
-          <property name="title">
-           <string/>
-          </property>
-          <property name="alignment">
-           <set>Qt::AlignCenter</set>
-          </property>
-          <widget class="QWidget" name="horizontalLayoutWidget_8">
-           <property name="geometry">
-            <rect>
-             <x>10</x>
-             <y>10</y>
-             <width>281</width>
-             <height>211</height>
-            </rect>
-           </property>
-           <layout class="QHBoxLayout" name="horizontalLayout_11">
-            <item>
-             <layout class="QFormLayout" name="formLayoutClusterSettings">
-              <item row="0" column="1">
-               <widget class="QComboBox" name="comboBoxClusterMethod">
-                <property name="maximumSize">
-                 <size>
-                  <width>150</width>
-                  <height>16777215</height>
-                 </size>
-                </property>
-                <property name="font">
-                 <font>
-                  <pointsize>11</pointsize>
-                 </font>
-                </property>
-                <property name="toolTip">
-                 <string>Select clustering method</string>
-                </property>
-                <item>
-                 <property name="text">
-                  <string>k-means</string>
-                 </property>
-                </item>
-                <item>
-                 <property name="text">
-                  <string>k-medoids</string>
-                 </property>
-                </item>
-                <item>
-                 <property name="text">
-                  <string>fuzzy c-means</string>
-                 </property>
-                </item>
-                <item>
-                 <property name="text">
-                  <string>all</string>
-                 </property>
-                </item>
-               </widget>
-              </item>
-              <item row="1" column="0">
-               <widget class="QLabel" name="labelNClusters">
-                <property name="font">
-                 <font>
-                  <pointsize>11</pointsize>
-                 </font>
-                </property>
-                <property name="text">
-                 <string>Clusters</string>
-                </property>
-               </widget>
-              </item>
-              <item row="1" column="1">
-               <widget class="QSpinBox" name="spinBoxNClusters">
-                <property name="maximumSize">
-                 <size>
-                  <width>150</width>
-                  <height>16777215</height>
-                 </size>
-                </property>
-                <property name="font">
-                 <font>
-                  <pointsize>11</pointsize>
-                 </font>
-                </property>
-                <property name="toolTip">
-                 <string>Change the number of clusters</string>
-                </property>
-                <property name="alignment">
-                 <set>Qt::AlignRight|Qt::AlignTrailing|Qt::AlignVCenter</set>
-                </property>
-                <property name="minimum">
-                 <number>1</number>
-                </property>
-                <property name="maximum">
-                 <number>500</number>
-                </property>
-                <property name="value">
-                 <number>5</number>
-                </property>
-               </widget>
-              </item>
-              <item row="2" column="0">
-               <widget class="QLabel" name="labelExponent">
-                <property name="font">
-                 <font>
-                  <pointsize>11</pointsize>
-                 </font>
-                </property>
-                <property name="text">
-                 <string>Exponent</string>
-                </property>
-               </widget>
-              </item>
-              <item row="2" column="1">
-               <layout class="QHBoxLayout" name="horizontalLayout">
-                <item>
-                 <widget class="QLabel" name="labelClusterExponent">
-                  <property name="font">
-                   <font>
-                    <pointsize>11</pointsize>
-                   </font>
-                  </property>
-                  <property name="text">
-                   <string>0</string>
-                  </property>
-                 </widget>
-                </item>
-                <item>
-                 <widget class="QSlider" name="horizontalSliderClusterExponent">
-                  <property name="maximumSize">
-                   <size>
-                    <width>150</width>
-                    <height>16777215</height>
-                   </size>
-                  </property>
-                  <property name="font">
-                   <font>
-                    <pointsize>11</pointsize>
-                   </font>
-                  </property>
-                  <property name="minimum">
-                   <number>1</number>
-                  </property>
-                  <property name="maximum">
-                   <number>3</number>
-                  </property>
-                  <property name="orientation">
-                   <enum>Qt::Horizontal</enum>
-                  </property>
-                  <property name="tickPosition">
-                   <enum>QSlider::TicksAbove</enum>
-                  </property>
-                  <property name="tickInterval">
-                   <number>5</number>
-                  </property>
-                 </widget>
-                </item>
-               </layout>
-              </item>
-              <item row="3" column="0">
-               <widget class="QLabel" name="labelClusterDistance">
-                <property name="font">
-                 <font>
-                  <pointsize>11</pointsize>
-                 </font>
-                </property>
-                <property name="text">
-                 <string>Distance</string>
-                </property>
-               </widget>
-              </item>
-              <item row="3" column="1">
-               <widget class="QComboBox" name="comboBoxClusterDistance">
-                <property name="maximumSize">
-                 <size>
-                  <width>150</width>
-                  <height>16777215</height>
-                 </size>
-                </property>
-                <property name="font">
-                 <font>
-                  <pointsize>11</pointsize>
-                 </font>
-                </property>
-                <property name="toolTip">
-                 <string>Change the multidimensional distance metric for clustering</string>
-                </property>
-                <item>
-                 <property name="text">
-                  <string>New Item</string>
-                 </property>
-                </item>
-               </widget>
-              </item>
-              <item row="4" column="0">
-               <widget class="QLabel" name="labelFCView">
-                <property name="font">
-                 <font>
-                  <pointsize>11</pointsize>
-                 </font>
-                </property>
-                <property name="text">
-                 <string>FC view</string>
-                </property>
-               </widget>
-              </item>
-              <item row="4" column="1">
-               <widget class="QSpinBox" name="spinBoxFCView">
-                <property name="maximumSize">
-                 <size>
-                  <width>150</width>
-                  <height>16777215</height>
-                 </size>
-                </property>
-                <property name="font">
-                 <font>
-                  <pointsize>11</pointsize>
-                 </font>
-                </property>
-                <property name="toolTip">
-                 <string>Fuzzy clustering only, choose map or individual cluster scores</string>
-                </property>
-                <property name="alignment">
-                 <set>Qt::AlignRight|Qt::AlignTrailing|Qt::AlignVCenter</set>
-                </property>
-               </widget>
-              </item>
-              <item row="5" column="0">
-               <widget class="QLabel" name="labelClusterStartingSeed">
-                <property name="font">
-                 <font>
-                  <pointsize>11</pointsize>
-                 </font>
-                </property>
-                <property name="text">
-                 <string>Starting seed</string>
-                </property>
-               </widget>
-              </item>
-              <item row="5" column="1">
-               <widget class="QLineEdit" name="lineEditSeed">
-                <property name="maximumSize">
-                 <size>
-                  <width>150</width>
-                  <height>16777215</height>
-                 </size>
-                </property>
-                <property name="font">
-                 <font>
-                  <pointsize>11</pointsize>
-                 </font>
-                </property>
-                <property name="toolTip">
-                 <string>Change the starting seed</string>
-                </property>
-                <property name="text">
-                 <string>23</string>
-                </property>
-                <property name="alignment">
-                 <set>Qt::AlignRight|Qt::AlignTrailing|Qt::AlignVCenter</set>
-                </property>
-               </widget>
-              </item>
-              <item row="0" column="0">
-               <widget class="QLabel" name="labelClusterMethod">
-                <property name="font">
-                 <font>
-                  <pointsize>11</pointsize>
-                 </font>
-                </property>
-                <property name="text">
-                 <string>Method</string>
-                </property>
-               </widget>
-              </item>
-             </layout>
-            </item>
-            <item>
-             <layout class="QVBoxLayout" name="verticalLayoutClusterTools">
-              <item>
-               <spacer name="verticalSpacer_4">
-                <property name="orientation">
-                 <enum>Qt::Vertical</enum>
-                </property>
-                <property name="sizeHint" stdset="0">
-                 <size>
-                  <width>20</width>
-                  <height>40</height>
-                 </size>
-                </property>
-               </spacer>
-              </item>
-              <item>
-               <widget class="QToolButton" name="toolButtonRunClustering">
-                <property name="maximumSize">
-                 <size>
-                  <width>32</width>
-                  <height>32</height>
-                 </size>
-                </property>
-                <property name="font">
-                 <font>
-                  <pointsize>11</pointsize>
-                 </font>
-                </property>
-                <property name="text">
-                 <string>Run Selected</string>
-                </property>
-                <property name="icon">
-                 <iconset resource="resources.qrc">
-                  <normaloff>:/icons/resources/icons/icons8-rocket-48.png</normaloff>:/icons/resources/icons/icons8-rocket-48.png</iconset>
-                </property>
-                <property name="iconSize">
-                 <size>
-                  <width>24</width>
-                  <height>24</height>
-                 </size>
-                </property>
-               </widget>
-              </item>
-             </layout>
-            </item>
-           </layout>
-          </widget>
-         </widget>
-        </widget>
-        <widget class="QWidget" name="pagetSNE">
-         <widget class="QGroupBox" name="groupBox_16">
-          <property name="geometry">
-           <rect>
-            <x>20</x>
-            <y>0</y>
-            <width>261</width>
-            <height>131</height>
-           </rect>
-          </property>
-          <property name="title">
-           <string>Point Type</string>
-          </property>
-          <property name="alignment">
-           <set>Qt::AlignCenter</set>
-          </property>
-          <widget class="QWidget" name="verticalLayoutWidget_20">
-           <property name="geometry">
-            <rect>
-             <x>20</x>
-             <y>30</y>
-             <width>121</width>
-             <height>81</height>
-            </rect>
-           </property>
-           <layout class="QVBoxLayout" name="verticalLayout_26">
-            <item>
-             <widget class="QRadioButton" name="radioButton_30">
-              <property name="text">
-               <string>Coordinates</string>
-              </property>
-             </widget>
-            </item>
-            <item>
-             <widget class="QRadioButton" name="radioButton_31">
-              <property name="text">
-               <string>Map</string>
-              </property>
-             </widget>
-            </item>
-           </layout>
-          </widget>
-         </widget>
-         <widget class="QPushButton" name="pushButton_37">
-          <property name="geometry">
-           <rect>
-            <x>50</x>
-            <y>360</y>
-            <width>91</width>
-            <height>31</height>
-           </rect>
-          </property>
-          <property name="text">
-           <string>Run tSNE</string>
-          </property>
-         </widget>
-         <widget class="QGroupBox" name="groupBoxtSNE">
-          <property name="geometry">
-           <rect>
-            <x>20</x>
-            <y>140</y>
-            <width>261</width>
-            <height>261</height>
-           </rect>
-          </property>
-          <property name="title">
-           <string>GroupBox</string>
-          </property>
-          <property name="alignment">
-           <set>Qt::AlignCenter</set>
-          </property>
-          <widget class="QLabel" name="label_102">
-           <property name="geometry">
-            <rect>
-             <x>10</x>
-             <y>190</y>
-             <width>111</width>
-             <height>21</height>
-            </rect>
-           </property>
-           <property name="text">
-            <string>Assign Groups</string>
-           </property>
-           <property name="alignment">
-            <set>Qt::AlignCenter</set>
-           </property>
-          </widget>
-          <widget class="QPushButton" name="pushButton_47">
-           <property name="geometry">
-            <rect>
-             <x>140</x>
-             <y>180</y>
-             <width>91</width>
-             <height>31</height>
-            </rect>
-           </property>
-           <property name="text">
-            <string>PushButton</string>
-           </property>
-          </widget>
-          <widget class="QWidget" name="verticalLayoutWidget_21">
-           <property name="geometry">
-            <rect>
-             <x>10</x>
-             <y>20</y>
-             <width>101</width>
-             <height>161</height>
-            </rect>
-           </property>
-           <layout class="QVBoxLayout" name="verticalLayout_27">
-            <item>
-             <widget class="QLabel" name="label_103">
-              <property name="text">
-               <string>Perplexity</string>
-              </property>
-              <property name="alignment">
-               <set>Qt::AlignCenter</set>
-              </property>
-             </widget>
-            </item>
-            <item>
-             <widget class="QLabel" name="label_104">
-              <property name="text">
-               <string>Exaggeration</string>
-              </property>
-              <property name="alignment">
-               <set>Qt::AlignCenter</set>
-              </property>
-             </widget>
-            </item>
-            <item>
-             <widget class="QLabel" name="label_105">
-              <property name="text">
-               <string>Distance</string>
-              </property>
-              <property name="alignment">
-               <set>Qt::AlignCenter</set>
-              </property>
-             </widget>
-            </item>
-            <item>
-             <widget class="QLabel" name="label_106">
-              <property name="text">
-               <string>Threshold</string>
-              </property>
-              <property name="alignment">
-               <set>Qt::AlignCenter</set>
-              </property>
-             </widget>
-            </item>
-            <item>
-             <widget class="QLabel" name="label_107">
-              <property name="text">
-               <string>Grid Size</string>
-              </property>
-              <property name="alignment">
-               <set>Qt::AlignCenter</set>
-              </property>
-             </widget>
-            </item>
-           </layout>
-          </widget>
-          <widget class="QWidget" name="verticalLayoutWidget_22">
-           <property name="geometry">
-            <rect>
-             <x>120</x>
-             <y>20</y>
-             <width>131</width>
-             <height>162</height>
-            </rect>
-           </property>
-           <layout class="QVBoxLayout" name="verticalLayout_28">
-            <item>
-             <widget class="QSlider" name="horizontalSlidertSNEPerplexity">
-              <property name="orientation">
-               <enum>Qt::Horizontal</enum>
-              </property>
-              <property name="tickPosition">
-               <enum>QSlider::TicksAbove</enum>
-              </property>
-              <property name="tickInterval">
-               <number>2</number>
-              </property>
-             </widget>
-            </item>
-            <item>
-             <widget class="QSlider" name="horizontalSlidertSNEExaggeration">
-              <property name="orientation">
-               <enum>Qt::Horizontal</enum>
-              </property>
-              <property name="tickPosition">
-               <enum>QSlider::TicksAbove</enum>
-              </property>
-              <property name="tickInterval">
-               <number>2</number>
-              </property>
-             </widget>
-            </item>
-            <item>
-             <widget class="QComboBox" name="comboBoxtSNEDistance_2">
-              <item>
-               <property name="text">
-                <string>Euclidean</string>
-               </property>
-              </item>
-             </widget>
-            </item>
-            <item>
-             <widget class="QSpinBox" name="spinBoxtSNEThreshold"/>
-            </item>
-            <item>
-             <widget class="QSpinBox" name="spinBoxtSNEGridSize"/>
-            </item>
-           </layout>
-          </widget>
-         </widget>
-        </widget>
-       </widget>
-      </widget>
-      <widget class="QWidget" name="ProfilingPage">
-       <property name="enabled">
-        <bool>true</bool>
-       </property>
-       <property name="geometry">
-        <rect>
-         <x>0</x>
-         <y>0</y>
-         <width>300</width>
-         <height>534</height>
-        </rect>
-       </property>
-       <attribute name="label">
-        <string>Profiling</string>
-       </attribute>
-       <widget class="QGroupBox" name="groupBoxProfileProperties">
-        <property name="geometry">
-         <rect>
-          <x>0</x>
-          <y>0</y>
-          <width>301</width>
-          <height>221</height>
-         </rect>
-        </property>
-        <property name="font">
-         <font>
-          <pointsize>11</pointsize>
-         </font>
-        </property>
-        <property name="title">
-         <string>Generation</string>
-        </property>
-        <widget class="QWidget" name="horizontalLayoutWidget_3">
-         <property name="geometry">
-          <rect>
-           <x>10</x>
-           <y>20</y>
-           <width>286</width>
-           <height>196</height>
-          </rect>
-         </property>
-         <layout class="QHBoxLayout" name="horizontalLayoutProfileGeneration">
-          <item>
-           <layout class="QFormLayout" name="formLayoutProfileParams">
-            <item row="0" column="0">
-             <widget class="QLabel" name="labelProfileList">
-              <property name="text">
-               <string>Profile</string>
-              </property>
-             </widget>
-            </item>
-            <item row="0" column="1">
-             <widget class="QComboBox" name="comboBoxProfileList">
-              <property name="maximumSize">
-               <size>
-                <width>120</width>
-                <height>16777215</height>
-               </size>
-              </property>
-             </widget>
-            </item>
-            <item row="1" column="0">
-             <widget class="QLabel" name="labelPointSort">
-              <property name="text">
-               <string>Point sort</string>
-              </property>
-             </widget>
-            </item>
-            <item row="1" column="1">
-             <widget class="QComboBox" name="comboBoxProfileSort">
-              <property name="maximumSize">
-               <size>
-                <width>120</width>
-                <height>16777215</height>
-               </size>
-              </property>
-              <property name="toolTip">
-               <string>Change sort of control points</string>
-              </property>
-              <item>
-               <property name="text">
-                <string>no</string>
-               </property>
-              </item>
-              <item>
-               <property name="text">
-                <string>x</string>
-               </property>
-              </item>
-              <item>
-               <property name="text">
-                <string>y</string>
-               </property>
-              </item>
-             </widget>
-            </item>
-            <item row="2" column="0">
-             <widget class="QLabel" name="labelPointRadius">
-              <property name="text">
-               <string>Point radius</string>
-              </property>
-             </widget>
-            </item>
-            <item row="2" column="1">
-             <widget class="QLineEdit" name="lineEditPointRadius">
-              <property name="maximumSize">
-               <size>
-                <width>120</width>
-                <height>16777215</height>
-               </size>
-              </property>
-              <property name="toolTip">
-               <string>Radius for determining point statistics</string>
-              </property>
-              <property name="text">
-               <string>5</string>
-              </property>
-              <property name="alignment">
-               <set>Qt::AlignRight|Qt::AlignTrailing|Qt::AlignVCenter</set>
-              </property>
-             </widget>
-            </item>
-            <item row="3" column="0">
-             <widget class="QLabel" name="labelPointThreshold">
-              <property name="text">
-               <string>Y-axis threshold</string>
-              </property>
-             </widget>
-            </item>
-            <item row="3" column="1">
-             <widget class="QLineEdit" name="lineEditYThresh">
-              <property name="maximumSize">
-               <size>
-                <width>120</width>
-                <height>16777215</height>
-               </size>
-              </property>
-              <property name="text">
-               <string>500</string>
-              </property>
-              <property name="alignment">
-               <set>Qt::AlignRight|Qt::AlignTrailing|Qt::AlignVCenter</set>
-              </property>
-             </widget>
-            </item>
-            <item row="4" column="0">
-             <widget class="QLabel" name="labelPointInterpDistance">
-              <property name="text">
-               <string>Interp. distance</string>
-              </property>
-             </widget>
-            </item>
-            <item row="4" column="1">
-             <widget class="QLineEdit" name="lineEditIntDist">
-              <property name="maximumSize">
-               <size>
-                <width>120</width>
-                <height>16777215</height>
-               </size>
-              </property>
-              <property name="toolTip">
-               <string>Distance between interpolated points</string>
-              </property>
-              <property name="text">
-               <string>50</string>
-              </property>
-              <property name="alignment">
-               <set>Qt::AlignRight|Qt::AlignTrailing|Qt::AlignVCenter</set>
-              </property>
-             </widget>
-            </item>
-            <item row="5" column="0">
-             <widget class="QLabel" name="labelPointStats">
-              <property name="text">
-               <string>Point &amp; error type</string>
-              </property>
-             </widget>
-            </item>
-            <item row="5" column="1">
-             <widget class="QComboBox" name="comboBoxPointType">
-              <property name="maximumSize">
-               <size>
-                <width>120</width>
-                <height>16777215</height>
-               </size>
-              </property>
-              <property name="toolTip">
-               <string>Statistic for estimating point value</string>
-              </property>
-              <item>
-               <property name="text">
-                <string>median + IQR</string>
-               </property>
-              </item>
-              <item>
-               <property name="text">
-                <string>mean + standard deviation</string>
-               </property>
-              </item>
-              <item>
-               <property name="text">
-                <string>mean + standard error</string>
-               </property>
-              </item>
-             </widget>
-            </item>
-           </layout>
-          </item>
-          <item>
-           <layout class="QVBoxLayout" name="verticalLayoutProfileTools">
-            <item>
-             <widget class="QToolButton" name="toolButtonPlotProfile">
-              <property name="maximumSize">
-               <size>
-                <width>32</width>
-                <height>32</height>
-               </size>
-              </property>
-              <property name="font">
-               <font>
-                <pointsize>11</pointsize>
-               </font>
-              </property>
-              <property name="toolTip">
-               <string>Create profile control points</string>
-              </property>
-              <property name="text">
-               <string>Toggle profiling</string>
-              </property>
-              <property name="icon">
-               <iconset resource="resources.qrc">
-                <normaloff>:/icons/resources/icons/icons8-polyline-40.png</normaloff>:/icons/resources/icons/icons8-polyline-40.png</iconset>
-              </property>
-              <property name="iconSize">
-               <size>
-                <width>24</width>
-                <height>24</height>
-               </size>
-              </property>
-              <property name="checkable">
-               <bool>true</bool>
-              </property>
-             </widget>
-            </item>
-            <item>
-             <widget class="QToolButton" name="toolButtonIPProfile">
-              <property name="maximumSize">
-               <size>
-                <width>32</width>
-                <height>32</height>
-               </size>
-              </property>
-              <property name="font">
-               <font>
-                <pointsize>11</pointsize>
-               </font>
-              </property>
-              <property name="toolTip">
-               <string>Interpolate between control points</string>
-              </property>
-              <property name="text">
-               <string>Interpolate profile</string>
-              </property>
-              <property name="icon">
-               <iconset resource="resources.qrc">
-                <normaloff>:/icons/resources/icons/icons8-dashed-line-50.png</normaloff>:/icons/resources/icons/icons8-dashed-line-50.png</iconset>
-              </property>
-              <property name="iconSize">
-               <size>
-                <width>24</width>
-                <height>24</height>
-               </size>
-              </property>
-              <property name="checkable">
-               <bool>true</bool>
-              </property>
-             </widget>
-            </item>
-            <item>
-             <widget class="QToolButton" name="toolButtonPointMove">
-              <property name="enabled">
-               <bool>false</bool>
-              </property>
-              <property name="maximumSize">
-               <size>
-                <width>32</width>
-                <height>32</height>
-               </size>
-              </property>
-              <property name="toolTip">
-               <string>Adjust profile point location</string>
-              </property>
-              <property name="text">
-               <string>...</string>
-              </property>
-              <property name="icon">
-               <iconset resource="resources.qrc">
-                <normaloff>:/icons/resources/icons/icons8-move-49.png</normaloff>:/icons/resources/icons/icons8-move-49.png</iconset>
-              </property>
-              <property name="iconSize">
-               <size>
-                <width>24</width>
-                <height>24</height>
-               </size>
-              </property>
-              <property name="checkable">
-               <bool>true</bool>
-              </property>
-              <property name="checked">
-               <bool>false</bool>
-              </property>
-             </widget>
-            </item>
-            <item>
-             <spacer name="verticalSpacer">
-              <property name="orientation">
-               <enum>Qt::Vertical</enum>
-              </property>
-              <property name="sizeHint" stdset="0">
-               <size>
-                <width>20</width>
-                <height>40</height>
-               </size>
-              </property>
-             </spacer>
-            </item>
-            <item>
-             <widget class="QToolButton" name="toolButtonClearProfile">
-              <property name="maximumSize">
-               <size>
-                <width>32</width>
-                <height>32</height>
-               </size>
-              </property>
-              <property name="font">
-               <font>
-                <pointsize>11</pointsize>
-               </font>
-              </property>
-              <property name="toolTip">
-               <string>Delete profile</string>
-              </property>
-              <property name="text">
-               <string>Delete profiile</string>
-              </property>
-              <property name="icon">
-               <iconset resource="resources.qrc">
-                <normaloff>:/icons/delete</normaloff>:/icons/delete</iconset>
-              </property>
-              <property name="iconSize">
-               <size>
-                <width>24</width>
-                <height>24</height>
-               </size>
-              </property>
-             </widget>
-            </item>
-           </layout>
-          </item>
-         </layout>
-        </widget>
-       </widget>
-       <widget class="QGroupBox" name="groupBoxProfilePoints">
-        <property name="geometry">
-         <rect>
-          <x>0</x>
-          <y>230</y>
-          <width>301</width>
-          <height>261</height>
-         </rect>
-        </property>
-        <property name="title">
-         <string>Control points</string>
-        </property>
-        <widget class="QWidget" name="horizontalLayoutWidget">
-         <property name="geometry">
-          <rect>
-           <x>10</x>
-           <y>30</y>
-           <width>281</width>
-           <height>221</height>
-          </rect>
-         </property>
-         <layout class="QHBoxLayout" name="horizontalLayout_6">
-          <item>
-           <widget class="QTableWidget" name="tableWidgetProfilePoints">
-            <property name="font">
-             <font>
-              <pointsize>11</pointsize>
-             </font>
-            </property>
-            <property name="accessibleName">
-             <string>Profiling</string>
-            </property>
-            <property name="sizeAdjustPolicy">
-             <enum>QAbstractScrollArea::AdjustToContents</enum>
-            </property>
-            <property name="sortingEnabled">
-             <bool>false</bool>
-            </property>
-            <attribute name="horizontalHeaderDefaultSectionSize">
-             <number>80</number>
-            </attribute>
-            <attribute name="horizontalHeaderStretchLastSection">
-             <bool>true</bool>
-            </attribute>
-            <column>
-             <property name="text">
-              <string>Point</string>
-             </property>
-             <property name="font">
-              <font>
-               <pointsize>11</pointsize>
-              </font>
-             </property>
-            </column>
-            <column>
-             <property name="text">
-              <string>X</string>
-             </property>
-             <property name="font">
-              <font>
-               <pointsize>11</pointsize>
-              </font>
-             </property>
-            </column>
-            <column>
-             <property name="text">
-              <string>Y</string>
-             </property>
-             <property name="font">
-              <font>
-               <pointsize>11</pointsize>
-              </font>
-             </property>
-            </column>
-           </widget>
-          </item>
-          <item>
-           <layout class="QVBoxLayout" name="verticalLayoutPointTools">
-            <item>
-             <widget class="QToolButton" name="toolButtonPointSelectAll">
-              <property name="maximumSize">
-               <size>
-                <width>32</width>
-                <height>32</height>
-               </size>
-              </property>
-              <property name="font">
-               <font>
-                <pointsize>11</pointsize>
-               </font>
-              </property>
-              <property name="toolTip">
-               <string>Select all profile points</string>
-              </property>
-              <property name="text">
-               <string>Select All</string>
-              </property>
-              <property name="icon">
-               <iconset resource="resources.qrc">
-                <normaloff>:/icons/resources/icons/icons8-select-all-50.png</normaloff>:/icons/resources/icons/icons8-select-all-50.png</iconset>
-              </property>
-              <property name="iconSize">
-               <size>
-                <width>24</width>
-                <height>24</height>
-               </size>
-              </property>
-             </widget>
-            </item>
-            <item>
-             <widget class="QToolButton" name="toolButtonPointUp">
-              <property name="maximumSize">
-               <size>
-                <width>32</width>
-                <height>32</height>
-               </size>
-              </property>
-              <property name="font">
-               <font>
-                <pointsize>11</pointsize>
-               </font>
-              </property>
-              <property name="toolTip">
-               <string>Move selected point up</string>
-              </property>
-              <property name="text">
-               <string>Move up</string>
-              </property>
-              <property name="icon">
-               <iconset resource="resources.qrc">
-                <normaloff>:/icons/up</normaloff>:/icons/up</iconset>
-              </property>
-              <property name="iconSize">
-               <size>
-                <width>24</width>
-                <height>24</height>
-               </size>
-              </property>
-             </widget>
-            </item>
-            <item>
-             <widget class="QToolButton" name="toolButtonPointDown">
-              <property name="maximumSize">
-               <size>
-                <width>32</width>
-                <height>32</height>
-               </size>
-              </property>
-              <property name="font">
-               <font>
-                <pointsize>11</pointsize>
-               </font>
-              </property>
-              <property name="toolTip">
-               <string>Move selected point down</string>
-              </property>
-              <property name="text">
-               <string>Move down</string>
-              </property>
-              <property name="icon">
-               <iconset>
-                <normaloff>resources/icons/down.png</normaloff>resources/icons/down.png</iconset>
-              </property>
-              <property name="iconSize">
-               <size>
-                <width>24</width>
-                <height>24</height>
-               </size>
-              </property>
-             </widget>
-            </item>
-            <item>
-             <spacer name="verticalSpacer_6">
-              <property name="orientation">
-               <enum>Qt::Vertical</enum>
-              </property>
-              <property name="sizeHint" stdset="0">
-               <size>
-                <width>20</width>
-                <height>40</height>
-               </size>
-              </property>
-             </spacer>
-            </item>
-            <item>
-             <widget class="QToolButton" name="toolButtonPointDelete">
-              <property name="maximumSize">
-               <size>
-                <width>32</width>
-                <height>32</height>
-               </size>
-              </property>
-              <property name="font">
-               <font>
-                <pointsize>11</pointsize>
-               </font>
-              </property>
-              <property name="toolTip">
-               <string>Delete point(s)</string>
-              </property>
-              <property name="text">
-               <string>Delete points</string>
-              </property>
-              <property name="icon">
-               <iconset resource="resources.qrc">
-                <normaloff>:/icons/delete</normaloff>:/icons/delete</iconset>
-              </property>
-              <property name="iconSize">
-               <size>
-                <width>24</width>
-                <height>24</height>
-               </size>
-              </property>
-             </widget>
-            </item>
-            <item>
-             <spacer name="verticalSpacer_7">
-              <property name="orientation">
-               <enum>Qt::Vertical</enum>
-              </property>
-              <property name="sizeHint" stdset="0">
-               <size>
-                <width>20</width>
-                <height>40</height>
-               </size>
-              </property>
-             </spacer>
-            </item>
-            <item>
-             <widget class="QToolButton" name="toolButtonPointSave">
-              <property name="maximumSize">
-               <size>
-                <width>32</width>
-                <height>32</height>
-               </size>
-              </property>
-              <property name="font">
-               <font>
-                <pointsize>11</pointsize>
-               </font>
-              </property>
-              <property name="toolTip">
-               <string>Save profile</string>
-              </property>
-              <property name="text">
-               <string>Save profile</string>
-              </property>
-              <property name="icon">
-               <iconset resource="resources.qrc">
-                <normaloff>:/icons/save</normaloff>:/icons/save</iconset>
-              </property>
-              <property name="iconSize">
-               <size>
-                <width>24</width>
-                <height>24</height>
-               </size>
-              </property>
-             </widget>
-            </item>
-           </layout>
-          </item>
-         </layout>
-        </widget>
-       </widget>
-      </widget>
-      <widget class="QWidget" name="SpecialFunctionPage">
-       <property name="geometry">
-        <rect>
-         <x>0</x>
-         <y>0</y>
-         <width>300</width>
-         <height>534</height>
-        </rect>
-       </property>
-       <attribute name="label">
-        <string>Special Functions</string>
-       </attribute>
-       <widget class="QTabWidget" name="tabWidgetSpecialFcn">
-        <property name="geometry">
-         <rect>
-          <x>0</x>
-          <y>0</y>
-          <width>300</width>
-          <height>431</height>
-         </rect>
-        </property>
-        <property name="maximumSize">
-         <size>
-          <width>300</width>
-          <height>16777215</height>
-         </size>
-        </property>
-        <property name="font">
-         <font>
-          <pointsize>11</pointsize>
-         </font>
-        </property>
-        <property name="currentIndex">
-         <number>3</number>
-        </property>
-        <widget class="QWidget" name="tabThermometry">
-         <attribute name="title">
-          <string>Thermometry</string>
-         </attribute>
-         <widget class="QWidget" name="formLayoutWidget_7">
-          <property name="geometry">
-           <rect>
-            <x>10</x>
-            <y>10</y>
-            <width>281</width>
-            <height>131</height>
-           </rect>
-          </property>
-          <layout class="QFormLayout" name="formLayoutThermometry">
-           <item row="0" column="0">
-            <widget class="QLabel" name="labelThermometryMethod">
-             <property name="text">
-              <string>Method</string>
-             </property>
-            </widget>
-           </item>
-           <item row="0" column="1">
-            <widget class="QComboBox" name="ComboBoxThermometryMethod">
-             <property name="maximumSize">
-              <size>
-               <width>200</width>
-               <height>16777215</height>
-              </size>
-             </property>
-            </widget>
-           </item>
-          </layout>
-         </widget>
-        </widget>
-        <widget class="QWidget" name="tabBarometry">
-         <attribute name="title">
-          <string>Barometry</string>
-         </attribute>
-         <widget class="QWidget" name="formLayoutWidget_8">
-          <property name="geometry">
-           <rect>
-            <x>10</x>
-            <y>10</y>
-            <width>281</width>
-            <height>131</height>
-           </rect>
-          </property>
-          <layout class="QFormLayout" name="formLayoutBarometry">
-           <item row="0" column="0">
-            <widget class="QLabel" name="labelBarometryMethod">
-             <property name="text">
-              <string>Method</string>
-             </property>
-            </widget>
-           </item>
-           <item row="0" column="1">
-            <widget class="QComboBox" name="ComboBoxBarometryMethod">
-             <property name="maximumSize">
-              <size>
-               <width>200</width>
-               <height>16777215</height>
-              </size>
-             </property>
-            </widget>
-           </item>
-          </layout>
-         </widget>
-        </widget>
-        <widget class="QWidget" name="tabDating">
-         <attribute name="title">
-          <string>Dating</string>
-         </attribute>
-         <widget class="QWidget" name="formLayoutWidget_6">
-          <property name="geometry">
-           <rect>
-            <x>10</x>
-            <y>10</y>
-            <width>281</width>
-            <height>131</height>
-           </rect>
-          </property>
-          <layout class="QFormLayout" name="formLayoutDating">
-           <item row="0" column="0">
-            <widget class="QLabel" name="labelDatingMethod">
-             <property name="text">
-              <string>Method</string>
-             </property>
-            </widget>
-           </item>
-           <item row="0" column="1">
-            <widget class="QComboBox" name="ComboBoxDatingMethod">
-             <property name="maximumSize">
-              <size>
-               <width>200</width>
-               <height>16777215</height>
-              </size>
-             </property>
-             <item>
-              <property name="text">
-               <string>Re-Os</string>
-              </property>
-             </item>
-            </widget>
-           </item>
-          </layout>
-         </widget>
-        </widget>
-        <widget class="QWidget" name="tabDiffusion">
-         <attribute name="title">
-          <string>Diffusion</string>
-         </attribute>
-         <widget class="QWidget" name="formLayoutWidget_9">
-          <property name="geometry">
-           <rect>
-            <x>10</x>
-            <y>10</y>
-            <width>281</width>
-            <height>151</height>
-           </rect>
-          </property>
-          <layout class="QFormLayout" name="formLayoutDiffusion">
-           <item row="2" column="0">
-            <widget class="QLabel" name="labelDimensionality">
-             <property name="text">
-              <string>Dimensionality</string>
-             </property>
-            </widget>
-           </item>
-           <item row="2" column="1">
-            <widget class="QComboBox" name="comboBoxDimensionality">
-             <property name="maximumSize">
-              <size>
-               <width>200</width>
-               <height>16777215</height>
-              </size>
-             </property>
-             <item>
-              <property name="text">
-               <string>One-dimensional</string>
-              </property>
-             </item>
-             <item>
-              <property name="text">
-               <string>Two-dimensional</string>
-              </property>
-             </item>
-            </widget>
-           </item>
-           <item row="3" column="0">
-            <widget class="QLabel" name="labelDatingDiffusionMethod">
-             <property name="text">
-              <string>Method</string>
-             </property>
-            </widget>
-           </item>
-           <item row="3" column="1">
-            <widget class="QComboBox" name="ComboBoxDiffusionMethod">
-             <property name="maximumSize">
-              <size>
-               <width>200</width>
-               <height>16777215</height>
-              </size>
-             </property>
-            </widget>
-           </item>
-           <item row="0" column="0">
-            <widget class="QLabel" name="labelRegion">
-             <property name="text">
-              <string>Region</string>
-             </property>
-            </widget>
-           </item>
-           <item row="0" column="1">
-            <widget class="QComboBox" name="comboBoxRegion">
-             <property name="maximumSize">
-              <size>
-               <width>200</width>
-               <height>16777215</height>
-              </size>
-             </property>
-            </widget>
-           </item>
-           <item row="1" column="0">
-            <widget class="QLabel" name="labelDiffusionProfile">
-             <property name="text">
-              <string>Profile</string>
-             </property>
-            </widget>
-           </item>
-           <item row="1" column="1">
-            <widget class="QComboBox" name="comboBoxDiffusionProfile">
-             <property name="maximumSize">
-              <size>
-               <width>200</width>
-               <height>16777215</height>
-              </size>
-             </property>
-            </widget>
-           </item>
-          </layout>
-         </widget>
-         <widget class="QWidget" name="horizontalLayoutWidget_4">
-          <property name="geometry">
-           <rect>
-            <x>10</x>
-            <y>170</y>
-            <width>281</width>
-            <height>181</height>
-           </rect>
-          </property>
-          <layout class="QHBoxLayout" name="horizontalLayout_8">
-           <item>
-            <widget class="QTableWidget" name="tableWidgetDiffusionConstants">
-             <attribute name="horizontalHeaderDefaultSectionSize">
-              <number>79</number>
-             </attribute>
-             <column>
-              <property name="text">
-               <string>Use</string>
-              </property>
-             </column>
-             <column>
-              <property name="text">
-               <string>Species</string>
-              </property>
-             </column>
-             <column>
-              <property name="text">
-               <string>D</string>
-              </property>
-             </column>
-            </widget>
-           </item>
-           <item>
-            <layout class="QVBoxLayout" name="verticalLayout_10">
-             <item>
-              <widget class="QToolButton" name="toolButtonDiffusionLoad">
-               <property name="font">
-                <font>
-                 <pointsize>11</pointsize>
-                </font>
-               </property>
-               <property name="toolTip">
-                <string>Load polygon file</string>
-               </property>
-               <property name="text">
-                <string>...</string>
-               </property>
-               <property name="icon">
-                <iconset resource="resources.qrc">
-                 <normaloff>:/icons/resources/icons/icons8-add-file-64.png</normaloff>:/icons/resources/icons/icons8-add-file-64.png</iconset>
-               </property>
-              </widget>
-             </item>
-             <item>
-              <spacer name="verticalSpacer_5">
-               <property name="orientation">
-                <enum>Qt::Vertical</enum>
-               </property>
-               <property name="sizeHint" stdset="0">
-                <size>
-                 <width>20</width>
-                 <height>40</height>
-                </size>
-               </property>
-              </spacer>
-             </item>
-            </layout>
-           </item>
-          </layout>
-         </widget>
-        </widget>
-       </widget>
-      </widget>
-     </widget>
-    </item>
-    <item row="0" column="1">
-     <widget class="QTabWidget" name="canvasWindow">
-      <property name="font">
-       <font>
-        <pointsize>11</pointsize>
-       </font>
-      </property>
-      <property name="currentIndex">
-       <number>1</number>
-      </property>
-      <property name="documentMode">
-       <bool>false</bool>
-      </property>
-      <property name="tabsClosable">
-       <bool>false</bool>
-      </property>
-      <property name="tabBarAutoHide">
-       <bool>false</bool>
-      </property>
-      <widget class="QWidget" name="singleViewTab">
-       <attribute name="title">
-        <string>Single View</string>
-       </attribute>
-       <layout class="QVBoxLayout" name="verticalLayout_7">
-        <item>
-         <widget class="QWidget" name="widgetSingleView" native="true"/>
-        </item>
-        <item>
-         <widget class="QGroupBox" name="groupBoxInfo">
-          <property name="minimumSize">
-           <size>
-            <width>200</width>
-            <height>40</height>
-           </size>
-          </property>
-          <property name="maximumSize">
-           <size>
-            <width>16777215</width>
-            <height>40</height>
-           </size>
-          </property>
-          <property name="title">
-           <string/>
-          </property>
-          <layout class="QGridLayout" name="gridLayout_8">
-           <property name="topMargin">
-            <number>0</number>
-           </property>
-           <property name="bottomMargin">
-            <number>0</number>
-           </property>
-           <property name="verticalSpacing">
-            <number>-1</number>
-           </property>
-           <item row="0" column="1">
-            <widget class="QToolButton" name="toolButtonPanSV">
-             <property name="toolTip">
-              <string>Shift plot</string>
-             </property>
-             <property name="icon">
-              <iconset resource="resources.qrc">
-               <normaloff>:/icons/move</normaloff>:/icons/move</iconset>
-             </property>
-             <property name="checkable">
-              <bool>true</bool>
-             </property>
-            </widget>
-           </item>
-           <item row="0" column="0">
-            <widget class="QToolButton" name="toolButtonHomeSV">
-             <property name="toolTip">
-              <string>Return to home view</string>
-             </property>
-             <property name="icon">
-              <iconset resource="resources.qrc">
-               <normaloff>:/icons/home</normaloff>:/icons/home</iconset>
-             </property>
-            </widget>
-           </item>
-           <item row="0" column="8">
-            <widget class="QToolButton" name="toolButtonDistanceSV">
-             <property name="toolTip">
-              <string>Measure distance</string>
-             </property>
-             <property name="icon">
-              <iconset resource="resources.qrc">
-               <normaloff>:/icons/resources/icons/icons8-ruler-50.png</normaloff>:/icons/resources/icons/icons8-ruler-50.png</iconset>
-             </property>
-             <property name="iconSize">
-              <size>
-               <width>18</width>
-               <height>18</height>
-              </size>
-             </property>
-             <property name="checkable">
-              <bool>true</bool>
-             </property>
-            </widget>
-           </item>
-           <item row="0" column="9">
-            <widget class="QToolButton" name="toolButtonSaveSV">
-             <property name="toolTip">
-              <string>Save plot</string>
-             </property>
-             <property name="icon">
-              <iconset resource="resources.qrc">
-               <normaloff>:/icons/save</normaloff>:/icons/save</iconset>
-             </property>
-            </widget>
-           </item>
-           <item row="0" column="15">
-            <layout class="QVBoxLayout" name="verticalLayout_17">
-             <item>
-              <widget class="QLabel" name="labelInfoY">
-               <property name="font">
-                <font>
-                 <family>Avenir</family>
-                 <pointsize>9</pointsize>
-                </font>
-               </property>
-               <property name="text">
-                <string>X: 0</string>
-               </property>
-              </widget>
-             </item>
-             <item>
-              <widget class="QLabel" name="labelInfoX">
-               <property name="font">
-                <font>
-                 <family>Avenir</family>
-                 <pointsize>9</pointsize>
-                </font>
-               </property>
-               <property name="text">
-                <string>Y: 0</string>
-               </property>
-              </widget>
-             </item>
-            </layout>
-           </item>
-           <item row="0" column="16">
-            <widget class="QLabel" name="labelInfoV">
-             <property name="font">
-              <font>
-               <family>Avenir</family>
-               <pointsize>9</pointsize>
-              </font>
-             </property>
-             <property name="text">
-              <string>V: 0</string>
-             </property>
-            </widget>
-           </item>
-           <item row="0" column="14">
-            <widget class="QLabel" name="labelInfoStats">
-             <property name="text">
-              <string/>
-             </property>
-            </widget>
-           </item>
-           <item row="0" column="13">
-            <widget class="QLabel" name="labelInfoStatsL">
-             <property name="maximumSize">
-              <size>
-               <width>40</width>
-               <height>16777215</height>
-              </size>
-             </property>
-             <property name="font">
-              <font>
-               <pointsize>11</pointsize>
-              </font>
-             </property>
-             <property name="text">
-              <string>Stats:</string>
-             </property>
-            </widget>
-           </item>
-           <item row="0" column="6">
-            <widget class="QToolButton" name="toolButtonAxesSV">
-             <property name="toolTip">
-              <string>Axes tool</string>
-             </property>
-             <property name="icon">
-              <iconset resource="resources.qrc">
-               <normaloff>:/icons/axis</normaloff>:/icons/axis</iconset>
-             </property>
-            </widget>
-           </item>
-           <item row="0" column="7">
-            <widget class="QToolButton" name="toolButtonAnnotateSV">
-             <property name="toolTip">
-              <string>Add annotation</string>
-             </property>
-             <property name="icon">
-              <iconset resource="resources.qrc">
-               <normaloff>:/icons/resources/icons/icons8-add-text-50.png</normaloff>:/icons/resources/icons/icons8-add-text-50.png</iconset>
-             </property>
-             <property name="iconSize">
-              <size>
-               <width>18</width>
-               <height>18</height>
-              </size>
-             </property>
-             <property name="checkable">
-              <bool>true</bool>
-             </property>
-            </widget>
-           </item>
-           <item row="0" column="3">
-            <widget class="QToolButton" name="toolButtonPreferencesSV">
-             <property name="toolTip">
-              <string>Change colormap</string>
-             </property>
-             <property name="icon">
-              <iconset resource="resources.qrc">
-               <normaloff>:/icons/preferences</normaloff>:/icons/preferences</iconset>
-             </property>
-            </widget>
-           </item>
-           <item row="0" column="2">
-            <widget class="QToolButton" name="toolButtonZoomSV">
-             <property name="toolTip">
-              <string>Zoom In/Out</string>
-             </property>
-             <property name="icon">
-              <iconset resource="resources.qrc">
-               <normaloff>:/icons/zoom</normaloff>:/icons/zoom</iconset>
-             </property>
-             <property name="checkable">
-              <bool>true</bool>
-             </property>
-            </widget>
-           </item>
-          </layout>
-         </widget>
-        </item>
-       </layout>
-      </widget>
-      <widget class="QWidget" name="multiViewTab">
-       <attribute name="title">
-        <string>Multi View</string>
-       </attribute>
-       <layout class="QVBoxLayout" name="verticalLayout_6">
-        <item>
-         <layout class="QHBoxLayout" name="horizontalLayout_3">
-          <property name="spacing">
-           <number>8</number>
-          </property>
-          <property name="leftMargin">
-           <number>12</number>
-          </property>
-          <item>
-           <widget class="QComboBox" name="comboBoxPlots">
-            <property name="maximumSize">
-             <size>
-              <width>200</width>
-              <height>16777215</height>
-             </size>
-            </property>
-            <item>
-             <property name="text">
-              <string>New Item</string>
-             </property>
-            </item>
-           </widget>
-          </item>
-          <item>
-           <widget class="QToolButton" name="toolButtonRemovePlots">
-            <property name="minimumSize">
-             <size>
-              <width>100</width>
-              <height>24</height>
-             </size>
-            </property>
-            <property name="layoutDirection">
-             <enum>Qt::LeftToRight</enum>
-            </property>
-            <property name="text">
-             <string>Remove</string>
-            </property>
-           </widget>
-          </item>
-          <item>
-           <widget class="QWidget" name="widget" native="true"/>
-          </item>
-         </layout>
-        </item>
-        <item>
-         <widget class="QWidget" name="widgetMultiView" native="true">
-          <property name="minimumSize">
-           <size>
-            <width>500</width>
-            <height>450</height>
-           </size>
-          </property>
-         </widget>
-        </item>
-        <item>
-         <widget class="QGroupBox" name="groupBoxInfoM">
-          <property name="minimumSize">
-           <size>
-            <width>0</width>
-            <height>40</height>
-           </size>
-          </property>
-          <property name="maximumSize">
-           <size>
-            <width>16777215</width>
-            <height>40</height>
-           </size>
-          </property>
-          <property name="title">
-           <string/>
-          </property>
-          <layout class="QGridLayout" name="gridLayoutInfoM">
-           <property name="topMargin">
-            <number>0</number>
-           </property>
-           <property name="bottomMargin">
-            <number>0</number>
-           </property>
-           <item row="0" column="8">
-            <widget class="QLabel" name="labelInfoStatsLM">
-             <property name="maximumSize">
-              <size>
-               <width>40</width>
-               <height>16777215</height>
-              </size>
-             </property>
-             <property name="text">
-              <string>Stats:</string>
-             </property>
-            </widget>
-           </item>
-           <item row="0" column="2">
-            <widget class="QToolButton" name="toolButtonPanMV">
-             <property name="toolTip">
-              <string>Pan figure</string>
-             </property>
-             <property name="icon">
-              <iconset resource="resources.qrc">
-               <normaloff>:/icons/move</normaloff>:/icons/move</iconset>
-             </property>
-             <property name="iconSize">
-              <size>
-               <width>18</width>
-               <height>18</height>
-              </size>
-             </property>
-            </widget>
-           </item>
-           <item row="0" column="5">
-            <widget class="QToolButton" name="toolButtonAxesMV">
-             <property name="toolTip">
-              <string>Axis borders and spacing</string>
-             </property>
-             <property name="icon">
-              <iconset resource="resources.qrc">
-               <normaloff>:/icons/axis</normaloff>:/icons/axis</iconset>
-             </property>
-             <property name="iconSize">
-              <size>
-               <width>18</width>
-               <height>18</height>
-              </size>
-             </property>
-            </widget>
-           </item>
-           <item row="0" column="4">
-            <widget class="QToolButton" name="toolButtonPreferencesMV">
-             <property name="toolTip">
-              <string>Figure options</string>
-             </property>
-             <property name="icon">
-              <iconset resource="resources.qrc">
-               <normaloff>:/icons/preferences</normaloff>:/icons/preferences</iconset>
-             </property>
-             <property name="iconSize">
-              <size>
-               <width>18</width>
-               <height>18</height>
-              </size>
-             </property>
-            </widget>
-           </item>
-           <item row="0" column="6">
-            <widget class="QToolButton" name="toolButtonSaveMV">
-             <property name="toolTip">
-              <string>Save image or data</string>
-             </property>
-             <property name="icon">
-              <iconset resource="resources.qrc">
-               <normaloff>:/icons/save</normaloff>:/icons/save</iconset>
-             </property>
-             <property name="iconSize">
-              <size>
-               <width>18</width>
-               <height>18</height>
-              </size>
-             </property>
-            </widget>
-           </item>
-           <item row="0" column="3">
-            <widget class="QToolButton" name="toolButtonZoomMV">
-             <property name="toolTip">
-              <string>Zoom in/out</string>
-             </property>
-             <property name="icon">
-              <iconset resource="resources.qrc">
-               <normaloff>:/icons/zoom</normaloff>:/icons/zoom</iconset>
-             </property>
-             <property name="iconSize">
-              <size>
-               <width>18</width>
-               <height>18</height>
-              </size>
-             </property>
-            </widget>
-           </item>
-           <item row="0" column="9">
-            <widget class="QLabel" name="labelInfoStatsM">
-             <property name="text">
-              <string/>
-             </property>
-            </widget>
-           </item>
-           <item row="0" column="0">
-            <widget class="QToolButton" name="toolButtonHomeMV">
-             <property name="toolTip">
-              <string>Original view</string>
-             </property>
-             <property name="icon">
-              <iconset resource="resources.qrc">
-               <normaloff>:/icons/home</normaloff>:/icons/home</iconset>
-             </property>
-             <property name="iconSize">
-              <size>
-               <width>18</width>
-               <height>18</height>
-              </size>
-             </property>
-            </widget>
-           </item>
-           <item row="0" column="10">
-            <layout class="QVBoxLayout" name="verticalLayout_16">
-             <item>
-              <widget class="QLabel" name="labelInfoYM">
-               <property name="font">
-                <font>
-                 <family>Avenir</family>
-                 <pointsize>9</pointsize>
-                </font>
-               </property>
-               <property name="text">
-                <string>Y: 0</string>
-               </property>
-              </widget>
-             </item>
-             <item>
-              <widget class="QLabel" name="labelInfoXM">
-               <property name="font">
-                <font>
-                 <family>Avenir</family>
-                 <pointsize>9</pointsize>
-                </font>
-               </property>
-               <property name="text">
-                <string>X: 0</string>
-               </property>
-              </widget>
-             </item>
-            </layout>
-           </item>
-          </layout>
-         </widget>
-        </item>
-       </layout>
-      </widget>
-      <widget class="QWidget" name="quickViewTab">
-       <attribute name="title">
-        <string>Quick View</string>
-       </attribute>
-      </widget>
-     </widget>
-    </item>
-    <item row="1" column="1" rowspan="2">
-     <widget class="QTabWidget" name="tabWidget">
-      <property name="minimumSize">
-       <size>
-        <width>0</width>
-        <height>250</height>
-       </size>
-      </property>
-      <property name="font">
-       <font>
-        <pointsize>11</pointsize>
-       </font>
-      </property>
-      <property name="currentIndex">
-       <number>2</number>
-      </property>
-      <widget class="QWidget" name="tabNotes">
-       <property name="toolTip">
-        <string/>
-       </property>
-       <attribute name="title">
-        <string>Notes</string>
-       </attribute>
-       <widget class="QTextEdit" name="textEditNotes">
-        <property name="geometry">
-         <rect>
-          <x>10</x>
-          <y>10</y>
-          <width>526</width>
-          <height>201</height>
-         </rect>
-        </property>
-        <property name="cursor" stdset="0">
-         <cursorShape>IBeamCursor</cursorShape>
-        </property>
-       </widget>
-      </widget>
-      <widget class="QWidget" name="tabFilterList">
-       <attribute name="title">
-        <string>Filters</string>
-       </attribute>
-       <widget class="QWidget" name="layoutWidget">
-        <property name="geometry">
-         <rect>
-          <x>10</x>
-          <y>5</y>
-          <width>526</width>
-          <height>211</height>
-         </rect>
-        </property>
-        <layout class="QHBoxLayout" name="horizontalLayoutFilter">
-         <property name="spacing">
-          <number>1</number>
-         </property>
-         <property name="leftMargin">
-          <number>1</number>
-         </property>
-         <property name="topMargin">
-          <number>1</number>
-         </property>
-         <property name="rightMargin">
-          <number>1</number>
-         </property>
-         <property name="bottomMargin">
-          <number>1</number>
-         </property>
-         <item>
-          <layout class="QVBoxLayout" name="verticalLayout_9">
-           <item>
-            <widget class="QTableWidget" name="tableWidgetFilters">
-             <property name="minimumSize">
-              <size>
-               <width>0</width>
-               <height>80</height>
-              </size>
-             </property>
-             <property name="maximumSize">
-              <size>
-               <width>480</width>
-               <height>160</height>
-              </size>
-             </property>
-             <property name="accessibleName">
-              <string>Filters</string>
-             </property>
-             <property name="selectionBehavior">
-              <enum>QAbstractItemView::SelectRows</enum>
-             </property>
-             <attribute name="horizontalHeaderDefaultSectionSize">
-              <number>68</number>
-             </attribute>
-             <attribute name="horizontalHeaderStretchLastSection">
-              <bool>true</bool>
-             </attribute>
-             <column>
-              <property name="text">
-               <string>Use</string>
-              </property>
-              <property name="font">
-               <font>
-                <pointsize>11</pointsize>
-               </font>
-              </property>
-             </column>
-             <column>
-              <property name="text">
-               <string>Isotope 1</string>
-              </property>
-              <property name="font">
-               <font>
-                <pointsize>11</pointsize>
-               </font>
-              </property>
-             </column>
-             <column>
-              <property name="text">
-               <string>Isotope 2</string>
-              </property>
-              <property name="font">
-               <font>
-                <pointsize>11</pointsize>
-               </font>
-              </property>
-             </column>
-             <column>
-              <property name="text">
-               <string>Ratio</string>
-              </property>
-              <property name="font">
-               <font>
-                <pointsize>11</pointsize>
-               </font>
-              </property>
-             </column>
-             <column>
-              <property name="text">
-               <string>Norm</string>
-              </property>
-              <property name="font">
-               <font>
-                <pointsize>11</pointsize>
-               </font>
-              </property>
-             </column>
-             <column>
-              <property name="text">
-               <string>Min</string>
-              </property>
-              <property name="font">
-               <font>
-                <pointsize>11</pointsize>
-               </font>
-              </property>
-             </column>
-             <column>
-              <property name="text">
-               <string>Max</string>
-              </property>
-              <property name="font">
-               <font>
-                <pointsize>11</pointsize>
-               </font>
-              </property>
-             </column>
-            </widget>
-           </item>
-           <item>
-            <widget class="QLabel" name="labelFilterInfo">
-             <property name="minimumSize">
-              <size>
-               <width>0</width>
-               <height>18</height>
-              </size>
-             </property>
-             <property name="maximumSize">
-              <size>
-               <width>16777215</width>
-               <height>18</height>
-              </size>
-             </property>
-             <property name="font">
-              <font>
-               <pointsize>9</pointsize>
-              </font>
-             </property>
-             <property name="frameShape">
-              <enum>QFrame::Box</enum>
-             </property>
-             <property name="frameShadow">
-              <enum>QFrame::Raised</enum>
-             </property>
-             <property name="text">
-              <string>Ok</string>
-             </property>
-             <property name="alignment">
-              <set>Qt::AlignLeading|Qt::AlignLeft|Qt::AlignVCenter</set>
-             </property>
-             <property name="wordWrap">
-              <bool>true</bool>
-             </property>
-            </widget>
-           </item>
-          </layout>
-         </item>
-         <item>
-          <layout class="QVBoxLayout" name="verticalLayoutFilterTools">
-           <item>
-            <widget class="QToolButton" name="toolButtonFilterSelectAll">
-             <property name="minimumSize">
-              <size>
-               <width>0</width>
-               <height>30</height>
-              </size>
-             </property>
-             <property name="maximumSize">
-              <size>
-               <width>32</width>
-               <height>32</height>
-              </size>
-             </property>
-             <property name="text">
-              <string>Select All</string>
-             </property>
-             <property name="icon">
-              <iconset resource="resources.qrc">
-               <normaloff>:/icons/resources/icons/icons8-select-all-50.png</normaloff>:/icons/resources/icons/icons8-select-all-50.png</iconset>
-             </property>
-             <property name="iconSize">
-              <size>
-               <width>18</width>
-               <height>18</height>
-              </size>
-             </property>
-            </widget>
-           </item>
-           <item>
-            <widget class="QToolButton" name="toolButtonFilterUp">
-             <property name="maximumSize">
-              <size>
-               <width>32</width>
-               <height>32</height>
-              </size>
-             </property>
-             <property name="text">
-              <string>...</string>
-             </property>
-             <property name="icon">
-              <iconset resource="resources.qrc">
-               <normaloff>:/icons/up</normaloff>:/icons/up</iconset>
-             </property>
-             <property name="iconSize">
-              <size>
-               <width>24</width>
-               <height>24</height>
-              </size>
-             </property>
-            </widget>
-           </item>
-           <item>
-            <widget class="QToolButton" name="toolButtonFilterDown">
-             <property name="maximumSize">
-              <size>
-               <width>32</width>
-               <height>32</height>
-              </size>
-             </property>
-             <property name="text">
-              <string>...</string>
-             </property>
-             <property name="icon">
-              <iconset>
-               <normaloff>resources/icons/down.png</normaloff>resources/icons/down.png</iconset>
-             </property>
-             <property name="iconSize">
-              <size>
-               <width>24</width>
-               <height>24</height>
-              </size>
-             </property>
-            </widget>
-           </item>
-           <item>
-            <spacer name="verticalSpacer_2">
-             <property name="orientation">
-              <enum>Qt::Vertical</enum>
-             </property>
-             <property name="sizeHint" stdset="0">
-              <size>
-               <width>20</width>
-               <height>40</height>
-              </size>
-             </property>
-            </spacer>
-           </item>
-           <item>
-            <widget class="QToolButton" name="toolButtonFilterRemove">
-             <property name="enabled">
-              <bool>true</bool>
-             </property>
-             <property name="minimumSize">
-              <size>
-               <width>0</width>
-               <height>30</height>
-              </size>
-             </property>
-             <property name="maximumSize">
-              <size>
-               <width>32</width>
-               <height>32</height>
-              </size>
-             </property>
-             <property name="text">
-              <string>Remove </string>
-             </property>
-             <property name="icon">
-              <iconset resource="resources.qrc">
-               <normaloff>:/icons/delete</normaloff>:/icons/delete</iconset>
-             </property>
-             <property name="iconSize">
-              <size>
-               <width>24</width>
-               <height>24</height>
-              </size>
-             </property>
-            </widget>
-           </item>
-          </layout>
-         </item>
-        </layout>
-       </widget>
-      </widget>
-      <widget class="QWidget" name="tabProfileView">
-       <attribute name="title">
-        <string>Profiles</string>
-       </attribute>
-       <layout class="QVBoxLayout" name="verticalLayout_19">
-        <property name="topMargin">
-         <number>0</number>
-        </property>
-        <property name="bottomMargin">
-         <number>0</number>
-        </property>
-        <item>
-         <layout class="QHBoxLayout" name="horizontalLayout_2">
-          <item>
-           <widget class="QWidget" name="widgetProfilePlot" native="true">
-            <property name="minimumSize">
-             <size>
-              <width>0</width>
-              <height>150</height>
-             </size>
-            </property>
-           </widget>
-          </item>
-          <item>
-           <layout class="QVBoxLayout" name="verticalLayout_2">
-            <property name="sizeConstraint">
-             <enum>QLayout::SetNoConstraint</enum>
-            </property>
-            <item>
-             <widget class="QToolButton" name="toolButtonProfileEditToggle">
-              <property name="maximumSize">
-               <size>
-                <width>32</width>
-                <height>32</height>
-               </size>
-              </property>
-              <property name="toolTip">
-               <string>Toggle profile point masking</string>
-              </property>
-              <property name="text">
-               <string>...</string>
-              </property>
-              <property name="icon">
-               <iconset resource="resources.qrc">
-                <normaloff>:/icons/resources/icons/icons8-ball-point-pen-64.png</normaloff>:/icons/resources/icons/icons8-ball-point-pen-64.png</iconset>
-              </property>
-              <property name="iconSize">
-               <size>
-                <width>24</width>
-                <height>24</height>
-               </size>
-              </property>
-              <property name="checkable">
-               <bool>true</bool>
-              </property>
-             </widget>
-            </item>
-            <item>
-             <widget class="QToolButton" name="toolButtonProfilePointToggle">
-              <property name="maximumSize">
-               <size>
-                <width>32</width>
-                <height>32</height>
-               </size>
-              </property>
-              <property name="toolTip">
-               <string>Mask/unmask profile points</string>
-              </property>
-              <property name="text">
-               <string>...</string>
-              </property>
-              <property name="icon">
-               <iconset resource="resources.qrc">
-                <normaloff>:/icons/resources/icons/icons8-hide-64.png</normaloff>:/icons/resources/icons/icons8-hide-64.png</iconset>
-              </property>
-              <property name="iconSize">
-               <size>
-                <width>24</width>
-                <height>24</height>
-               </size>
-              </property>
-              <property name="checkable">
-               <bool>true</bool>
-              </property>
-             </widget>
-            </item>
-            <item>
-             <widget class="QToolButton" name="toolButtonProfileExport">
-              <property name="maximumSize">
-               <size>
-                <width>32</width>
-                <height>32</height>
-               </size>
-              </property>
-              <property name="toolTip">
-               <string>Save profile data</string>
-              </property>
-              <property name="text">
-               <string>...</string>
-              </property>
-              <property name="icon">
-               <iconset resource="resources.qrc">
-                <normaloff>:/icons/save</normaloff>:/icons/save</iconset>
-              </property>
-              <property name="iconSize">
-               <size>
-                <width>24</width>
-                <height>24</height>
-               </size>
-              </property>
-             </widget>
-            </item>
-            <item>
-             <spacer name="verticalSpacer_3">
-              <property name="orientation">
-               <enum>Qt::Vertical</enum>
-              </property>
-              <property name="sizeHint" stdset="0">
-               <size>
-                <width>20</width>
-                <height>40</height>
-               </size>
-              </property>
-             </spacer>
-            </item>
-           </layout>
-          </item>
-         </layout>
-        </item>
-       </layout>
-      </widget>
-     </widget>
-    </item>
-    <item row="0" column="2" rowspan="3">
-     <widget class="QToolBox" name="toolBoxTreeView">
-      <property name="minimumSize">
-       <size>
-        <width>221</width>
-        <height>0</height>
-       </size>
-      </property>
-      <property name="maximumSize">
-       <size>
-        <width>120</width>
-        <height>16777215</height>
-       </size>
-      </property>
-      <property name="font">
-       <font>
-        <pointsize>12</pointsize>
-       </font>
-      </property>
-      <property name="currentIndex">
-       <number>1</number>
-      </property>
-      <widget class="QWidget" name="TreeView">
-       <property name="geometry">
-        <rect>
-         <x>0</x>
-         <y>0</y>
-         <width>221</width>
-         <height>765</height>
-        </rect>
-       </property>
-       <attribute name="label">
-        <string>Plot Tree View</string>
-       </attribute>
-       <widget class="QTreeView" name="treeView">
-        <property name="geometry">
-         <rect>
-          <x>0</x>
-          <y>0</y>
-          <width>221</width>
-          <height>651</height>
-         </rect>
-        </property>
-        <property name="font">
-         <font>
-          <pointsize>11</pointsize>
-         </font>
-        </property>
-        <property name="mouseTracking">
-         <bool>true</bool>
-        </property>
-       </widget>
-      </widget>
-      <widget class="QWidget" name="pageStyles">
-       <property name="geometry">
-        <rect>
-         <x>0</x>
-         <y>0</y>
-         <width>221</width>
-         <height>765</height>
-        </rect>
-       </property>
-       <attribute name="label">
-        <string>Styling</string>
-       </attribute>
-       <widget class="QToolBox" name="toolBoxStyle">
-        <property name="geometry">
-         <rect>
-          <x>0</x>
-          <y>10</y>
-          <width>221</width>
-          <height>656</height>
-         </rect>
-        </property>
-        <property name="font">
-         <font>
-          <pointsize>11</pointsize>
-          <bold>false</bold>
-         </font>
-        </property>
-        <property name="frameShape">
-         <enum>QFrame::Panel</enum>
-        </property>
-        <property name="frameShadow">
-         <enum>QFrame::Raised</enum>
-        </property>
-        <property name="currentIndex">
-         <number>0</number>
-        </property>
-        <widget class="QWidget" name="StyleGeneral">
-         <property name="geometry">
-          <rect>
-           <x>0</x>
-           <y>0</y>
-           <width>219</width>
-           <height>484</height>
-          </rect>
-         </property>
-         <attribute name="icon">
-          <iconset resource="resources.qrc">
-           <normaloff>:/icons/resources/icons/icons8-gear-48.png</normaloff>:/icons/resources/icons/icons8-gear-48.png</iconset>
-         </attribute>
-         <attribute name="label">
-          <string>General</string>
-         </attribute>
-         <widget class="QWidget" name="formLayoutWidget_13">
-          <property name="geometry">
-           <rect>
-            <x>5</x>
-            <y>5</y>
-            <width>211</width>
-            <height>121</height>
-           </rect>
-          </property>
-          <layout class="QFormLayout" name="formLayout_10">
-           <item row="0" column="0">
-            <widget class="QLabel" name="label_2">
-             <property name="font">
-              <font>
-               <pointsize>11</pointsize>
-               <bold>false</bold>
-              </font>
-             </property>
-             <property name="text">
-              <string>Concentration</string>
-             </property>
-            </widget>
-           </item>
-           <item row="0" column="1">
-            <widget class="QLineEdit" name="lineEditConcentrationUnits">
-             <property name="maximumSize">
-              <size>
-               <width>115</width>
-               <height>16777215</height>
-              </size>
-             </property>
-             <property name="font">
-              <font>
-               <pointsize>11</pointsize>
-               <bold>false</bold>
-              </font>
-             </property>
-             <property name="text">
-              <string>ppm</string>
-             </property>
-            </widget>
-           </item>
-           <item row="1" column="0">
-            <widget class="QLabel" name="labelScaleUnits">
-             <property name="font">
-              <font>
-               <pointsize>11</pointsize>
-               <bold>false</bold>
-              </font>
-             </property>
-             <property name="text">
-              <string>Scale units</string>
-             </property>
-            </widget>
-           </item>
-           <item row="1" column="1">
-            <widget class="QLineEdit" name="lineEditScaleUnits">
-             <property name="maximumSize">
-              <size>
-               <width>115</width>
-               <height>16777215</height>
-              </size>
-             </property>
-             <property name="font">
-              <font>
-               <pointsize>11</pointsize>
-               <bold>false</bold>
-              </font>
-             </property>
-             <property name="text">
-              <string>um</string>
-             </property>
-            </widget>
-           </item>
-           <item row="2" column="0">
-            <widget class="QLabel" name="label_62">
-             <property name="font">
-              <font>
-               <pointsize>11</pointsize>
-               <bold>false</bold>
-              </font>
-             </property>
-             <property name="text">
-              <string>Font size</string>
-             </property>
-             <property name="alignment">
-              <set>Qt::AlignLeading|Qt::AlignLeft|Qt::AlignVCenter</set>
-             </property>
-            </widget>
-           </item>
-           <item row="2" column="1">
-            <widget class="QLineEdit" name="lineEditPlotFontSize">
-             <property name="maximumSize">
-              <size>
-               <width>115</width>
-               <height>16777215</height>
-              </size>
-             </property>
-             <property name="font">
-              <font>
-               <pointsize>11</pointsize>
-               <bold>false</bold>
-              </font>
-             </property>
-             <property name="toolTip">
-              <string>Change the starting seed</string>
-             </property>
-             <property name="text">
-              <string>11</string>
-             </property>
-             <property name="alignment">
-              <set>Qt::AlignRight|Qt::AlignTrailing|Qt::AlignVCenter</set>
-             </property>
-            </widget>
-           </item>
-           <item row="3" column="0">
-            <widget class="QLabel" name="labelTtickDirection">
-             <property name="text">
-              <string>Tick direction</string>
-             </property>
-            </widget>
-           </item>
-           <item row="3" column="1">
-            <widget class="QComboBox" name="comboBoxTickDirection">
-             <item>
-              <property name="text">
-               <string>out</string>
-              </property>
-             </item>
-             <item>
-              <property name="text">
-               <string>in</string>
-              </property>
-             </item>
-            </widget>
-           </item>
-          </layout>
-         </widget>
-        </widget>
-        <widget class="QWidget" name="StyleMaps">
-         <property name="geometry">
-          <rect>
-           <x>0</x>
-           <y>0</y>
-           <width>100</width>
-           <height>30</height>
-          </rect>
-         </property>
-         <attribute name="icon">
-          <iconset resource="resources.qrc">
-           <normaloff>:/icons/resources/icons/icons8-heat-map-100.png</normaloff>:/icons/resources/icons/icons8-heat-map-100.png</iconset>
-         </attribute>
-         <attribute name="label">
-          <string>Maps</string>
-         </attribute>
-         <widget class="QWidget" name="formLayoutWidget_12">
-          <property name="geometry">
-           <rect>
-            <x>5</x>
-            <y>0</y>
-            <width>211</width>
-            <height>131</height>
-           </rect>
-          </property>
-          <layout class="QFormLayout" name="formLayout_7">
-           <item row="0" column="0">
-            <widget class="QLabel" name="label_49">
-             <property name="font">
-              <font>
-               <pointsize>11</pointsize>
-               <bold>false</bold>
-              </font>
-             </property>
-             <property name="text">
-              <string>Colormap</string>
-             </property>
-             <property name="alignment">
-              <set>Qt::AlignLeading|Qt::AlignLeft|Qt::AlignVCenter</set>
-             </property>
-            </widget>
-           </item>
-           <item row="0" column="1">
-            <widget class="QComboBox" name="comboBoxCM">
-             <property name="maximumSize">
-              <size>
-               <width>115</width>
-               <height>16777215</height>
-              </size>
-             </property>
-             <property name="font">
-              <font>
-               <pointsize>11</pointsize>
-               <bold>false</bold>
-              </font>
-             </property>
-            </widget>
-           </item>
-           <item row="1" column="0">
-            <widget class="QLabel" name="label_50">
-             <property name="font">
-              <font>
-               <pointsize>11</pointsize>
-               <bold>false</bold>
-              </font>
-             </property>
-             <property name="text">
-              <string>Scale location</string>
-             </property>
-             <property name="alignment">
-              <set>Qt::AlignLeading|Qt::AlignLeft|Qt::AlignVCenter</set>
-             </property>
-            </widget>
-           </item>
-           <item row="1" column="1">
-            <widget class="QComboBox" name="comboBox_24">
-             <property name="maximumSize">
-              <size>
-               <width>115</width>
-               <height>16777215</height>
-              </size>
-             </property>
-             <property name="font">
-              <font>
-               <pointsize>11</pointsize>
-               <bold>false</bold>
-              </font>
-             </property>
-             <item>
-              <property name="text">
-               <string>none</string>
-              </property>
-             </item>
-             <item>
-              <property name="text">
-               <string>northeast</string>
-              </property>
-             </item>
-             <item>
-              <property name="text">
-               <string>northwest</string>
-              </property>
-             </item>
-             <item>
-              <property name="text">
-               <string>southwest</string>
-              </property>
-             </item>
-             <item>
-              <property name="text">
-               <string>southeast</string>
-              </property>
-             </item>
-            </widget>
-           </item>
-           <item row="2" column="0">
-            <widget class="QLabel" name="label_52">
-             <property name="font">
-              <font>
-               <pointsize>11</pointsize>
-               <bold>false</bold>
-              </font>
-             </property>
-             <property name="text">
-              <string>Scale direction</string>
-             </property>
-             <property name="alignment">
-              <set>Qt::AlignLeading|Qt::AlignLeft|Qt::AlignVCenter</set>
-             </property>
-            </widget>
-           </item>
-           <item row="2" column="1">
-            <widget class="QComboBox" name="comboBoxCBP">
-             <property name="maximumSize">
-              <size>
-               <width>115</width>
-               <height>16777215</height>
-              </size>
-             </property>
-             <property name="font">
-              <font>
-               <pointsize>11</pointsize>
-               <bold>false</bold>
-              </font>
-             </property>
-             <item>
-              <property name="text">
-               <string>horizontal</string>
-              </property>
-             </item>
-             <item>
-              <property name="text">
-               <string>vertical</string>
-              </property>
-             </item>
-            </widget>
-           </item>
-           <item row="3" column="0">
-            <widget class="QLabel" name="label_56">
-             <property name="font">
-              <font>
-               <pointsize>11</pointsize>
-               <bold>false</bold>
-              </font>
-             </property>
-             <property name="text">
-              <string>Overlay color</string>
-             </property>
-             <property name="alignment">
-              <set>Qt::AlignLeading|Qt::AlignLeft|Qt::AlignVCenter</set>
-             </property>
-            </widget>
-           </item>
-           <item row="3" column="1">
-            <widget class="QToolButton" name="toolButtonOverlayColor">
-             <property name="maximumSize">
-              <size>
-               <width>18</width>
-               <height>18</height>
-              </size>
-             </property>
-             <property name="font">
-              <font>
-               <pointsize>11</pointsize>
-               <bold>false</bold>
-              </font>
-             </property>
-             <property name="text">
-              <string/>
-             </property>
-            </widget>
-           </item>
-          </layout>
-         </widget>
-        </widget>
-        <widget class="QWidget" name="Scatter">
-         <property name="geometry">
-          <rect>
-           <x>0</x>
-           <y>0</y>
-           <width>219</width>
-           <height>484</height>
-          </rect>
-         </property>
-         <attribute name="icon">
-          <iconset resource="resources.qrc">
-           <normaloff>:/icons/resources/icons/icons8-scatter-plot-80.png</normaloff>:/icons/resources/icons/icons8-scatter-plot-80.png</iconset>
-         </attribute>
-         <attribute name="label">
-          <string>Scatter and Heatmap</string>
-         </attribute>
-         <widget class="QWidget" name="formLayoutWidget_14">
-          <property name="geometry">
-           <rect>
-            <x>5</x>
-            <y>0</y>
-            <width>211</width>
-            <height>311</height>
-           </rect>
-          </property>
-          <layout class="QFormLayout" name="formLayout_11">
-           <item row="0" column="0">
-            <widget class="QLabel" name="labelScatterPlotType">
-             <property name="font">
-              <font>
-               <pointsize>11</pointsize>
-               <bold>false</bold>
-              </font>
-             </property>
-             <property name="text">
-              <string>Plot type</string>
-             </property>
-             <property name="alignment">
-              <set>Qt::AlignRight|Qt::AlignTrailing|Qt::AlignVCenter</set>
-             </property>
-            </widget>
-           </item>
-           <item row="0" column="1">
-            <widget class="QComboBox" name="comboBoxScatterType">
-             <property name="maximumSize">
-              <size>
-               <width>115</width>
-               <height>16777215</height>
-              </size>
-             </property>
-             <property name="font">
-              <font>
-               <pointsize>11</pointsize>
-               <bold>false</bold>
-              </font>
-             </property>
-             <property name="toolTip">
-              <string>Select plot type</string>
-             </property>
-             <item>
-              <property name="text">
-               <string>Scatter</string>
-              </property>
-             </item>
-             <item>
-              <property name="text">
-               <string>Heatmap</string>
-              </property>
-             </item>
-            </widget>
-           </item>
-           <item row="1" column="0">
-            <widget class="QLabel" name="labelScatterPlotType_2">
-             <property name="font">
-              <font>
-               <pointsize>11</pointsize>
-               <bold>false</bold>
-              </font>
-             </property>
-             <property name="text">
-              <string>Resolution</string>
-             </property>
-             <property name="alignment">
-              <set>Qt::AlignRight|Qt::AlignTrailing|Qt::AlignVCenter</set>
-             </property>
-            </widget>
-           </item>
-           <item row="1" column="1">
-            <widget class="QSpinBox" name="spinBoxHeatmapN">
-             <property name="enabled">
-              <bool>false</bool>
-             </property>
-             <property name="maximumSize">
-              <size>
-               <width>115</width>
-               <height>16777215</height>
-              </size>
-             </property>
-             <property name="font">
-              <font>
-               <pointsize>11</pointsize>
-               <bold>false</bold>
-              </font>
-             </property>
-             <property name="toolTip">
-              <string>Select resolution factor for heatmap</string>
-             </property>
-             <property name="alignment">
-              <set>Qt::AlignRight|Qt::AlignTrailing|Qt::AlignVCenter</set>
-             </property>
-             <property name="minimum">
-              <number>1</number>
-             </property>
-             <property name="maximum">
-              <number>100</number>
-             </property>
-             <property name="value">
-              <number>10</number>
-             </property>
-            </widget>
-           </item>
-           <item row="2" column="0">
-            <widget class="QLabel" name="labelSymbol">
-             <property name="font">
-              <font>
-               <pointsize>11</pointsize>
-               <bold>false</bold>
-              </font>
-             </property>
-             <property name="text">
-              <string>Symbol</string>
-             </property>
-            </widget>
-           </item>
-           <item row="2" column="1">
-            <widget class="QComboBox" name="comboBoxSymbol">
-             <property name="maximumSize">
-              <size>
-               <width>115</width>
-               <height>16777215</height>
-              </size>
-             </property>
-             <property name="font">
-              <font>
-               <pointsize>11</pointsize>
-               <bold>false</bold>
-              </font>
-             </property>
-             <item>
-              <property name="text">
-               <string>circle</string>
-              </property>
-             </item>
-             <item>
-              <property name="text">
-               <string>square</string>
-              </property>
-             </item>
-             <item>
-              <property name="text">
-               <string>diamond</string>
-              </property>
-             </item>
-             <item>
-              <property name="text">
-               <string>triangle (up)</string>
-              </property>
-             </item>
-             <item>
-              <property name="text">
-               <string>triangle (down)</string>
-              </property>
-             </item>
-            </widget>
-           </item>
-           <item row="3" column="0">
-            <widget class="QLabel" name="labelPointSize">
-             <property name="text">
-              <string>Point size</string>
-             </property>
-            </widget>
-           </item>
-           <item row="3" column="1">
-            <widget class="QDoubleSpinBox" name="doubleSpinBoxPointSize"/>
-           </item>
-           <item row="5" column="0">
-            <widget class="QLabel" name="labelScatterColor">
-             <property name="font">
-              <font>
-               <pointsize>11</pointsize>
-               <bold>false</bold>
-              </font>
-             </property>
-             <property name="text">
-              <string>Color by field</string>
-             </property>
-             <property name="alignment">
-              <set>Qt::AlignRight|Qt::AlignTrailing|Qt::AlignVCenter</set>
-             </property>
-            </widget>
-           </item>
-           <item row="5" column="1">
-            <widget class="QComboBox" name="comboBoxScatterSelectC">
-             <property name="maximumSize">
-              <size>
-               <width>100</width>
-               <height>16777215</height>
-              </size>
-             </property>
-             <property name="font">
-              <font>
-               <pointsize>11</pointsize>
-               <bold>false</bold>
-              </font>
-             </property>
-             <property name="toolTip">
-              <string>add a value for defining point coloring</string>
-             </property>
-             <item>
-              <property name="text">
-               <string>Isotope</string>
-              </property>
-             </item>
-             <item>
-              <property name="text">
-               <string>Ratio</string>
-              </property>
-             </item>
-             <item>
-              <property name="text">
-               <string>Calculated Field</string>
-              </property>
-             </item>
-             <item>
-              <property name="text">
-               <string>PCA Score</string>
-              </property>
-             </item>
-             <item>
-              <property name="text">
-               <string>Cluster</string>
-              </property>
-             </item>
-             <item>
-              <property name="text">
-               <string>Cluster Score</string>
-              </property>
-             </item>
-             <item>
-              <property name="text">
-               <string>Special</string>
-              </property>
-             </item>
-            </widget>
-           </item>
-           <item row="6" column="0">
-            <widget class="QLabel" name="labelScatterColor_2">
-             <property name="font">
-              <font>
-               <pointsize>11</pointsize>
-               <bold>false</bold>
-              </font>
-             </property>
-             <property name="text">
-              <string>Field</string>
-             </property>
-             <property name="alignment">
-              <set>Qt::AlignRight|Qt::AlignTrailing|Qt::AlignVCenter</set>
-             </property>
-            </widget>
-           </item>
-           <item row="6" column="1">
-            <widget class="QComboBox" name="comboBoxScatterIsotopeC">
-             <property name="maximumSize">
-              <size>
-               <width>100</width>
-               <height>16777215</height>
-              </size>
-             </property>
-             <property name="font">
-              <font>
-               <pointsize>11</pointsize>
-               <bold>false</bold>
-              </font>
-             </property>
-             <property name="toolTip">
-              <string>Select field for coloring points</string>
-             </property>
-            </widget>
-           </item>
-           <item row="8" column="0">
-            <widget class="QLabel" name="labelAspectRatio">
-             <property name="font">
-              <font>
-               <pointsize>11</pointsize>
-               <bold>false</bold>
-              </font>
-             </property>
-             <property name="text">
-              <string>Aspect ratio</string>
-             </property>
-            </widget>
-           </item>
-           <item row="8" column="1">
-            <widget class="QLineEdit" name="lineEditAspectRatio">
-             <property name="maximumSize">
-              <size>
-               <width>115</width>
-               <height>16777215</height>
-              </size>
-             </property>
-             <property name="toolTip">
-              <string>Set aspect ratio of plot (not maps)</string>
-             </property>
-             <property name="text">
-              <string>1.0</string>
-             </property>
-            </widget>
-           </item>
-           <item row="4" column="0">
-            <widget class="QLabel" name="labelLineWidth">
-             <property name="text">
-              <string>Line width</string>
-             </property>
-            </widget>
-           </item>
-           <item row="7" column="0">
-            <widget class="QLabel" name="labelTransparency">
-             <property name="text">
-              <string>Transparency</string>
-             </property>
-            </widget>
-           </item>
-           <item row="7" column="1">
-            <layout class="QHBoxLayout" name="horizontalLayout_13">
-             <item>
-              <widget class="QLabel" name="labelClusterTransparency">
-               <property name="maximumSize">
-                <size>
-                 <width>20</width>
-                 <height>16777215</height>
-                </size>
-               </property>
-               <property name="font">
-                <font>
-                 <pointsize>10</pointsize>
-                 <bold>false</bold>
-                </font>
-               </property>
-               <property name="text">
-                <string>100</string>
-               </property>
-               <property name="alignment">
-                <set>Qt::AlignRight|Qt::AlignTrailing|Qt::AlignVCenter</set>
-               </property>
-              </widget>
-             </item>
-             <item>
-              <widget class="QSlider" name="horizontalSliderClusterTransparency">
-               <property name="maximumSize">
-                <size>
-                 <width>150</width>
-                 <height>16777215</height>
-                </size>
-               </property>
-               <property name="font">
-                <font>
-                 <pointsize>11</pointsize>
-                 <bold>false</bold>
-                </font>
-               </property>
-               <property name="minimum">
-                <number>0</number>
-               </property>
-               <property name="maximum">
-                <number>100</number>
-               </property>
-               <property name="singleStep">
-                <number>5</number>
-               </property>
-               <property name="sliderPosition">
-                <number>100</number>
-               </property>
-               <property name="orientation">
-                <enum>Qt::Horizontal</enum>
-               </property>
-               <property name="tickPosition">
-                <enum>QSlider::TicksAbove</enum>
-               </property>
-               <property name="tickInterval">
-                <number>25</number>
-               </property>
-              </widget>
-             </item>
-            </layout>
-           </item>
-           <item row="4" column="1">
-            <widget class="QComboBox" name="comboBoxLineWidth">
-             <item>
-              <property name="text">
-               <string>0.25</string>
-              </property>
-             </item>
-             <item>
-              <property name="text">
-               <string>0.5</string>
-              </property>
-             </item>
-             <item>
-              <property name="text">
-               <string>0.75</string>
-              </property>
-             </item>
-             <item>
-              <property name="text">
-               <string>1</string>
-              </property>
-             </item>
-             <item>
-              <property name="text">
-               <string>1.5</string>
-              </property>
-             </item>
-             <item>
-              <property name="text">
-               <string>2</string>
-              </property>
-             </item>
-             <item>
-              <property name="text">
-               <string>2.5</string>
-              </property>
-             </item>
-             <item>
-              <property name="text">
-               <string>3</string>
-              </property>
-             </item>
-            </widget>
-           </item>
-          </layout>
-         </widget>
-        </widget>
-        <widget class="QWidget" name="Clusters">
-         <property name="geometry">
-          <rect>
-           <x>0</x>
-           <y>0</y>
-           <width>219</width>
-           <height>484</height>
-          </rect>
-         </property>
-         <attribute name="icon">
-          <iconset resource="resources.qrc">
-           <normaloff>:/icons/resources/icons/icons8-mind-map-filled-50.png</normaloff>:/icons/resources/icons/icons8-mind-map-filled-50.png</iconset>
-         </attribute>
-         <attribute name="label">
-          <string>Clusters</string>
-         </attribute>
-         <widget class="QTableWidget" name="tableWidgetViewGroups">
-          <property name="geometry">
-           <rect>
-            <x>5</x>
-            <y>45</y>
-            <width>211</width>
-            <height>181</height>
-           </rect>
-          </property>
-          <property name="font">
-           <font>
-            <pointsize>11</pointsize>
-            <bold>false</bold>
-           </font>
-          </property>
-          <column>
-           <property name="text">
-            <string>View Group</string>
-           </property>
-           <property name="font">
-            <font>
-             <pointsize>11</pointsize>
-            </font>
-           </property>
-          </column>
-         </widget>
-         <widget class="QWidget" name="formLayoutWidget_2">
-          <property name="geometry">
-           <rect>
-            <x>5</x>
-            <y>5</y>
-            <width>211</width>
-            <height>31</height>
-           </rect>
-          </property>
-          <layout class="QFormLayout" name="formLayoutGroupStyles">
-           <item row="0" column="0">
-            <widget class="QLabel" name="label_59">
-             <property name="font">
-              <font>
-               <pointsize>11</pointsize>
-               <bold>false</bold>
-              </font>
-             </property>
-             <property name="text">
-              <string>Point grouping</string>
-             </property>
-             <property name="alignment">
-              <set>Qt::AlignLeading|Qt::AlignLeft|Qt::AlignVCenter</set>
-             </property>
-            </widget>
-           </item>
-           <item row="0" column="1">
-            <widget class="QComboBox" name="comboBoxColorMethod">
-             <property name="maximumSize">
-              <size>
-               <width>115</width>
-               <height>16777215</height>
-              </size>
-             </property>
-             <property name="font">
-              <font>
-               <pointsize>11</pointsize>
-               <bold>false</bold>
-              </font>
-             </property>
-             <property name="toolTip">
-              <string>Select clustering method</string>
-             </property>
-             <item>
-              <property name="text">
-               <string>none</string>
-              </property>
-             </item>
-             <item>
-              <property name="text">
-               <string>k-means</string>
-              </property>
-             </item>
-             <item>
-              <property name="text">
-               <string>k-medoids</string>
-              </property>
-             </item>
-             <item>
-              <property name="text">
-               <string>fuzzy c-means</string>
-              </property>
-             </item>
-            </widget>
-           </item>
-          </layout>
-         </widget>
-         <widget class="QWidget" name="horizontalLayoutWidget_10">
-          <property name="geometry">
-           <rect>
-            <x>5</x>
-            <y>230</y>
-            <width>211</width>
-            <height>36</height>
-           </rect>
-          </property>
-          <layout class="QHBoxLayout" name="horizontalLayout_14">
-           <item>
-            <widget class="QToolButton" name="toolButtonPolyLink_2">
-             <property name="maximumSize">
-              <size>
-               <width>32</width>
-               <height>32</height>
-              </size>
-             </property>
-             <property name="font">
-              <font>
-               <pointsize>11</pointsize>
-               <bold>false</bold>
-              </font>
-             </property>
-             <property name="toolTip">
-              <string>Link selected polygons</string>
-             </property>
-             <property name="text">
-              <string>...</string>
-             </property>
-             <property name="icon">
-              <iconset resource="resources.qrc">
-               <normaloff>:/icons/resources/icons/icons8-link-50.png</normaloff>:/icons/resources/icons/icons8-link-50.png</iconset>
-             </property>
-             <property name="iconSize">
-              <size>
-               <width>24</width>
-               <height>24</height>
-              </size>
-             </property>
-            </widget>
-           </item>
-           <item>
-            <widget class="QToolButton" name="toolButtonPolyDelink_2">
-             <property name="maximumSize">
-              <size>
-               <width>32</width>
-               <height>32</height>
-              </size>
-             </property>
-             <property name="font">
-              <font>
-               <pointsize>11</pointsize>
-               <bold>false</bold>
-              </font>
-             </property>
-             <property name="toolTip">
-              <string>Delink selected polygons</string>
-             </property>
-             <property name="text">
-              <string>...</string>
-             </property>
-             <property name="icon">
-              <iconset resource="resources.qrc">
-               <normaloff>:/icons/resources/icons/icons8-delete-link-50.png</normaloff>:/icons/resources/icons/icons8-delete-link-50.png</iconset>
-             </property>
-             <property name="iconSize">
-              <size>
-               <width>24</width>
-               <height>24</height>
-              </size>
-             </property>
-            </widget>
-           </item>
-           <item>
-            <spacer name="horizontalSpacer_5">
-             <property name="orientation">
-              <enum>Qt::Horizontal</enum>
-             </property>
-             <property name="sizeHint" stdset="0">
-              <size>
-               <width>40</width>
-               <height>20</height>
-              </size>
-             </property>
-            </spacer>
-           </item>
-           <item>
-            <widget class="QToolButton" name="toolButtonGroupMask">
-             <property name="maximumSize">
-              <size>
-               <width>32</width>
-               <height>32</height>
-              </size>
-             </property>
-             <property name="font">
-              <font>
-               <pointsize>11</pointsize>
-               <bold>false</bold>
-              </font>
-             </property>
-             <property name="toolTip">
-              <string>Create mask from selection</string>
-             </property>
-             <property name="text">
-              <string>On</string>
-             </property>
-             <property name="icon">
-              <iconset resource="resources.qrc">
-               <normaloff>:/icons/resources/icons/icons8-anonymous-mask-dark-50.png</normaloff>:/icons/resources/icons/icons8-anonymous-mask-dark-50.png</iconset>
-             </property>
-             <property name="iconSize">
-              <size>
-               <width>24</width>
-               <height>24</height>
-              </size>
-             </property>
-             <property name="checkable">
-              <bool>true</bool>
-             </property>
-            </widget>
-           </item>
-           <item>
-            <widget class="QToolButton" name="toolButtonGroupMaskInverse">
-             <property name="maximumSize">
-              <size>
-               <width>32</width>
-               <height>32</height>
-              </size>
-             </property>
-             <property name="font">
-              <font>
-               <pointsize>11</pointsize>
-               <bold>false</bold>
-              </font>
-             </property>
-             <property name="toolTip">
-              <string>Create mask from inverse selection</string>
-             </property>
-             <property name="text">
-              <string>Off</string>
-             </property>
-             <property name="icon">
-              <iconset resource="resources.qrc">
-               <normaloff>:/icons/resources/icons/icons8-anonymous-mask-light-50.png</normaloff>:/icons/resources/icons/icons8-anonymous-mask-light-50.png</iconset>
-             </property>
-             <property name="iconSize">
-              <size>
-               <width>24</width>
-               <height>24</height>
-              </size>
-             </property>
-             <property name="checkable">
-              <bool>true</bool>
-             </property>
-            </widget>
-           </item>
-          </layout>
-         </widget>
-        </widget>
-        <widget class="QWidget" name="Profiles">
-         <property name="geometry">
-          <rect>
-           <x>0</x>
-           <y>0</y>
-           <width>100</width>
-           <height>30</height>
-          </rect>
-         </property>
-         <attribute name="icon">
-          <iconset resource="resources.qrc">
-           <normaloff>:/icons/resources/icons/icons8-polyline-40.png</normaloff>:/icons/resources/icons/icons8-polyline-40.png</iconset>
-         </attribute>
-         <attribute name="label">
-          <string>Profiles and Polygons</string>
-         </attribute>
-        </widget>
-       </widget>
-      </widget>
-      <widget class="QWidget" name="page_12">
-       <property name="geometry">
-        <rect>
-         <x>0</x>
-         <y>0</y>
-         <width>221</width>
-         <height>765</height>
-        </rect>
-       </property>
-       <attribute name="label">
-        <string>Calculator</string>
-       </attribute>
-       <widget class="QWidget" name="gridLayoutWidget_8">
-        <property name="geometry">
-         <rect>
-          <x>0</x>
-=======
->>>>>>> 91c384bd
-          <y>320</y>
-          <width>221</width>
-          <height>320</height>
-         </rect>
-        </property>
-        <layout class="QGridLayout" name="gridLayout_2">
-         <item row="10" column="3">
-          <widget class="QPushButton" name="pushButtonEqual">
-           <property name="sizePolicy">
-            <sizepolicy hsizetype="Expanding" vsizetype="Fixed">
-             <horstretch>0</horstretch>
-             <verstretch>0</verstretch>
-            </sizepolicy>
-           </property>
-           <property name="minimumSize">
-            <size>
-             <width>35</width>
-             <height>35</height>
-            </size>
-           </property>
-           <property name="maximumSize">
-            <size>
-             <width>55</width>
-             <height>40</height>
-            </size>
-           </property>
-           <property name="font">
-            <font>
-             <pointsize>11</pointsize>
-            </font>
-           </property>
-           <property name="text">
-            <string>=</string>
-           </property>
-          </widget>
-         </item>
-         <item row="8" column="2">
-          <widget class="QPushButton" name="pushButton6">
-           <property name="minimumSize">
-            <size>
-             <width>35</width>
-             <height>35</height>
-            </size>
-           </property>
-           <property name="maximumSize">
-            <size>
-             <width>55</width>
-             <height>40</height>
-            </size>
-           </property>
-           <property name="font">
-            <font>
-             <pointsize>11</pointsize>
-            </font>
-           </property>
-           <property name="text">
-            <string>6</string>
-           </property>
-          </widget>
-         </item>
-         <item row="1" column="3">
-          <widget class="QPushButton" name="pushButtonBracC">
-           <property name="minimumSize">
-            <size>
-             <width>35</width>
-             <height>35</height>
-            </size>
-           </property>
-           <property name="maximumSize">
-            <size>
-             <width>55</width>
-             <height>40</height>
-            </size>
-           </property>
-           <property name="font">
-            <font>
-             <pointsize>11</pointsize>
-            </font>
-           </property>
-           <property name="text">
-            <string>(</string>
-           </property>
-          </widget>
-         </item>
-         <item row="7" column="3">
-          <widget class="QPushButton" name="pushButtonMul">
-           <property name="minimumSize">
-            <size>
-             <width>35</width>
-             <height>35</height>
-            </size>
-           </property>
-           <property name="maximumSize">
-            <size>
-             <width>55</width>
-             <height>40</height>
-            </size>
-           </property>
-           <property name="font">
-            <font>
-             <pointsize>11</pointsize>
-            </font>
-           </property>
-           <property name="text">
-            <string>*</string>
-           </property>
-          </widget>
-         </item>
-         <item row="8" column="1">
-          <widget class="QPushButton" name="pushButton5">
-           <property name="minimumSize">
-            <size>
-             <width>35</width>
-             <height>35</height>
-            </size>
-           </property>
-           <property name="maximumSize">
-            <size>
-             <width>55</width>
-             <height>40</height>
-            </size>
-           </property>
-           <property name="font">
-            <font>
-             <pointsize>11</pointsize>
-            </font>
-           </property>
-           <property name="text">
-            <string>5</string>
-           </property>
-          </widget>
-         </item>
-         <item row="3" column="1">
-          <widget class="QPushButton" name="pushButtonPower2">
-           <property name="minimumSize">
-            <size>
-             <width>35</width>
-             <height>35</height>
-            </size>
-           </property>
-           <property name="maximumSize">
-            <size>
-             <width>55</width>
-             <height>40</height>
-            </size>
-           </property>
-           <property name="font">
-            <font>
-             <pointsize>11</pointsize>
-            </font>
-           </property>
-           <property name="text">
-            <string>x^2</string>
-           </property>
-          </widget>
-         </item>
-         <item row="9" column="2">
-          <widget class="QPushButton" name="pushButton3">
-           <property name="minimumSize">
-            <size>
-             <width>35</width>
-             <height>35</height>
-            </size>
-           </property>
-           <property name="maximumSize">
-            <size>
-             <width>55</width>
-             <height>40</height>
-            </size>
-           </property>
-           <property name="font">
-            <font>
-             <pointsize>11</pointsize>
-            </font>
-           </property>
-           <property name="text">
-            <string>3</string>
-           </property>
-          </widget>
-         </item>
-         <item row="10" column="1">
-          <widget class="QPushButton" name="pushButtonDec">
-           <property name="minimumSize">
-            <size>
-             <width>35</width>
-             <height>35</height>
-            </size>
-           </property>
-           <property name="maximumSize">
-            <size>
-             <width>55</width>
-             <height>40</height>
-            </size>
-           </property>
-           <property name="font">
-            <font>
-             <pointsize>11</pointsize>
-            </font>
-           </property>
-           <property name="text">
-            <string>.</string>
-           </property>
-          </widget>
-         </item>
-         <item row="1" column="0">
-          <widget class="QPushButton" name="pushButtonLog">
-           <property name="minimumSize">
-            <size>
-             <width>35</width>
-             <height>35</height>
-            </size>
-           </property>
-           <property name="maximumSize">
-            <size>
-             <width>55</width>
-             <height>40</height>
-            </size>
-           </property>
-           <property name="font">
-            <font>
-             <pointsize>11</pointsize>
-            </font>
-           </property>
-           <property name="text">
-            <string>log</string>
-           </property>
-          </widget>
-         </item>
-         <item row="8" column="0">
-          <widget class="QPushButton" name="pushButton4">
-           <property name="minimumSize">
-            <size>
-             <width>35</width>
-             <height>35</height>
-            </size>
-           </property>
-           <property name="maximumSize">
-            <size>
-             <width>55</width>
-             <height>40</height>
-            </size>
-           </property>
-           <property name="font">
-            <font>
-             <pointsize>11</pointsize>
-            </font>
-           </property>
-           <property name="text">
-            <string>4</string>
-           </property>
-          </widget>
-         </item>
-         <item row="9" column="0">
-          <widget class="QPushButton" name="pushButton1">
-           <property name="minimumSize">
-            <size>
-             <width>35</width>
-             <height>35</height>
-            </size>
-           </property>
-           <property name="maximumSize">
-            <size>
-             <width>55</width>
-             <height>40</height>
-            </size>
-           </property>
-           <property name="font">
-            <font>
-             <pointsize>11</pointsize>
-            </font>
-           </property>
-           <property name="text">
-            <string>1</string>
-           </property>
-          </widget>
-         </item>
-         <item row="6" column="1">
-          <widget class="QPushButton" name="pushButtonPowerY">
-           <property name="minimumSize">
-            <size>
-             <width>35</width>
-             <height>35</height>
-            </size>
-           </property>
-           <property name="maximumSize">
-            <size>
-             <width>55</width>
-             <height>40</height>
-            </size>
-           </property>
-           <property name="font">
-            <font>
-             <pointsize>11</pointsize>
-            </font>
-           </property>
-           <property name="text">
-            <string>x^y</string>
-           </property>
-          </widget>
-         </item>
-         <item row="10" column="0">
-          <widget class="QPushButton" name="pushButton0">
-           <property name="minimumSize">
-            <size>
-             <width>35</width>
-             <height>35</height>
-            </size>
-           </property>
-           <property name="maximumSize">
-            <size>
-             <width>55</width>
-             <height>40</height>
-            </size>
-           </property>
-           <property name="font">
-            <font>
-             <pointsize>11</pointsize>
-            </font>
-           </property>
-           <property name="text">
-            <string>0</string>
-           </property>
-          </widget>
-         </item>
-         <item row="9" column="3">
-          <widget class="QPushButton" name="pushButtonAdd">
-           <property name="minimumSize">
-            <size>
-             <width>35</width>
-             <height>35</height>
-            </size>
-           </property>
-           <property name="maximumSize">
-            <size>
-             <width>55</width>
-             <height>40</height>
-            </size>
-           </property>
-           <property name="font">
-            <font>
-             <pointsize>11</pointsize>
-            </font>
-           </property>
-           <property name="text">
-            <string>+</string>
-           </property>
-          </widget>
-         </item>
-         <item row="8" column="3">
-          <widget class="QPushButton" name="pushButtonSub">
-           <property name="minimumSize">
-            <size>
-             <width>35</width>
-             <height>35</height>
-            </size>
-           </property>
-           <property name="maximumSize">
-            <size>
-             <width>55</width>
-             <height>40</height>
-            </size>
-           </property>
-           <property name="font">
-            <font>
-             <pointsize>11</pointsize>
-            </font>
-           </property>
-           <property name="text">
-            <string>-</string>
-           </property>
-          </widget>
-         </item>
-         <item row="7" column="2">
-          <widget class="QPushButton" name="pushButton9">
-           <property name="minimumSize">
-            <size>
-             <width>35</width>
-             <height>35</height>
-            </size>
-           </property>
-           <property name="maximumSize">
-            <size>
-             <width>55</width>
-             <height>40</height>
-            </size>
-           </property>
-           <property name="font">
-            <font>
-             <pointsize>11</pointsize>
-            </font>
-           </property>
-           <property name="text">
-            <string>9</string>
-           </property>
-          </widget>
-         </item>
-         <item row="6" column="2">
-          <widget class="QPushButton" name="pushButtonPerc">
-           <property name="minimumSize">
-            <size>
-             <width>35</width>
-             <height>35</height>
-            </size>
-           </property>
-           <property name="maximumSize">
-            <size>
-             <width>55</width>
-             <height>40</height>
-            </size>
-           </property>
-           <property name="font">
-            <font>
-             <pointsize>11</pointsize>
-            </font>
-           </property>
-           <property name="text">
-            <string>%</string>
-           </property>
-          </widget>
-         </item>
-         <item row="3" column="2">
-          <widget class="QPushButton" name="pushButtonSqrt">
-           <property name="minimumSize">
-            <size>
-             <width>35</width>
-             <height>35</height>
-            </size>
-           </property>
-           <property name="maximumSize">
-            <size>
-             <width>55</width>
-             <height>40</height>
-            </size>
-           </property>
-           <property name="font">
-            <font>
-             <pointsize>11</pointsize>
-            </font>
-           </property>
-           <property name="text">
-            <string>√</string>
-           </property>
-          </widget>
-         </item>
-         <item row="3" column="3">
-          <widget class="QPushButton" name="pushButtonBracO">
-           <property name="minimumSize">
-            <size>
-             <width>35</width>
-             <height>35</height>
-            </size>
-           </property>
-           <property name="maximumSize">
-            <size>
-             <width>55</width>
-             <height>40</height>
-            </size>
-           </property>
-           <property name="font">
-            <font>
-             <pointsize>11</pointsize>
-            </font>
-           </property>
-           <property name="text">
-            <string>)</string>
-           </property>
-          </widget>
-         </item>
-         <item row="9" column="1">
-          <widget class="QPushButton" name="pushButton2">
-           <property name="minimumSize">
-            <size>
-             <width>35</width>
-             <height>35</height>
-            </size>
-           </property>
-           <property name="maximumSize">
-            <size>
-             <width>55</width>
-             <height>40</height>
-            </size>
-           </property>
-           <property name="font">
-            <font>
-             <pointsize>11</pointsize>
-            </font>
-           </property>
-           <property name="text">
-            <string>2</string>
-           </property>
-          </widget>
-         </item>
-         <item row="3" column="0">
-          <widget class="QPushButton" name="pushButtonLn">
-           <property name="minimumSize">
-            <size>
-             <width>35</width>
-             <height>35</height>
-            </size>
-           </property>
-           <property name="maximumSize">
-            <size>
-             <width>55</width>
-             <height>40</height>
-            </size>
-           </property>
-           <property name="font">
-            <font>
-             <pointsize>11</pointsize>
-            </font>
-           </property>
-           <property name="text">
-            <string>ln</string>
-           </property>
-          </widget>
-         </item>
-         <item row="6" column="0">
-          <widget class="QPushButton" name="pushButtonExp">
-           <property name="minimumSize">
-            <size>
-             <width>35</width>
-             <height>35</height>
-            </size>
-           </property>
-           <property name="maximumSize">
-            <size>
-             <width>55</width>
-             <height>40</height>
-            </size>
-           </property>
-           <property name="font">
-            <font>
-             <pointsize>11</pointsize>
-            </font>
-           </property>
-           <property name="text">
-            <string>exp</string>
-           </property>
-          </widget>
-         </item>
-         <item row="7" column="0">
-          <widget class="QPushButton" name="pushButton7">
-           <property name="minimumSize">
-            <size>
-             <width>35</width>
-             <height>35</height>
-            </size>
-           </property>
-           <property name="maximumSize">
-            <size>
-             <width>55</width>
-             <height>40</height>
-            </size>
-           </property>
-           <property name="font">
-            <font>
-             <pointsize>11</pointsize>
-            </font>
-           </property>
-           <property name="text">
-            <string>7</string>
-           </property>
-          </widget>
-         </item>
-         <item row="6" column="3">
-          <widget class="QPushButton" name="pushButtonDiv">
-           <property name="minimumSize">
-            <size>
-             <width>35</width>
-             <height>35</height>
-            </size>
-           </property>
-           <property name="maximumSize">
-            <size>
-             <width>55</width>
-             <height>40</height>
-            </size>
-           </property>
-           <property name="font">
-            <font>
-             <pointsize>11</pointsize>
-            </font>
-           </property>
-           <property name="text">
-            <string>/</string>
-           </property>
-          </widget>
-         </item>
-         <item row="7" column="1">
-          <widget class="QPushButton" name="pushButton8">
-           <property name="minimumSize">
-            <size>
-             <width>35</width>
-             <height>35</height>
-            </size>
-           </property>
-           <property name="maximumSize">
-            <size>
-             <width>55</width>
-             <height>40</height>
-            </size>
-           </property>
-           <property name="font">
-            <font>
-             <pointsize>11</pointsize>
-            </font>
-           </property>
-           <property name="text">
-            <string>8</string>
-           </property>
-          </widget>
-         </item>
-         <item row="0" column="3">
-          <widget class="QPushButton" name="pushButtonClear">
-           <property name="minimumSize">
-            <size>
-             <width>35</width>
-             <height>35</height>
-            </size>
-           </property>
-           <property name="maximumSize">
-            <size>
-             <width>55</width>
-             <height>40</height>
-            </size>
-           </property>
-           <property name="font">
-            <font>
-             <pointsize>11</pointsize>
-            </font>
-           </property>
-           <property name="text">
-            <string>C</string>
-           </property>
-          </widget>
-         </item>
-         <item row="0" column="2">
-          <widget class="QPushButton" name="pushButtonAllClear">
-           <property name="minimumSize">
-            <size>
-             <width>35</width>
-             <height>35</height>
-            </size>
-           </property>
-           <property name="maximumSize">
-            <size>
-             <width>55</width>
-             <height>40</height>
-            </size>
-           </property>
-           <property name="font">
-            <font>
-             <pointsize>11</pointsize>
-            </font>
-           </property>
-           <property name="text">
-            <string>AC</string>
-           </property>
-          </widget>
-         </item>
-         <item row="1" column="2">
-          <widget class="QPushButton" name="pushButtonInv">
-           <property name="minimumSize">
-            <size>
-             <width>35</width>
-             <height>35</height>
-            </size>
-           </property>
-           <property name="maximumSize">
-            <size>
-             <width>55</width>
-             <height>40</height>
-            </size>
-           </property>
-           <property name="font">
-            <font>
-             <pointsize>11</pointsize>
-            </font>
-           </property>
-           <property name="text">
-            <string>inv</string>
-           </property>
-          </widget>
-         </item>
-         <item row="1" column="1">
-          <widget class="QPushButton" name="pushButton10x">
-           <property name="minimumSize">
-            <size>
-             <width>35</width>
-             <height>35</height>
-            </size>
-           </property>
-           <property name="maximumSize">
-            <size>
-             <width>55</width>
-             <height>40</height>
-            </size>
-           </property>
-           <property name="font">
-            <font>
-             <pointsize>11</pointsize>
-            </font>
-           </property>
-           <property name="text">
-            <string>10^x</string>
-           </property>
-          </widget>
-         </item>
-         <item row="0" column="0">
-          <widget class="QPushButton" name="pushButtonVariableNorm">
-           <property name="minimumSize">
-            <size>
-             <width>35</width>
-             <height>35</height>
-            </size>
-           </property>
-           <property name="maximumSize">
-            <size>
-             <width>55</width>
-             <height>40</height>
-            </size>
-           </property>
-           <property name="font">
-            <font>
-             <pointsize>11</pointsize>
-            </font>
-           </property>
-           <property name="text">
-            <string>Norm</string>
-           </property>
-          </widget>
-         </item>
-         <item row="0" column="1">
-          <widget class="QPushButton" name="pushButtonVariable">
-           <property name="minimumSize">
-            <size>
-             <width>35</width>
-             <height>35</height>
-            </size>
-           </property>
-           <property name="maximumSize">
-            <size>
-             <width>55</width>
-             <height>40</height>
-            </size>
-           </property>
-           <property name="text">
-            <string>Var</string>
-           </property>
-          </widget>
-         </item>
-        </layout>
-       </widget>
-       <widget class="QToolButton" name="toolButtonSaveFormula">
-        <property name="geometry">
-         <rect>
-          <x>180</x>
-          <y>240</y>
-          <width>32</width>
-          <height>32</height>
-         </rect>
-        </property>
-        <property name="maximumSize">
-         <size>
-          <width>32</width>
-          <height>32</height>
-         </size>
-        </property>
-        <property name="toolTip">
-         <string>Save profile data</string>
-        </property>
-        <property name="text">
-         <string>...</string>
-        </property>
-        <property name="icon">
-         <iconset resource="resources.qrc">
-          <normaloff>:/icons/save</normaloff>:/icons/save</iconset>
-        </property>
-        <property name="iconSize">
-         <size>
-          <width>24</width>
-          <height>24</height>
-         </size>
-        </property>
-       </widget>
-       <widget class="QToolButton" name="toolButtonCalcAddElement">
-        <property name="geometry">
-         <rect>
-          <x>100</x>
-          <y>240</y>
-          <width>32</width>
-          <height>32</height>
-         </rect>
-        </property>
-        <property name="text">
-         <string>Add</string>
-        </property>
-        <property name="icon">
-         <iconset resource="resources.qrc">
-          <normaloff>:/icons/resources/icons/icons8-add-50.png</normaloff>:/icons/resources/icons/icons8-add-50.png</iconset>
-        </property>
-        <property name="iconSize">
-         <size>
-          <width>24</width>
-          <height>24</height>
-         </size>
-        </property>
-       </widget>
-       <widget class="QToolButton" name="toolButtonCalcRemoveElement">
-        <property name="geometry">
-         <rect>
-          <x>140</x>
-          <y>240</y>
-          <width>32</width>
-          <height>32</height>
-         </rect>
-        </property>
-        <property name="text">
-         <string>Remove</string>
-        </property>
-        <property name="icon">
-         <iconset resource="resources.qrc">
-          <normaloff>:/icons/resources/icons/icons8-minus-64.png</normaloff>:/icons/resources/icons/icons8-minus-64.png</iconset>
-        </property>
-        <property name="iconSize">
-         <size>
-          <width>24</width>
-          <height>24</height>
-         </size>
-        </property>
-       </widget>
-       <widget class="QGroupBox" name="groupBox_7">
-        <property name="geometry">
-         <rect>
-          <x>0</x>
-          <y>20</y>
-          <width>221</width>
-          <height>211</height>
-         </rect>
-        </property>
-        <property name="font">
-         <font>
-          <pointsize>11</pointsize>
-         </font>
-        </property>
-        <property name="title">
-         <string>Enter Formula</string>
-        </property>
-        <widget class="QTextEdit" name="textEditCalcScreen">
-         <property name="geometry">
-          <rect>
-           <x>10</x>
-           <y>30</y>
-           <width>200</width>
-           <height>121</height>
-          </rect>
-         </property>
-        </widget>
-        <widget class="QLabel" name="labelCalcMessage">
-         <property name="geometry">
-          <rect>
-           <x>10</x>
-           <y>160</y>
-           <width>201</width>
-           <height>41</height>
-          </rect>
-         </property>
-         <property name="frameShape">
-          <enum>QFrame::Box</enum>
-         </property>
-         <property name="frameShadow">
-          <enum>QFrame::Raised</enum>
-         </property>
-         <property name="text">
-          <string>Ok</string>
-         </property>
-         <property name="alignment">
-          <set>Qt::AlignLeading|Qt::AlignLeft|Qt::AlignTop</set>
-         </property>
-         <property name="wordWrap">
-          <bool>true</bool>
-         </property>
-        </widget>
-       </widget>
-       <widget class="QComboBox" name="comboBox">
-        <property name="geometry">
-         <rect>
-          <x>0</x>
-          <y>280</y>
-          <width>221</width>
-          <height>32</height>
-         </rect>
-        </property>
-        <property name="font">
-         <font>
-          <pointsize>11</pointsize>
-         </font>
-        </property>
-        <item>
-         <property name="text">
-          <string>Select Variable</string>
-         </property>
-        </item>
-       </widget>
-      </widget>
-     </widget>
-    </item>
-    <item row="0" column="1">
-     <widget class="QTabWidget" name="canvasWindow">
-      <property name="font">
-       <font>
-        <pointsize>11</pointsize>
-       </font>
-      </property>
-      <property name="currentIndex">
-       <number>1</number>
-      </property>
-      <property name="documentMode">
-       <bool>false</bool>
-      </property>
-      <property name="tabsClosable">
-       <bool>false</bool>
-      </property>
-      <property name="tabBarAutoHide">
-       <bool>false</bool>
-      </property>
-      <widget class="QWidget" name="singleViewTab">
-       <attribute name="title">
-        <string>Single View</string>
-       </attribute>
-       <layout class="QVBoxLayout" name="verticalLayout_7">
-        <item>
-         <widget class="QWidget" name="widgetSingleView" native="true"/>
-        </item>
-        <item>
-         <widget class="QGroupBox" name="groupBoxInfo">
-          <property name="minimumSize">
-           <size>
-            <width>200</width>
-            <height>40</height>
-           </size>
-          </property>
-          <property name="maximumSize">
-           <size>
-            <width>16777215</width>
-            <height>40</height>
-           </size>
-          </property>
-          <property name="title">
-           <string/>
-          </property>
-          <layout class="QGridLayout" name="gridLayout_8">
-           <property name="topMargin">
-            <number>0</number>
-           </property>
-           <property name="bottomMargin">
-            <number>0</number>
-           </property>
-           <property name="verticalSpacing">
-            <number>-1</number>
-           </property>
-           <item row="0" column="1">
-            <widget class="QToolButton" name="toolButtonPanSV">
-             <property name="toolTip">
-              <string>Shift plot</string>
-             </property>
-             <property name="icon">
-              <iconset resource="resources.qrc">
-               <normaloff>:/icons/move</normaloff>:/icons/move</iconset>
-             </property>
-             <property name="checkable">
-              <bool>true</bool>
-             </property>
-            </widget>
-           </item>
-           <item row="0" column="0">
-            <widget class="QToolButton" name="toolButtonHomeSV">
-             <property name="toolTip">
-              <string>Return to home view</string>
-             </property>
-             <property name="icon">
-              <iconset resource="resources.qrc">
-               <normaloff>:/icons/home</normaloff>:/icons/home</iconset>
-             </property>
-            </widget>
-           </item>
-           <item row="0" column="8">
-            <widget class="QToolButton" name="toolButtonDistanceSV">
-             <property name="toolTip">
-              <string>Measure distance</string>
-             </property>
-             <property name="icon">
-              <iconset resource="resources.qrc">
-               <normaloff>:/icons/resources/icons/icons8-ruler-50.png</normaloff>:/icons/resources/icons/icons8-ruler-50.png</iconset>
-             </property>
-             <property name="iconSize">
-              <size>
-               <width>18</width>
-               <height>18</height>
-              </size>
-             </property>
-             <property name="checkable">
-              <bool>true</bool>
-             </property>
-            </widget>
-           </item>
-           <item row="0" column="9">
-            <widget class="QToolButton" name="toolButtonSaveSV">
-             <property name="toolTip">
-              <string>Save plot</string>
-             </property>
-             <property name="icon">
-              <iconset resource="resources.qrc">
-               <normaloff>:/icons/save</normaloff>:/icons/save</iconset>
-             </property>
-            </widget>
-           </item>
-           <item row="0" column="15">
-            <layout class="QVBoxLayout" name="verticalLayout_17">
-             <item>
-              <widget class="QLabel" name="labelInfoY">
-               <property name="font">
-                <font>
-                 <family>Avenir</family>
-                 <pointsize>9</pointsize>
-                </font>
-               </property>
-               <property name="text">
-                <string>X: 0</string>
-               </property>
-              </widget>
-             </item>
-             <item>
-              <widget class="QLabel" name="labelInfoX">
-               <property name="font">
-                <font>
-                 <family>Avenir</family>
-                 <pointsize>9</pointsize>
-                </font>
-               </property>
-               <property name="text">
-                <string>Y: 0</string>
-               </property>
-              </widget>
-             </item>
-            </layout>
-           </item>
-           <item row="0" column="16">
-            <widget class="QLabel" name="labelInfoV">
-             <property name="font">
-              <font>
-               <family>Avenir</family>
-               <pointsize>9</pointsize>
-              </font>
-             </property>
-             <property name="text">
-              <string>V: 0</string>
-             </property>
-            </widget>
-           </item>
-           <item row="0" column="14">
-            <widget class="QLabel" name="labelInfoStats">
-             <property name="text">
-              <string/>
-             </property>
-            </widget>
-           </item>
-           <item row="0" column="13">
-            <widget class="QLabel" name="labelInfoStatsL">
-             <property name="maximumSize">
-              <size>
-               <width>40</width>
-               <height>16777215</height>
-              </size>
-             </property>
-             <property name="font">
-              <font>
-               <pointsize>11</pointsize>
-              </font>
-             </property>
-             <property name="text">
-              <string>Stats:</string>
-             </property>
-            </widget>
-           </item>
-           <item row="0" column="6">
-            <widget class="QToolButton" name="toolButtonAxesSV">
-             <property name="toolTip">
-              <string>Axes tool</string>
-             </property>
-             <property name="icon">
-              <iconset resource="resources.qrc">
-               <normaloff>:/icons/axis</normaloff>:/icons/axis</iconset>
-             </property>
-            </widget>
-           </item>
-           <item row="0" column="7">
-            <widget class="QToolButton" name="toolButtonAnnotateSV">
-             <property name="toolTip">
-              <string>Add annotation</string>
-             </property>
-             <property name="icon">
-              <iconset resource="resources.qrc">
-               <normaloff>:/icons/resources/icons/icons8-add-text-50.png</normaloff>:/icons/resources/icons/icons8-add-text-50.png</iconset>
-             </property>
-             <property name="iconSize">
-              <size>
-               <width>18</width>
-               <height>18</height>
-              </size>
-             </property>
-             <property name="checkable">
-              <bool>true</bool>
-             </property>
-            </widget>
-           </item>
-           <item row="0" column="3">
-            <widget class="QToolButton" name="toolButtonPreferencesSV">
-             <property name="toolTip">
-              <string>Change colormap</string>
-             </property>
-             <property name="icon">
-              <iconset resource="resources.qrc">
-               <normaloff>:/icons/preferences</normaloff>:/icons/preferences</iconset>
-             </property>
-            </widget>
-           </item>
-           <item row="0" column="2">
-            <widget class="QToolButton" name="toolButtonZoomSV">
-             <property name="toolTip">
-              <string>Zoom In/Out</string>
-             </property>
-             <property name="icon">
-              <iconset resource="resources.qrc">
-               <normaloff>:/icons/zoom</normaloff>:/icons/zoom</iconset>
-             </property>
-             <property name="checkable">
-              <bool>true</bool>
-             </property>
-            </widget>
-           </item>
-          </layout>
-         </widget>
-        </item>
-       </layout>
-      </widget>
-      <widget class="QWidget" name="multiViewTab">
-       <attribute name="title">
-        <string>Multi View</string>
-       </attribute>
-       <layout class="QVBoxLayout" name="verticalLayout_6">
-        <item>
-         <layout class="QHBoxLayout" name="horizontalLayout_3">
-          <property name="spacing">
-           <number>8</number>
-          </property>
-          <property name="leftMargin">
-           <number>12</number>
-          </property>
-          <item>
-           <widget class="QComboBox" name="comboBoxPlots">
-            <property name="maximumSize">
-             <size>
-              <width>200</width>
-              <height>16777215</height>
-             </size>
-            </property>
-            <item>
-             <property name="text">
-              <string>New Item</string>
-             </property>
-            </item>
-           </widget>
-          </item>
-          <item>
-           <widget class="QToolButton" name="toolButtonRemovePlots">
-            <property name="minimumSize">
-             <size>
-              <width>100</width>
-              <height>24</height>
-             </size>
-            </property>
-            <property name="layoutDirection">
-             <enum>Qt::LeftToRight</enum>
-            </property>
-            <property name="text">
-             <string>Remove</string>
-            </property>
-           </widget>
-          </item>
-          <item>
-           <widget class="QWidget" name="widget" native="true"/>
-          </item>
-         </layout>
-        </item>
-        <item>
-         <widget class="QWidget" name="widgetMultiView" native="true">
-          <property name="minimumSize">
-           <size>
-            <width>500</width>
-            <height>450</height>
-           </size>
-          </property>
-         </widget>
-        </item>
-        <item>
-         <widget class="QGroupBox" name="groupBoxInfoM">
-          <property name="minimumSize">
-           <size>
-            <width>0</width>
-            <height>40</height>
-           </size>
-          </property>
-          <property name="maximumSize">
-           <size>
-            <width>16777215</width>
-            <height>40</height>
-           </size>
-          </property>
-          <property name="title">
-           <string/>
-          </property>
-          <layout class="QGridLayout" name="gridLayoutInfoM">
-           <property name="topMargin">
-            <number>0</number>
-           </property>
-           <property name="bottomMargin">
-            <number>0</number>
-           </property>
-           <item row="0" column="8">
-            <widget class="QLabel" name="labelInfoStatsLM">
-             <property name="maximumSize">
-              <size>
-               <width>40</width>
-               <height>16777215</height>
-              </size>
-             </property>
-             <property name="text">
-              <string>Stats:</string>
-             </property>
-            </widget>
-           </item>
-           <item row="0" column="2">
-            <widget class="QToolButton" name="toolButtonPanMV">
-             <property name="toolTip">
-              <string>Pan figure</string>
-             </property>
-             <property name="icon">
-              <iconset resource="resources.qrc">
-               <normaloff>:/icons/move</normaloff>:/icons/move</iconset>
-             </property>
-             <property name="iconSize">
-              <size>
-               <width>18</width>
-               <height>18</height>
-              </size>
-             </property>
-            </widget>
-           </item>
-           <item row="0" column="5">
-            <widget class="QToolButton" name="toolButtonAxesMV">
-             <property name="toolTip">
-              <string>Axis borders and spacing</string>
-             </property>
-             <property name="icon">
-              <iconset resource="resources.qrc">
-               <normaloff>:/icons/axis</normaloff>:/icons/axis</iconset>
-             </property>
-             <property name="iconSize">
-              <size>
-               <width>18</width>
-               <height>18</height>
-              </size>
-             </property>
-            </widget>
-           </item>
-           <item row="0" column="4">
-            <widget class="QToolButton" name="toolButtonPreferencesMV">
-             <property name="toolTip">
-              <string>Figure options</string>
-             </property>
-             <property name="icon">
-              <iconset resource="resources.qrc">
-               <normaloff>:/icons/preferences</normaloff>:/icons/preferences</iconset>
-             </property>
-             <property name="iconSize">
-              <size>
-               <width>18</width>
-               <height>18</height>
-              </size>
-             </property>
-            </widget>
-           </item>
-           <item row="0" column="6">
-            <widget class="QToolButton" name="toolButtonSaveMV">
-             <property name="toolTip">
-              <string>Save image or data</string>
-             </property>
-             <property name="icon">
-              <iconset resource="resources.qrc">
-               <normaloff>:/icons/save</normaloff>:/icons/save</iconset>
-             </property>
-             <property name="iconSize">
-              <size>
-               <width>18</width>
-               <height>18</height>
-              </size>
-             </property>
-            </widget>
-           </item>
-           <item row="0" column="3">
-            <widget class="QToolButton" name="toolButtonZoomMV">
-             <property name="toolTip">
-              <string>Zoom in/out</string>
-             </property>
-             <property name="icon">
-              <iconset resource="resources.qrc">
-               <normaloff>:/icons/zoom</normaloff>:/icons/zoom</iconset>
-             </property>
-             <property name="iconSize">
-              <size>
-               <width>18</width>
-               <height>18</height>
-              </size>
-             </property>
-            </widget>
-           </item>
-           <item row="0" column="9">
-            <widget class="QLabel" name="labelInfoStatsM">
-             <property name="text">
-              <string/>
-             </property>
-            </widget>
-           </item>
-           <item row="0" column="0">
-            <widget class="QToolButton" name="toolButtonHomeMV">
-             <property name="toolTip">
-              <string>Original view</string>
-             </property>
-             <property name="icon">
-              <iconset resource="resources.qrc">
-               <normaloff>:/icons/home</normaloff>:/icons/home</iconset>
-             </property>
-             <property name="iconSize">
-              <size>
-               <width>18</width>
-               <height>18</height>
-              </size>
-             </property>
-            </widget>
-           </item>
-           <item row="0" column="10">
-            <layout class="QVBoxLayout" name="verticalLayout_16">
-             <item>
-              <widget class="QLabel" name="labelInfoYM">
-               <property name="font">
-                <font>
-                 <family>Avenir</family>
-                 <pointsize>9</pointsize>
-                </font>
-               </property>
-               <property name="text">
-                <string>Y: 0</string>
-               </property>
-              </widget>
-             </item>
-             <item>
-              <widget class="QLabel" name="labelInfoXM">
-               <property name="font">
-                <font>
-                 <family>Avenir</family>
-                 <pointsize>9</pointsize>
-                </font>
-               </property>
-               <property name="text">
-                <string>X: 0</string>
-               </property>
-              </widget>
-             </item>
-            </layout>
-           </item>
-          </layout>
-         </widget>
-        </item>
-       </layout>
-      </widget>
-      <widget class="QWidget" name="quickViewTab">
-       <attribute name="title">
-        <string>Quick View</string>
-       </attribute>
-      </widget>
-     </widget>
-    </item>
-    <item row="1" column="1" rowspan="2">
-     <widget class="QTabWidget" name="tabWidget">
-      <property name="minimumSize">
-       <size>
-        <width>0</width>
-        <height>250</height>
-       </size>
-      </property>
-      <property name="font">
-       <font>
-        <pointsize>11</pointsize>
-       </font>
-      </property>
-      <property name="currentIndex">
-       <number>2</number>
-      </property>
-      <widget class="QWidget" name="tabNotes">
-       <property name="toolTip">
-        <string/>
-       </property>
-       <attribute name="title">
-        <string>Notes</string>
-       </attribute>
-       <widget class="QTextEdit" name="textEditNotes">
-        <property name="geometry">
-         <rect>
-          <x>10</x>
-          <y>10</y>
-          <width>526</width>
-          <height>201</height>
-         </rect>
-        </property>
-        <property name="cursor" stdset="0">
-         <cursorShape>IBeamCursor</cursorShape>
-        </property>
-       </widget>
-      </widget>
-      <widget class="QWidget" name="tabFilterList">
-       <attribute name="title">
-        <string>Filters</string>
-       </attribute>
-       <widget class="QWidget" name="layoutWidget">
-        <property name="geometry">
-         <rect>
-          <x>10</x>
-          <y>5</y>
-          <width>526</width>
-          <height>211</height>
-         </rect>
-        </property>
-        <layout class="QHBoxLayout" name="horizontalLayoutFilter">
-         <property name="spacing">
-          <number>1</number>
-         </property>
-         <property name="leftMargin">
-          <number>1</number>
-         </property>
-         <property name="topMargin">
-          <number>1</number>
-         </property>
-         <property name="rightMargin">
-          <number>1</number>
-         </property>
-         <property name="bottomMargin">
-          <number>1</number>
-         </property>
-         <item>
-          <layout class="QVBoxLayout" name="verticalLayout_9">
-           <item>
-            <widget class="QTableWidget" name="tableWidgetFilters">
-             <property name="minimumSize">
-              <size>
-               <width>0</width>
-               <height>80</height>
-              </size>
-             </property>
-             <property name="maximumSize">
-              <size>
-               <width>480</width>
-               <height>160</height>
-              </size>
-             </property>
-             <property name="accessibleName">
-              <string>Filters</string>
-             </property>
-             <property name="selectionBehavior">
-              <enum>QAbstractItemView::SelectRows</enum>
-             </property>
-             <attribute name="horizontalHeaderDefaultSectionSize">
-              <number>68</number>
-             </attribute>
-             <attribute name="horizontalHeaderStretchLastSection">
-              <bool>true</bool>
-             </attribute>
-             <column>
-              <property name="text">
-               <string>Use</string>
-              </property>
-              <property name="font">
-               <font>
-                <pointsize>11</pointsize>
-               </font>
-              </property>
-             </column>
-             <column>
-              <property name="text">
-               <string>Isotope 1</string>
-              </property>
-              <property name="font">
-               <font>
-                <pointsize>11</pointsize>
-               </font>
-              </property>
-             </column>
-             <column>
-              <property name="text">
-               <string>Isotope 2</string>
-              </property>
-              <property name="font">
-               <font>
-                <pointsize>11</pointsize>
-               </font>
-              </property>
-             </column>
-             <column>
-              <property name="text">
-               <string>Ratio</string>
-              </property>
-              <property name="font">
-               <font>
-                <pointsize>11</pointsize>
-               </font>
-              </property>
-             </column>
-             <column>
-              <property name="text">
-               <string>Norm</string>
-              </property>
-              <property name="font">
-               <font>
-                <pointsize>11</pointsize>
-               </font>
-              </property>
-             </column>
-             <column>
-              <property name="text">
-               <string>Min</string>
-              </property>
-              <property name="font">
-               <font>
-                <pointsize>11</pointsize>
-               </font>
-              </property>
-             </column>
-             <column>
-              <property name="text">
-               <string>Max</string>
-              </property>
-              <property name="font">
-               <font>
-                <pointsize>11</pointsize>
-               </font>
-              </property>
-             </column>
-            </widget>
-           </item>
-           <item>
-            <widget class="QLabel" name="labelFilterInfo">
-             <property name="minimumSize">
-              <size>
-               <width>0</width>
-               <height>18</height>
-              </size>
-             </property>
-             <property name="maximumSize">
-              <size>
-               <width>16777215</width>
-               <height>18</height>
-              </size>
-             </property>
-             <property name="font">
-              <font>
-               <pointsize>9</pointsize>
-              </font>
-             </property>
-             <property name="frameShape">
-              <enum>QFrame::Box</enum>
-             </property>
-             <property name="frameShadow">
-              <enum>QFrame::Raised</enum>
-             </property>
-             <property name="text">
-              <string>Ok</string>
-             </property>
-             <property name="alignment">
-              <set>Qt::AlignLeading|Qt::AlignLeft|Qt::AlignVCenter</set>
-             </property>
-             <property name="wordWrap">
-              <bool>true</bool>
-             </property>
-            </widget>
-           </item>
-          </layout>
-         </item>
-         <item>
-          <layout class="QVBoxLayout" name="verticalLayoutFilterTools">
-           <item>
-            <widget class="QToolButton" name="toolButtonFilterSelectAll">
-             <property name="minimumSize">
-              <size>
-               <width>0</width>
-               <height>30</height>
-              </size>
-             </property>
-             <property name="maximumSize">
-              <size>
-               <width>32</width>
-               <height>32</height>
-              </size>
-             </property>
-             <property name="text">
-              <string>Select All</string>
-             </property>
-             <property name="icon">
-              <iconset resource="resources.qrc">
-               <normaloff>:/icons/resources/icons/icons8-select-all-50.png</normaloff>:/icons/resources/icons/icons8-select-all-50.png</iconset>
-             </property>
-             <property name="iconSize">
-              <size>
-               <width>18</width>
-               <height>18</height>
-              </size>
-             </property>
-            </widget>
-           </item>
-           <item>
-            <widget class="QToolButton" name="toolButtonFilterUp">
-             <property name="maximumSize">
-              <size>
-               <width>32</width>
-               <height>32</height>
-              </size>
-             </property>
-             <property name="text">
-              <string>...</string>
-             </property>
-             <property name="icon">
-              <iconset resource="resources.qrc">
-               <normaloff>:/icons/up</normaloff>:/icons/up</iconset>
-             </property>
-             <property name="iconSize">
-              <size>
-               <width>24</width>
-               <height>24</height>
-              </size>
-             </property>
-            </widget>
-           </item>
-           <item>
-            <widget class="QToolButton" name="toolButtonFilterDown">
-             <property name="maximumSize">
-              <size>
-               <width>32</width>
-               <height>32</height>
-              </size>
-             </property>
-             <property name="text">
-              <string>...</string>
-             </property>
-             <property name="icon">
-              <iconset>
-               <normaloff>resources/icons/down.png</normaloff>resources/icons/down.png</iconset>
-             </property>
-             <property name="iconSize">
-              <size>
-               <width>24</width>
-               <height>24</height>
-              </size>
-             </property>
-            </widget>
-           </item>
-           <item>
-            <spacer name="verticalSpacer_2">
-             <property name="orientation">
-              <enum>Qt::Vertical</enum>
-             </property>
-             <property name="sizeHint" stdset="0">
-              <size>
-               <width>20</width>
-               <height>40</height>
-              </size>
-             </property>
-            </spacer>
-           </item>
-           <item>
-            <widget class="QToolButton" name="toolButtonFilterRemove">
-             <property name="enabled">
-              <bool>true</bool>
-             </property>
-             <property name="minimumSize">
-              <size>
-               <width>0</width>
-               <height>30</height>
-              </size>
-             </property>
-             <property name="maximumSize">
-              <size>
-               <width>32</width>
-               <height>32</height>
-              </size>
-             </property>
-             <property name="text">
-              <string>Remove </string>
-             </property>
-             <property name="icon">
-              <iconset resource="resources.qrc">
-               <normaloff>:/icons/delete</normaloff>:/icons/delete</iconset>
-             </property>
-             <property name="iconSize">
-              <size>
-               <width>24</width>
-               <height>24</height>
-              </size>
-             </property>
-            </widget>
-           </item>
-          </layout>
-         </item>
-        </layout>
-       </widget>
-      </widget>
-      <widget class="QWidget" name="tabProfileView">
-       <attribute name="title">
-        <string>Profiles</string>
-       </attribute>
-       <layout class="QVBoxLayout" name="verticalLayout_19">
-        <property name="topMargin">
-         <number>0</number>
-        </property>
-        <property name="bottomMargin">
-         <number>0</number>
-        </property>
-        <item>
-         <layout class="QHBoxLayout" name="horizontalLayout_2">
-          <item>
-           <widget class="QWidget" name="widgetProfilePlot" native="true">
-            <property name="minimumSize">
-             <size>
-              <width>0</width>
-              <height>150</height>
-             </size>
-            </property>
-           </widget>
-          </item>
-          <item>
-           <layout class="QVBoxLayout" name="verticalLayout_2">
-            <property name="sizeConstraint">
-             <enum>QLayout::SetNoConstraint</enum>
-            </property>
-            <item>
-             <widget class="QToolButton" name="toolButtonProfileEditToggle">
-              <property name="maximumSize">
-               <size>
-                <width>32</width>
-                <height>32</height>
-               </size>
-              </property>
-              <property name="toolTip">
-               <string>Toggle profile point masking</string>
-              </property>
-              <property name="text">
-               <string>...</string>
-              </property>
-              <property name="icon">
-               <iconset resource="resources.qrc">
-                <normaloff>:/icons/resources/icons/icons8-ball-point-pen-64.png</normaloff>:/icons/resources/icons/icons8-ball-point-pen-64.png</iconset>
-              </property>
-              <property name="iconSize">
-               <size>
-                <width>24</width>
-                <height>24</height>
-               </size>
-              </property>
-              <property name="checkable">
-               <bool>true</bool>
-              </property>
-             </widget>
-            </item>
-            <item>
-             <widget class="QToolButton" name="toolButtonProfilePointToggle">
-              <property name="maximumSize">
-               <size>
-                <width>32</width>
-                <height>32</height>
-               </size>
-              </property>
-              <property name="toolTip">
-               <string>Mask/unmask profile points</string>
-              </property>
-              <property name="text">
-               <string>...</string>
-              </property>
-              <property name="icon">
-               <iconset resource="resources.qrc">
-                <normaloff>:/icons/resources/icons/icons8-hide-64.png</normaloff>:/icons/resources/icons/icons8-hide-64.png</iconset>
-              </property>
-              <property name="iconSize">
-               <size>
-                <width>24</width>
-                <height>24</height>
-               </size>
-              </property>
-              <property name="checkable">
-               <bool>true</bool>
-              </property>
-             </widget>
-            </item>
-            <item>
-             <widget class="QToolButton" name="toolButtonProfileExport">
-              <property name="maximumSize">
-               <size>
-                <width>32</width>
-                <height>32</height>
-               </size>
-              </property>
-              <property name="toolTip">
-               <string>Save profile data</string>
-              </property>
-              <property name="text">
-               <string>...</string>
-              </property>
-              <property name="icon">
-               <iconset resource="resources.qrc">
-                <normaloff>:/icons/save</normaloff>:/icons/save</iconset>
-              </property>
-              <property name="iconSize">
-               <size>
-                <width>24</width>
-                <height>24</height>
-               </size>
-              </property>
-             </widget>
-            </item>
-            <item>
-             <spacer name="verticalSpacer_3">
-              <property name="orientation">
-               <enum>Qt::Vertical</enum>
-              </property>
-              <property name="sizeHint" stdset="0">
-               <size>
-                <width>20</width>
-                <height>40</height>
-               </size>
-              </property>
-             </spacer>
-            </item>
-           </layout>
-          </item>
-         </layout>
-        </item>
-       </layout>
-      </widget>
-     </widget>
-    </item>
-    <item row="0" column="0" rowspan="3">
-     <widget class="QToolBox" name="toolBox">
-      <property name="minimumSize">
-       <size>
-        <width>300</width>
-        <height>0</height>
-       </size>
-      </property>
-      <property name="maximumSize">
-       <size>
-        <width>300</width>
-        <height>16777215</height>
-       </size>
-      </property>
-      <property name="font">
-       <font>
-        <pointsize>12</pointsize>
-       </font>
-      </property>
-      <property name="toolTip">
-       <string/>
-      </property>
-      <property name="currentIndex">
-       <number>7</number>
-      </property>
-      <widget class="QWidget" name="SelectIsotopePage">
-       <property name="enabled">
-        <bool>true</bool>
-       </property>
-       <property name="geometry">
-        <rect>
-         <x>0</x>
-         <y>0</y>
-         <width>300</width>
-         <height>534</height>
-        </rect>
-       </property>
-       <attribute name="label">
-        <string>Select Isotopes</string>
-       </attribute>
-       <widget class="QGroupBox" name="groupBox_14">
-        <property name="geometry">
-         <rect>
-          <x>0</x>
-          <y>0</y>
-          <width>301</width>
-          <height>111</height>
-         </rect>
-        </property>
-        <property name="title">
-         <string/>
-        </property>
-        <widget class="QWidget" name="formLayoutWidget_3">
-         <property name="geometry">
-          <rect>
-           <x>10</x>
-           <y>0</y>
-           <width>288</width>
-           <height>111</height>
-          </rect>
-         </property>
-         <layout class="QFormLayout" name="formLayout_3">
-          <item row="0" column="0">
-           <widget class="QLabel" name="label">
-            <property name="font">
-             <font>
-              <pointsize>11</pointsize>
-             </font>
-            </property>
-            <property name="text">
-             <string>Sample</string>
-            </property>
-           </widget>
-          </item>
-          <item row="0" column="1">
-           <widget class="QComboBox" name="comboBoxSampleId">
-            <property name="font">
-             <font>
-              <pointsize>11</pointsize>
-             </font>
-            </property>
-            <property name="toolTip">
-             <string>Select sample to load</string>
-            </property>
-            <item>
-             <property name="text">
-              <string>Open directory to load samples</string>
-             </property>
-            </item>
-           </widget>
-          </item>
-          <item row="1" column="0">
-           <widget class="QLabel" name="label_46">
-            <property name="font">
-             <font>
-              <pointsize>11</pointsize>
-             </font>
-            </property>
-            <property name="text">
-             <string>Ref. value</string>
-            </property>
-            <property name="alignment">
-             <set>Qt::AlignCenter</set>
-            </property>
-           </widget>
-          </item>
-          <item row="1" column="1">
-           <widget class="QComboBox" name="comboBoxRefMaterial">
-            <property name="font">
-             <font>
-              <pointsize>11</pointsize>
-             </font>
-            </property>
-            <property name="toolTip">
-             <string>Reference values for normalization of isotopes</string>
-            </property>
-           </widget>
-          </item>
-          <item row="2" column="0">
-           <widget class="QLabel" name="label_8">
-            <property name="font">
-             <font>
-              <pointsize>11</pointsize>
-             </font>
-            </property>
-            <property name="text">
-             <string>Data scaling</string>
-            </property>
-           </widget>
-          </item>
-          <item row="2" column="1">
-           <widget class="QComboBox" name="comboBoxNorm">
-            <property name="font">
-             <font>
-              <pointsize>11</pointsize>
-             </font>
-            </property>
-            <property name="toolTip">
-             <string>Switch between linear/log normalization for all isotopes</string>
-            </property>
-            <property name="editable">
-             <bool>false</bool>
-            </property>
-            <item>
-             <property name="text">
-              <string>linear</string>
-             </property>
-            </item>
-            <item>
-             <property name="text">
-              <string>log</string>
-             </property>
-            </item>
-            <item>
-             <property name="text">
-              <string>mixed</string>
-             </property>
-            </item>
-           </widget>
-          </item>
-         </layout>
-        </widget>
-       </widget>
-       <widget class="QToolButton" name="toolButtonLoadIsotopes">
-        <property name="geometry">
-         <rect>
-          <x>260</x>
-          <y>120</y>
-          <width>32</width>
-          <height>32</height>
-         </rect>
-        </property>
-        <property name="toolTip">
-         <string>Select isotopes and ratios for display and analysis</string>
-        </property>
-        <property name="text">
-         <string>Select Tool</string>
-        </property>
-        <property name="icon">
-         <iconset resource="resources.qrc">
-          <normaloff>:/icons/resources/icons/icons8-atom-64.png</normaloff>:/icons/resources/icons/icons8-atom-64.png</iconset>
-        </property>
-        <property name="iconSize">
-         <size>
-          <width>24</width>
-          <height>24</height>
-         </size>
-        </property>
-       </widget>
-      </widget>
-      <widget class="QWidget" name="PreprocessPage">
-       <property name="enabled">
-        <bool>true</bool>
-       </property>
-       <property name="geometry">
-        <rect>
-         <x>0</x>
-         <y>0</y>
-         <width>300</width>
-         <height>534</height>
-        </rect>
-       </property>
-       <attribute name="label">
-        <string>Preprocess</string>
-       </attribute>
-       <widget class="QGroupBox" name="groupBox_4">
-        <property name="geometry">
-         <rect>
-          <x>0</x>
-          <y>465</y>
-          <width>301</width>
-          <height>91</height>
-         </rect>
-        </property>
-        <property name="title">
-         <string>Delete after crop tool works</string>
-        </property>
-        <property name="alignment">
-         <set>Qt::AlignCenter</set>
-        </property>
-        <widget class="QLabel" name="label_10">
-         <property name="geometry">
-          <rect>
-           <x>120</x>
-           <y>30</y>
-           <width>13</width>
-           <height>25</height>
-          </rect>
-         </property>
-         <property name="text">
-          <string>x</string>
-         </property>
-        </widget>
-        <widget class="QLabel" name="label_11">
-         <property name="geometry">
-          <rect>
-           <x>10</x>
-           <y>30</y>
-           <width>13</width>
-           <height>25</height>
-          </rect>
-         </property>
-         <property name="text">
-          <string>-x</string>
-         </property>
-        </widget>
-        <widget class="QLabel" name="label_12">
-         <property name="geometry">
-          <rect>
-           <x>10</x>
-           <y>60</y>
-           <width>13</width>
-           <height>25</height>
-          </rect>
-         </property>
-         <property name="text">
-          <string>-y</string>
-         </property>
-        </widget>
-        <widget class="QLabel" name="label_13">
-         <property name="geometry">
-          <rect>
-           <x>120</x>
-           <y>60</y>
-           <width>16</width>
-           <height>21</height>
-          </rect>
-         </property>
-         <property name="text">
-          <string>y</string>
-         </property>
-        </widget>
-        <widget class="QSpinBox" name="spinBoxY">
-         <property name="geometry">
-          <rect>
-           <x>140</x>
-           <y>60</y>
-           <width>71</width>
-           <height>22</height>
-          </rect>
-         </property>
-        </widget>
-        <widget class="QSpinBox" name="spinBox_Y">
-         <property name="geometry">
-          <rect>
-           <x>30</x>
-           <y>60</y>
-           <width>71</width>
-           <height>22</height>
-          </rect>
-         </property>
-        </widget>
-        <widget class="QSpinBox" name="spinBox_X">
-         <property name="geometry">
-          <rect>
-           <x>30</x>
-           <y>30</y>
-           <width>71</width>
-           <height>22</height>
-          </rect>
-         </property>
-        </widget>
-        <widget class="QSpinBox" name="spinBoxX">
-         <property name="geometry">
-          <rect>
-           <x>140</x>
-           <y>30</y>
-           <width>71</width>
-           <height>22</height>
-          </rect>
-         </property>
-        </widget>
-       </widget>
-       <widget class="QLabel" name="label_7">
-        <property name="geometry">
-         <rect>
-          <x>20</x>
-          <y>-20</y>
-          <width>91</width>
-          <height>21</height>
-         </rect>
-        </property>
-        <property name="text">
-         <string>Quantile Bounds</string>
-        </property>
-       </widget>
-       <widget class="QGroupBox" name="groupBox_2">
-        <property name="geometry">
-         <rect>
-          <x>0</x>
-          <y>80</y>
-          <width>301</width>
-          <height>101</height>
-         </rect>
-        </property>
-        <property name="toolTip">
-         <string/>
-        </property>
-        <property name="title">
-         <string>Auto Scale</string>
-        </property>
-        <widget class="QToolButton" name="toolButtonAutoScale">
-         <property name="geometry">
-          <rect>
-           <x>10</x>
-           <y>30</y>
-           <width>32</width>
-           <height>32</height>
-          </rect>
-         </property>
-         <property name="toolTip">
-          <string>Autoscale map</string>
-         </property>
-         <property name="text">
-          <string>...</string>
-         </property>
-         <property name="icon">
-          <iconset resource="resources.qrc">
-           <normaloff>:/icons/resources/icons/icons8-histogram-32.png</normaloff>
-           <activeoff>:/icons/resources/icons/icons8-histogram-32.png</activeoff>:/icons/resources/icons/icons8-histogram-32.png</iconset>
-         </property>
-         <property name="iconSize">
-          <size>
-           <width>24</width>
-           <height>24</height>
-          </size>
-         </property>
-         <property name="checkable">
-          <bool>true</bool>
-         </property>
-         <property name="checked">
-          <bool>true</bool>
-         </property>
-        </widget>
-        <widget class="QWidget" name="gridLayoutWidget_7">
-         <property name="geometry">
-          <rect>
-           <x>50</x>
-           <y>30</y>
-           <width>241</width>
-           <height>61</height>
-          </rect>
-         </property>
-         <layout class="QGridLayout" name="gridLayout_11">
-          <item row="1" column="2">
-           <widget class="QDoubleSpinBox" name="doubleSpinBoxUB">
-            <property name="font">
-             <font>
-              <pointsize>11</pointsize>
-             </font>
-            </property>
-            <property name="alignment">
-             <set>Qt::AlignRight|Qt::AlignTrailing|Qt::AlignVCenter</set>
-            </property>
-           </widget>
-          </item>
-          <item row="1" column="1">
-           <widget class="QDoubleSpinBox" name="doubleSpinBoxLB">
-            <property name="font">
-             <font>
-              <pointsize>11</pointsize>
-             </font>
-            </property>
-            <property name="alignment">
-             <set>Qt::AlignRight|Qt::AlignTrailing|Qt::AlignVCenter</set>
-            </property>
-           </widget>
-          </item>
-          <item row="2" column="1">
-           <widget class="QDoubleSpinBox" name="doubleSpinBoxDLB">
-            <property name="font">
-             <font>
-              <pointsize>11</pointsize>
-             </font>
-            </property>
-            <property name="alignment">
-             <set>Qt::AlignRight|Qt::AlignTrailing|Qt::AlignVCenter</set>
-            </property>
-           </widget>
-          </item>
-          <item row="1" column="0">
-           <widget class="QLabel" name="label_91">
-            <property name="font">
-             <font>
-              <pointsize>11</pointsize>
-             </font>
-            </property>
-            <property name="text">
-             <string>Quantile bounds</string>
-            </property>
-            <property name="alignment">
-             <set>Qt::AlignRight|Qt::AlignTrailing|Qt::AlignVCenter</set>
-            </property>
-           </widget>
-          </item>
-          <item row="2" column="2">
-           <widget class="QDoubleSpinBox" name="doubleSpinBoxDUB">
-            <property name="font">
-             <font>
-              <pointsize>11</pointsize>
-             </font>
-            </property>
-            <property name="alignment">
-             <set>Qt::AlignRight|Qt::AlignTrailing|Qt::AlignVCenter</set>
-            </property>
-           </widget>
-          </item>
-          <item row="2" column="0">
-           <widget class="QLabel" name="label_94">
-            <property name="font">
-             <font>
-              <pointsize>11</pointsize>
-             </font>
-            </property>
-            <property name="text">
-             <string>Difference bound</string>
-            </property>
-            <property name="alignment">
-             <set>Qt::AlignRight|Qt::AlignTrailing|Qt::AlignVCenter</set>
-            </property>
-           </widget>
-          </item>
-         </layout>
-        </widget>
-       </widget>
-       <widget class="QGroupBox" name="groupBox_3">
-        <property name="geometry">
-         <rect>
-          <x>0</x>
-          <y>0</y>
-          <width>301</width>
-          <height>71</height>
-         </rect>
-        </property>
-        <property name="toolTip">
-         <string/>
-        </property>
-        <property name="title">
-         <string>Map</string>
-        </property>
-        <widget class="QToolButton" name="toolButtonSwapXY">
-         <property name="geometry">
-          <rect>
-           <x>90</x>
-           <y>30</y>
-           <width>32</width>
-           <height>32</height>
-          </rect>
-         </property>
-         <property name="toolTip">
-          <string>Swap X/Y</string>
-         </property>
-         <property name="text">
-          <string>...</string>
-         </property>
-         <property name="icon">
-          <iconset resource="resources.qrc">
-           <normaloff>:/icons/resources/icons/icon-swap-64.png</normaloff>:/icons/resources/icons/icon-swap-64.png</iconset>
-         </property>
-         <property name="iconSize">
-          <size>
-           <width>24</width>
-           <height>24</height>
-          </size>
-         </property>
-         <property name="checkable">
-          <bool>true</bool>
-         </property>
-        </widget>
-        <widget class="QToolButton" name="toolButtonCrop">
-         <property name="geometry">
-          <rect>
-           <x>50</x>
-           <y>30</y>
-           <width>32</width>
-           <height>32</height>
-          </rect>
-         </property>
-         <property name="toolTip">
-          <string>Crop map</string>
-         </property>
-         <property name="text">
-          <string>...</string>
-         </property>
-         <property name="icon">
-          <iconset resource="resources.qrc">
-           <normaloff>:/icons/resources/icons/icons8-crop-64.png</normaloff>:/icons/resources/icons/icons8-crop-64.png</iconset>
-         </property>
-         <property name="iconSize">
-          <size>
-           <width>24</width>
-           <height>24</height>
-          </size>
-         </property>
-         <property name="checkable">
-          <bool>true</bool>
-         </property>
-        </widget>
-        <widget class="QToolButton" name="toolButtonFullView">
-         <property name="geometry">
-          <rect>
-           <x>10</x>
-           <y>30</y>
-           <width>32</width>
-           <height>32</height>
-          </rect>
-         </property>
-         <property name="toolTip">
-          <string>Restore original extent</string>
-         </property>
-         <property name="text">
-          <string>...</string>
-         </property>
-         <property name="icon">
-          <iconset resource="resources.qrc">
-           <normaloff>:/icons/resources/icons/icons8-fit-to-width-64.png</normaloff>:/icons/resources/icons/icons8-fit-to-width-64.png</iconset>
-         </property>
-         <property name="iconSize">
-          <size>
-           <width>24</width>
-           <height>24</height>
-          </size>
-         </property>
-        </widget>
-       </widget>
-       <widget class="QGroupBox" name="groupBox_8">
-        <property name="geometry">
-         <rect>
-          <x>0</x>
-          <y>190</y>
-          <width>301</width>
-          <height>81</height>
-         </rect>
-        </property>
-        <property name="title">
-         <string>Histogram</string>
-        </property>
-        <widget class="QWidget" name="gridLayoutWidget_6">
-         <property name="geometry">
-          <rect>
-           <x>10</x>
-           <y>20</y>
-           <width>141</width>
-           <height>54</height>
-          </rect>
-         </property>
-         <layout class="QFormLayout" name="formLayout_8">
-          <item row="0" column="0">
-           <widget class="QLabel" name="label_58">
-            <property name="text">
-             <string>Bin width</string>
-            </property>
-            <property name="alignment">
-             <set>Qt::AlignRight|Qt::AlignTrailing|Qt::AlignVCenter</set>
-            </property>
-           </widget>
-          </item>
-          <item row="0" column="1">
-           <widget class="QSpinBox" name="spinBoxBinWidth">
-            <property name="alignment">
-             <set>Qt::AlignRight|Qt::AlignTrailing|Qt::AlignVCenter</set>
-            </property>
-            <property name="maximum">
-             <number>9999</number>
-            </property>
-           </widget>
-          </item>
-          <item row="1" column="0">
-           <widget class="QLabel" name="label_57">
-            <property name="text">
-             <string>No. bins</string>
-            </property>
-            <property name="alignment">
-             <set>Qt::AlignRight|Qt::AlignTrailing|Qt::AlignVCenter</set>
-            </property>
-           </widget>
-          </item>
-          <item row="1" column="1">
-           <widget class="QSpinBox" name="spinBoxNBins">
-            <property name="alignment">
-             <set>Qt::AlignRight|Qt::AlignTrailing|Qt::AlignVCenter</set>
-            </property>
-            <property name="maximum">
-             <number>9999</number>
-            </property>
-           </widget>
-          </item>
-         </layout>
-        </widget>
-        <widget class="QToolButton" name="toolButtonScaleEqualize">
-         <property name="geometry">
-          <rect>
-           <x>210</x>
-           <y>40</y>
-           <width>32</width>
-           <height>32</height>
-          </rect>
-         </property>
-         <property name="font">
-          <font>
-           <pointsize>11</pointsize>
-          </font>
-         </property>
-         <property name="toolTip">
-          <string>Equalize colormap to histogram</string>
-         </property>
-         <property name="text">
-          <string>...</string>
-         </property>
-         <property name="icon">
-          <iconset resource="resources.qrc">
-           <normaloff>:/icons/resources/icons/icons8-bar-chart-50.png</normaloff>:/icons/resources/icons/icons8-bar-chart-50.png</iconset>
-         </property>
-         <property name="iconSize">
-          <size>
-           <width>24</width>
-           <height>24</height>
-          </size>
-         </property>
-         <property name="checkable">
-          <bool>true</bool>
-         </property>
-        </widget>
-        <widget class="QToolButton" name="toolButtonHistogramReset">
-         <property name="geometry">
-          <rect>
-           <x>250</x>
-           <y>40</y>
-           <width>32</width>
-           <height>32</height>
-          </rect>
-         </property>
-         <property name="font">
-          <font>
-           <pointsize>11</pointsize>
-          </font>
-         </property>
-         <property name="toolTip">
-          <string>Reset histogram axes</string>
-         </property>
-         <property name="text">
-          <string>Reset</string>
-         </property>
-         <property name="icon">
-          <iconset resource="resources.qrc">
-           <normaloff>:/icons/resources/icons/icons8-reset-64.png</normaloff>:/icons/resources/icons/icons8-reset-64.png</iconset>
-         </property>
-         <property name="iconSize">
-          <size>
-           <width>24</width>
-           <height>24</height>
-          </size>
-         </property>
-        </widget>
-       </widget>
-       <widget class="QGroupBox" name="groupBoxNoiseReduction">
-        <property name="geometry">
-         <rect>
-          <x>0</x>
-          <y>280</y>
-          <width>301</width>
-          <height>91</height>
-         </rect>
-        </property>
-        <property name="title">
-         <string>Noise Reduction</string>
-        </property>
-        <widget class="QLabel" name="label_35">
-         <property name="geometry">
-          <rect>
-           <x>310</x>
-           <y>10</y>
-           <width>111</width>
-           <height>21</height>
-          </rect>
-         </property>
-         <property name="text">
-          <string>Raw Image</string>
-         </property>
-         <property name="alignment">
-          <set>Qt::AlignCenter</set>
-         </property>
-        </widget>
-        <widget class="QWidget" name="formLayoutWidget_5">
-         <property name="geometry">
-          <rect>
-           <x>8</x>
-           <y>20</y>
-           <width>286</width>
-           <height>71</height>
-          </rect>
-         </property>
-         <layout class="QFormLayout" name="formLayout_9">
-          <item row="0" column="0">
-           <widget class="QLabel" name="label_3">
-            <property name="font">
-             <font>
-              <pointsize>11</pointsize>
-             </font>
-            </property>
-            <property name="text">
-             <string>Method</string>
-            </property>
-           </widget>
-          </item>
-          <item row="0" column="1">
-           <widget class="QComboBox" name="comboBox_2">
-            <property name="font">
-             <font>
-              <pointsize>11</pointsize>
-             </font>
-            </property>
-            <item>
-             <property name="text">
-              <string>Median</string>
-             </property>
-            </item>
-            <item>
-             <property name="text">
-              <string>Wiener</string>
-             </property>
-            </item>
-            <item>
-             <property name="text">
-              <string>Edge-preserving</string>
-             </property>
-            </item>
-           </widget>
-          </item>
-          <item row="1" column="0">
-           <widget class="QLabel" name="label_36">
-            <property name="font">
-             <font>
-              <pointsize>11</pointsize>
-             </font>
-            </property>
-            <property name="text">
-             <string>Smoothing Factor</string>
-            </property>
-            <property name="alignment">
-             <set>Qt::AlignCenter</set>
-            </property>
-           </widget>
-          </item>
-          <item row="1" column="1">
-           <widget class="QSpinBox" name="spinBox_2">
-            <property name="toolTip">
-             <string>Set smoothing for noise reduction filter</string>
-            </property>
-            <property name="alignment">
-             <set>Qt::AlignRight|Qt::AlignTrailing|Qt::AlignVCenter</set>
-            </property>
-           </widget>
-          </item>
-         </layout>
-        </widget>
-       </widget>
-       <widget class="QGroupBox" name="groupBox_9">
-        <property name="geometry">
-         <rect>
-          <x>0</x>
-          <y>380</y>
-          <width>301</width>
-          <height>71</height>
-         </rect>
-        </property>
-        <property name="title">
-         <string>Gradient</string>
-        </property>
-        <widget class="QToolButton" name="toolButtonMapGradient">
-         <property name="geometry">
-          <rect>
-           <x>10</x>
-           <y>30</y>
-           <width>32</width>
-           <height>32</height>
-          </rect>
-         </property>
-         <property name="font">
-          <font>
-           <pointsize>11</pointsize>
-          </font>
-         </property>
-         <property name="toolTip">
-          <string>Show gradient map</string>
-         </property>
-         <property name="text">
-          <string>...</string>
-         </property>
-         <property name="icon">
-          <iconset resource="resources.qrc">
-           <normaloff>:/icons/resources/icons/icon-gradient-32.png</normaloff>:/icons/resources/icons/icon-gradient-32.png</iconset>
-         </property>
-         <property name="iconSize">
-          <size>
-           <width>24</width>
-           <height>24</height>
-          </size>
-         </property>
-         <property name="checkable">
-          <bool>true</bool>
-         </property>
-        </widget>
-       </widget>
-      </widget>
-      <widget class="QWidget" name="SpotDataPage">
-       <property name="geometry">
-        <rect>
-         <x>0</x>
-         <y>0</y>
-         <width>300</width>
-         <height>534</height>
-        </rect>
-       </property>
-       <attribute name="label">
-        <string>Spot Data</string>
-       </attribute>
-       <widget class="QTableWidget" name="tableWidgetSpots">
-        <property name="geometry">
-         <rect>
-          <x>0</x>
-          <y>0</y>
-          <width>291</width>
-          <height>361</height>
-         </rect>
-        </property>
-        <property name="font">
-         <font>
-          <pointsize>11</pointsize>
-         </font>
-        </property>
-        <property name="sortingEnabled">
-         <bool>true</bool>
-        </property>
-        <attribute name="horizontalHeaderDefaultSectionSize">
-         <number>50</number>
-        </attribute>
-        <attribute name="horizontalHeaderStretchLastSection">
-         <bool>true</bool>
-        </attribute>
-        <column>
-         <property name="text">
-          <string>Spot Id</string>
-         </property>
-        </column>
-        <column>
-         <property name="text">
-          <string>X</string>
-         </property>
-        </column>
-        <column>
-         <property name="text">
-          <string>Y</string>
-         </property>
-        </column>
-        <column>
-         <property name="text">
-          <string>Visible</string>
-         </property>
-        </column>
-        <column>
-         <property name="text">
-          <string>Annotate</string>
-         </property>
-        </column>
-       </widget>
-       <widget class="QToolButton" name="toolButtonSpotLoad">
-        <property name="geometry">
-         <rect>
-          <x>10</x>
-          <y>380</y>
-          <width>32</width>
-          <height>32</height>
-         </rect>
-        </property>
-        <property name="toolTip">
-         <string>Load spot file</string>
-        </property>
-        <property name="text">
-         <string>...</string>
-        </property>
-        <property name="icon">
-         <iconset resource="resources.qrc">
-          <normaloff>:/icons/resources/icons/icons8-add-file-64.png</normaloff>:/icons/resources/icons/icons8-add-file-64.png</iconset>
-        </property>
-        <property name="iconSize">
-         <size>
-          <width>24</width>
-          <height>24</height>
-         </size>
-        </property>
-       </widget>
-       <widget class="QToolButton" name="toolButtonSpotRemove">
-        <property name="geometry">
-         <rect>
-          <x>250</x>
-          <y>380</y>
-          <width>32</width>
-          <height>32</height>
-         </rect>
-        </property>
-        <property name="toolTip">
-         <string>Remove selected spot(s)</string>
-        </property>
-        <property name="text">
-         <string>...</string>
-        </property>
-        <property name="icon">
-         <iconset resource="resources.qrc">
-          <normaloff>:/icons/delete</normaloff>:/icons/delete</iconset>
-        </property>
-        <property name="iconSize">
-         <size>
-          <width>24</width>
-          <height>24</height>
-         </size>
-        </property>
-       </widget>
-       <widget class="QToolButton" name="toolButtonSpotToggleView">
-        <property name="geometry">
-         <rect>
-          <x>150</x>
-          <y>380</y>
-          <width>32</width>
-          <height>32</height>
-         </rect>
-        </property>
-        <property name="toolTip">
-         <string>Show hide/spots</string>
-        </property>
-        <property name="text">
-         <string>...</string>
-        </property>
-        <property name="icon">
-         <iconset resource="resources.qrc">
-          <normaloff>:/icons/resources/icons/icons8-hide-64.png</normaloff>:/icons/resources/icons/icons8-hide-64.png</iconset>
-        </property>
-        <property name="iconSize">
-         <size>
-          <width>24</width>
-          <height>24</height>
-         </size>
-        </property>
-       </widget>
-       <widget class="QToolButton" name="toolButtonSpotLocate">
-        <property name="geometry">
-         <rect>
-          <x>70</x>
-          <y>380</y>
-          <width>32</width>
-          <height>32</height>
-         </rect>
-        </property>
-        <property name="toolTip">
-         <string>Place spot on map</string>
-        </property>
-        <property name="text">
-         <string>...</string>
-        </property>
-        <property name="icon">
-         <iconset resource="resources.qrc">
-          <normaloff>:/icons/resources/icons/icons8-location-marker-48.png</normaloff>:/icons/resources/icons/icons8-location-marker-48.png</iconset>
-        </property>
-        <property name="iconSize">
-         <size>
-          <width>24</width>
-          <height>24</height>
-         </size>
-        </property>
-        <property name="checkable">
-         <bool>true</bool>
-        </property>
-       </widget>
-       <widget class="QToolButton" name="toolButtonSpotMove">
-        <property name="geometry">
-         <rect>
-          <x>110</x>
-          <y>380</y>
-          <width>32</width>
-          <height>32</height>
-         </rect>
-        </property>
-        <property name="toolTip">
-         <string>Adjust spot location</string>
-        </property>
-        <property name="text">
-         <string>...</string>
-        </property>
-        <property name="icon">
-         <iconset resource="resources.qrc">
-          <normaloff>:/icons/resources/icons/icons8-move-49.png</normaloff>:/icons/resources/icons/icons8-move-49.png</iconset>
-        </property>
-        <property name="iconSize">
-         <size>
-          <width>24</width>
-          <height>24</height>
-         </size>
-        </property>
-        <property name="checkable">
-         <bool>true</bool>
-        </property>
-       </widget>
-       <widget class="QToolButton" name="toolButtonSpotSelectAll">
-        <property name="geometry">
-         <rect>
-          <x>190</x>
-          <y>380</y>
-          <width>32</width>
-          <height>32</height>
-         </rect>
-        </property>
-        <property name="toolTip">
-         <string>Select all spots</string>
-        </property>
-        <property name="text">
-         <string>Select All</string>
-        </property>
-        <property name="icon">
-         <iconset resource="resources.qrc">
-          <normaloff>:/icons/resources/icons/icons8-select-all-50.png</normaloff>:/icons/resources/icons/icons8-select-all-50.png</iconset>
-        </property>
-        <property name="iconSize">
-         <size>
-          <width>24</width>
-          <height>24</height>
-         </size>
-        </property>
-       </widget>
-       <widget class="QToolButton" name="toolButton">
-        <property name="geometry">
-         <rect>
-          <x>10</x>
-          <y>420</y>
-          <width>32</width>
-          <height>32</height>
-         </rect>
-        </property>
-        <property name="toolTip">
-         <string>Compare spots with map data</string>
-        </property>
-        <property name="text">
-         <string>...</string>
-        </property>
-        <property name="icon">
-         <iconset resource="resources.qrc">
-          <normaloff>:/icons/resources/icons/icons8-analysis-50.png</normaloff>:/icons/resources/icons/icons8-analysis-50.png</iconset>
-        </property>
-        <property name="iconSize">
-         <size>
-          <width>24</width>
-          <height>24</height>
-         </size>
-        </property>
-       </widget>
-      </widget>
-      <widget class="QWidget" name="FilterPage">
-       <property name="enabled">
-        <bool>true</bool>
-       </property>
-       <property name="geometry">
-        <rect>
-         <x>0</x>
-         <y>0</y>
-         <width>300</width>
-         <height>534</height>
-        </rect>
-       </property>
-       <attribute name="label">
-        <string>Filter</string>
-       </attribute>
-       <widget class="QGroupBox" name="groupBoxElemental">
-        <property name="geometry">
-         <rect>
-          <x>0</x>
-          <y>80</y>
-          <width>301</width>
-          <height>131</height>
-         </rect>
-        </property>
-        <property name="font">
-         <font>
-          <pointsize>11</pointsize>
-         </font>
-        </property>
-        <property name="title">
-         <string>Elemental</string>
-        </property>
-        <property name="alignment">
-         <set>Qt::AlignLeading|Qt::AlignLeft|Qt::AlignVCenter</set>
-        </property>
-        <widget class="QToolButton" name="toolButtonAddFilter">
-         <property name="geometry">
-          <rect>
-           <x>258</x>
-           <y>90</y>
-           <width>32</width>
-           <height>32</height>
-          </rect>
-         </property>
-         <property name="toolTip">
-          <string>Add filter</string>
-         </property>
-         <property name="text">
-          <string>Add filter</string>
-         </property>
-         <property name="icon">
-          <iconset resource="resources.qrc">
-           <normaloff>:/icons/resources/icons/icons8-filter-50.png</normaloff>:/icons/resources/icons/icons8-filter-50.png</iconset>
-         </property>
-         <property name="iconSize">
-          <size>
-           <width>24</width>
-           <height>24</height>
-          </size>
-         </property>
-        </widget>
-        <widget class="QComboBox" name="comboBoxFIsotope">
-         <property name="geometry">
-          <rect>
-           <x>5</x>
-           <y>30</y>
-           <width>101</width>
-           <height>22</height>
-          </rect>
-         </property>
-         <property name="toolTip">
-          <string>Select isotope for filtering</string>
-         </property>
-         <item>
-          <property name="text">
-           <string>Isotope</string>
-          </property>
-         </item>
-         <item>
-          <property name="text">
-           <string>Ratio</string>
-          </property>
-         </item>
-        </widget>
-        <widget class="QComboBox" name="comboBoxFSelect">
-         <property name="geometry">
-          <rect>
-           <x>5</x>
-           <y>60</y>
-           <width>101</width>
-           <height>22</height>
-          </rect>
-         </property>
-         <property name="toolTip">
-          <string>Choose a second isotope for filtering by ratio</string>
-         </property>
-         <item>
-          <property name="text">
-           <string>Isotope</string>
-          </property>
-         </item>
-         <item>
-          <property name="text">
-           <string>Ratio</string>
-          </property>
-         </item>
-        </widget>
-        <widget class="QLabel" name="labelFMaxVal">
-         <property name="geometry">
-          <rect>
-           <x>110</x>
-           <y>60</y>
-           <width>41</width>
-           <height>21</height>
-          </rect>
-         </property>
-         <property name="text">
-          <string>max</string>
-         </property>
-        </widget>
-        <widget class="QLabel" name="labelFMinVal">
-         <property name="geometry">
-          <rect>
-           <x>110</x>
-           <y>30</y>
-           <width>30</width>
-           <height>21</height>
-          </rect>
-         </property>
-         <property name="text">
-          <string>min</string>
-         </property>
-        </widget>
-        <widget class="QLineEdit" name="lineEditFMin">
-         <property name="geometry">
-          <rect>
-           <x>140</x>
-           <y>30</y>
-           <width>81</width>
-           <height>21</height>
-          </rect>
-         </property>
-         <property name="toolTip">
-          <string>Input minimum value for filtering</string>
-         </property>
-         <property name="alignment">
-          <set>Qt::AlignRight|Qt::AlignTrailing|Qt::AlignVCenter</set>
-         </property>
-        </widget>
-        <widget class="QLineEdit" name="lineEditFMax">
-         <property name="geometry">
-          <rect>
-           <x>140</x>
-           <y>60</y>
-           <width>81</width>
-           <height>21</height>
-          </rect>
-         </property>
-         <property name="toolTip">
-          <string>Input maximum value for filtering</string>
-         </property>
-         <property name="alignment">
-          <set>Qt::AlignRight|Qt::AlignTrailing|Qt::AlignVCenter</set>
-         </property>
-        </widget>
-        <widget class="QDoubleSpinBox" name="doubleSpinBoxFMinQ">
-         <property name="geometry">
-          <rect>
-           <x>230</x>
-           <y>30</y>
-           <width>64</width>
-           <height>21</height>
-          </rect>
-         </property>
-         <property name="font">
-          <font>
-           <pointsize>11</pointsize>
-          </font>
-         </property>
-         <property name="alignment">
-          <set>Qt::AlignRight|Qt::AlignTrailing|Qt::AlignVCenter</set>
-         </property>
-        </widget>
-        <widget class="QDoubleSpinBox" name="doubleSpinBoxFMaxQ">
-         <property name="geometry">
-          <rect>
-           <x>230</x>
-           <y>60</y>
-           <width>63</width>
-           <height>21</height>
-          </rect>
-         </property>
-         <property name="font">
-          <font>
-           <pointsize>11</pointsize>
-          </font>
-         </property>
-         <property name="alignment">
-          <set>Qt::AlignRight|Qt::AlignTrailing|Qt::AlignVCenter</set>
-         </property>
-        </widget>
-       </widget>
-       <widget class="QGroupBox" name="groupBoxPolygon">
-        <property name="geometry">
-         <rect>
-          <x>0</x>
-          <y>220</y>
-          <width>301</width>
-          <height>231</height>
-         </rect>
-        </property>
-        <property name="font">
-         <font>
-          <pointsize>11</pointsize>
-         </font>
-        </property>
-        <property name="title">
-         <string>Polygons</string>
-        </property>
-        <widget class="QTableWidget" name="tableWidget">
-         <property name="geometry">
-          <rect>
-           <x>10</x>
-           <y>70</y>
-           <width>281</width>
-           <height>111</height>
-          </rect>
-         </property>
-         <property name="sizePolicy">
-          <sizepolicy hsizetype="Fixed" vsizetype="Expanding">
-           <horstretch>0</horstretch>
-           <verstretch>0</verstretch>
-          </sizepolicy>
-         </property>
-         <attribute name="horizontalHeaderDefaultSectionSize">
-          <number>68</number>
-         </attribute>
-         <attribute name="horizontalHeaderStretchLastSection">
-          <bool>true</bool>
-         </attribute>
-         <column>
-          <property name="text">
-           <string>PolyID</string>
-          </property>
-          <property name="font">
-           <font>
-            <pointsize>11</pointsize>
-           </font>
-          </property>
-         </column>
-         <column>
-          <property name="text">
-           <string>Name</string>
-          </property>
-         </column>
-         <column>
-          <property name="text">
-           <string>Link</string>
-          </property>
-          <property name="font">
-           <font>
-            <pointsize>11</pointsize>
-           </font>
-          </property>
-         </column>
-         <column>
-          <property name="text">
-           <string>Analysis</string>
-          </property>
-          <property name="font">
-           <font>
-            <pointsize>11</pointsize>
-           </font>
-          </property>
-         </column>
-        </widget>
-        <widget class="QWidget" name="horizontalLayoutWidget_5">
-         <property name="geometry">
-          <rect>
-           <x>10</x>
-           <y>20</y>
-           <width>281</width>
-           <height>41</height>
-          </rect>
-         </property>
-         <layout class="QHBoxLayout" name="horizontalLayout_9">
-          <item>
-           <widget class="QToolButton" name="toolButtonPolyLoad">
-            <property name="maximumSize">
-             <size>
-              <width>32</width>
-              <height>32</height>
-             </size>
-            </property>
-            <property name="font">
-             <font>
-              <pointsize>11</pointsize>
-             </font>
-            </property>
-            <property name="toolTip">
-             <string>Load polygon file</string>
-            </property>
-            <property name="text">
-             <string>...</string>
-            </property>
-            <property name="icon">
-             <iconset resource="resources.qrc">
-              <normaloff>:/icons/resources/icons/icons8-add-file-64.png</normaloff>:/icons/resources/icons/icons8-add-file-64.png</iconset>
-            </property>
-            <property name="iconSize">
-             <size>
-              <width>24</width>
-              <height>24</height>
-             </size>
-            </property>
-           </widget>
-          </item>
-          <item>
-           <spacer name="horizontalSpacer_2">
-            <property name="orientation">
-             <enum>Qt::Horizontal</enum>
-            </property>
-            <property name="sizeHint" stdset="0">
-             <size>
-              <width>10</width>
-              <height>20</height>
-             </size>
-            </property>
-           </spacer>
-          </item>
-          <item>
-           <widget class="QToolButton" name="toolButtonPolyCreate">
-            <property name="maximumSize">
-             <size>
-              <width>32</width>
-              <height>32</height>
-             </size>
-            </property>
-            <property name="font">
-             <font>
-              <pointsize>11</pointsize>
-             </font>
-            </property>
-            <property name="toolTip">
-             <string>Create new polygon</string>
-            </property>
-            <property name="text">
-             <string>...</string>
-            </property>
-            <property name="icon">
-             <iconset resource="resources.qrc">
-              <normaloff>:/icons/resources/icons/icons8-radar-plot-80.png</normaloff>:/icons/resources/icons/icons8-radar-plot-80.png</iconset>
-            </property>
-            <property name="iconSize">
-             <size>
-              <width>24</width>
-              <height>24</height>
-             </size>
-            </property>
-            <property name="checkable">
-             <bool>true</bool>
-            </property>
-           </widget>
-          </item>
-          <item>
-           <widget class="QToolButton" name="toolButtonPolyMovePoint">
-            <property name="maximumSize">
-             <size>
-              <width>32</width>
-              <height>32</height>
-             </size>
-            </property>
-            <property name="font">
-             <font>
-              <pointsize>11</pointsize>
-             </font>
-            </property>
-            <property name="toolTip">
-             <string>Move point</string>
-            </property>
-            <property name="text">
-             <string>...</string>
-            </property>
-            <property name="icon">
-             <iconset resource="resources.qrc">
-              <normaloff>:/icons/resources/icons/icons8-move-49.png</normaloff>:/icons/resources/icons/icons8-move-49.png</iconset>
-            </property>
-            <property name="iconSize">
-             <size>
-              <width>24</width>
-              <height>24</height>
-             </size>
-            </property>
-            <property name="checkable">
-             <bool>true</bool>
-            </property>
-           </widget>
-          </item>
-          <item>
-           <widget class="QToolButton" name="toolButtonPolyAddPoint">
-            <property name="maximumSize">
-             <size>
-              <width>32</width>
-              <height>32</height>
-             </size>
-            </property>
-            <property name="font">
-             <font>
-              <pointsize>11</pointsize>
-             </font>
-            </property>
-            <property name="toolTip">
-             <string>Add point to polygon</string>
-            </property>
-            <property name="text">
-             <string>...</string>
-            </property>
-            <property name="icon">
-             <iconset resource="resources.qrc">
-              <normaloff>:/icons/resources/icons/icons8-add-48.png</normaloff>:/icons/resources/icons/icons8-add-48.png</iconset>
-            </property>
-            <property name="iconSize">
-             <size>
-              <width>24</width>
-              <height>24</height>
-             </size>
-            </property>
-            <property name="checkable">
-             <bool>true</bool>
-            </property>
-           </widget>
-          </item>
-          <item>
-           <widget class="QToolButton" name="toolButtonPolyRemovePoint">
-            <property name="maximumSize">
-             <size>
-              <width>32</width>
-              <height>32</height>
-             </size>
-            </property>
-            <property name="font">
-             <font>
-              <pointsize>11</pointsize>
-             </font>
-            </property>
-            <property name="toolTip">
-             <string>Remove point from polygon</string>
-            </property>
-            <property name="text">
-             <string>...</string>
-            </property>
-            <property name="icon">
-             <iconset resource="resources.qrc">
-              <normaloff>:/icons/resources/icons/icons8-edit-48.png</normaloff>:/icons/resources/icons/icons8-edit-48.png</iconset>
-            </property>
-            <property name="iconSize">
-             <size>
-              <width>24</width>
-              <height>24</height>
-             </size>
-            </property>
-            <property name="checkable">
-             <bool>true</bool>
-            </property>
-           </widget>
-          </item>
-          <item>
-           <spacer name="horizontalSpacer">
-            <property name="orientation">
-             <enum>Qt::Horizontal</enum>
-            </property>
-            <property name="sizeHint" stdset="0">
-             <size>
-              <width>10</width>
-              <height>20</height>
-             </size>
-            </property>
-           </spacer>
-          </item>
-          <item>
-           <widget class="QToolButton" name="toolButtonEdgeDetection">
-            <property name="maximumSize">
-             <size>
-              <width>32</width>
-              <height>32</height>
-             </size>
-            </property>
-            <property name="font">
-             <font>
-              <pointsize>11</pointsize>
-             </font>
-            </property>
-            <property name="toolTip">
-             <string>Add edge detection overlay to aid polygon placement</string>
-            </property>
-            <property name="text">
-             <string>Edge Detection</string>
-            </property>
-            <property name="icon">
-             <iconset resource="resources.qrc">
-              <normaloff>:/icons/resources/icons/icons8-spotlight-40.png</normaloff>:/icons/resources/icons/icons8-spotlight-40.png</iconset>
-            </property>
-            <property name="iconSize">
-             <size>
-              <width>24</width>
-              <height>24</height>
-             </size>
-            </property>
-            <property name="checkable">
-             <bool>true</bool>
-            </property>
-           </widget>
-          </item>
-         </layout>
-        </widget>
-        <widget class="QWidget" name="horizontalLayoutWidget_6">
-         <property name="geometry">
-          <rect>
-           <x>10</x>
-           <y>190</y>
-           <width>281</width>
-           <height>34</height>
-          </rect>
-         </property>
-         <layout class="QHBoxLayout" name="horizontalLayout_4">
-          <item>
-           <widget class="QToolButton" name="toolButtonPolyDelink">
-            <property name="maximumSize">
-             <size>
-              <width>32</width>
-              <height>32</height>
-             </size>
-            </property>
-            <property name="font">
-             <font>
-              <pointsize>11</pointsize>
-             </font>
-            </property>
-            <property name="toolTip">
-             <string>Delink selected polygons</string>
-            </property>
-            <property name="text">
-             <string>...</string>
-            </property>
-            <property name="icon">
-             <iconset resource="resources.qrc">
-              <normaloff>:/icons/resources/icons/icons8-delete-link-50.png</normaloff>:/icons/resources/icons/icons8-delete-link-50.png</iconset>
-            </property>
-            <property name="iconSize">
-             <size>
-              <width>24</width>
-              <height>24</height>
-             </size>
-            </property>
-           </widget>
-          </item>
-          <item>
-           <widget class="QToolButton" name="toolButtonPolyLink">
-            <property name="maximumSize">
-             <size>
-              <width>32</width>
-              <height>32</height>
-             </size>
-            </property>
-            <property name="font">
-             <font>
-              <pointsize>11</pointsize>
-             </font>
-            </property>
-            <property name="toolTip">
-             <string>Link selected polygons</string>
-            </property>
-            <property name="text">
-             <string>...</string>
-            </property>
-            <property name="icon">
-             <iconset resource="resources.qrc">
-              <normaloff>:/icons/resources/icons/icons8-link-50.png</normaloff>:/icons/resources/icons/icons8-link-50.png</iconset>
-            </property>
-            <property name="iconSize">
-             <size>
-              <width>24</width>
-              <height>24</height>
-             </size>
-            </property>
-           </widget>
-          </item>
-          <item>
-           <spacer name="horizontalSpacer_3">
-            <property name="orientation">
-             <enum>Qt::Horizontal</enum>
-            </property>
-            <property name="sizeHint" stdset="0">
-             <size>
-              <width>40</width>
-              <height>20</height>
-             </size>
-            </property>
-           </spacer>
-          </item>
-          <item>
-           <widget class="QToolButton" name="toolButtonPolySave">
-            <property name="maximumSize">
-             <size>
-              <width>32</width>
-              <height>32</height>
-             </size>
-            </property>
-            <property name="font">
-             <font>
-              <pointsize>11</pointsize>
-             </font>
-            </property>
-            <property name="toolTip">
-             <string>Save polygons to file</string>
-            </property>
-            <property name="text">
-             <string>...</string>
-            </property>
-            <property name="icon">
-             <iconset resource="resources.qrc">
-              <normaloff>:/icons/save</normaloff>:/icons/save</iconset>
-            </property>
-            <property name="iconSize">
-             <size>
-              <width>24</width>
-              <height>24</height>
-             </size>
-            </property>
-           </widget>
-          </item>
-          <item>
-           <widget class="QToolButton" name="toolButtonPolyDelete">
-            <property name="maximumSize">
-             <size>
-              <width>32</width>
-              <height>32</height>
-             </size>
-            </property>
-            <property name="font">
-             <font>
-              <pointsize>11</pointsize>
-             </font>
-            </property>
-            <property name="toolTip">
-             <string>Delete selected polygon</string>
-            </property>
-            <property name="text">
-             <string>...</string>
-            </property>
-            <property name="icon">
-             <iconset resource="resources.qrc">
-              <normaloff>:/icons/delete</normaloff>:/icons/delete</iconset>
-            </property>
-            <property name="iconSize">
-             <size>
-              <width>24</width>
-              <height>24</height>
-             </size>
-            </property>
-           </widget>
-          </item>
-         </layout>
-        </widget>
-       </widget>
-       <widget class="QGroupBox" name="groupBox_6">
-        <property name="geometry">
-         <rect>
-          <x>0</x>
-          <y>0</y>
-          <width>301</width>
-          <height>71</height>
-         </rect>
-        </property>
-        <property name="toolTip">
-         <string/>
-        </property>
-        <property name="title">
-         <string>Data for analysis</string>
-        </property>
-        <widget class="QWidget" name="horizontalLayoutWidget_7">
-         <property name="geometry">
-          <rect>
-           <x>10</x>
-           <y>25</y>
-           <width>176</width>
-           <height>36</height>
-          </rect>
-         </property>
-         <layout class="QHBoxLayout" name="horizontalLayout_10">
-          <item>
-           <widget class="QToolButton" name="toolButtonMapViewable">
-            <property name="maximumSize">
-             <size>
-              <width>32</width>
-              <height>32</height>
-             </size>
-            </property>
-            <property name="toolTip">
-             <string>Analyze full map extent</string>
-            </property>
-            <property name="text">
-             <string>Fullmap</string>
-            </property>
-            <property name="icon">
-             <iconset resource="resources.qrc">
-              <normaloff>:/icons/resources/icons/icons8-map-50.png</normaloff>:/icons/resources/icons/icons8-map-50.png</iconset>
-            </property>
-            <property name="iconSize">
-             <size>
-              <width>24</width>
-              <height>24</height>
-             </size>
-            </property>
-            <property name="checkable">
-             <bool>false</bool>
-            </property>
-            <property name="checked">
-             <bool>false</bool>
-            </property>
-           </widget>
-          </item>
-          <item>
-           <spacer name="horizontalSpacer_4">
-            <property name="orientation">
-             <enum>Qt::Horizontal</enum>
-            </property>
-            <property name="sizeHint" stdset="0">
-             <size>
-              <width>40</width>
-              <height>20</height>
-             </size>
-            </property>
-           </spacer>
-          </item>
-          <item>
-           <widget class="QToolButton" name="toolButtonMapPolygon">
-            <property name="maximumSize">
-             <size>
-              <width>32</width>
-              <height>32</height>
-             </size>
-            </property>
-            <property name="toolTip">
-             <string>Analyze data within polygon(s)</string>
-            </property>
-            <property name="text">
-             <string>Polygon</string>
-            </property>
-            <property name="icon">
-             <iconset resource="resources.qrc">
-              <normaloff>:/icons/resources/icons/icons8-radar-plot-80.png</normaloff>:/icons/resources/icons/icons8-radar-plot-80.png</iconset>
-            </property>
-            <property name="iconSize">
-             <size>
-              <width>24</width>
-              <height>24</height>
-             </size>
-            </property>
-            <property name="checkable">
-             <bool>true</bool>
-            </property>
-           </widget>
-          </item>
-          <item>
-           <widget class="QToolButton" name="toolButtonMapMask">
-            <property name="maximumSize">
-             <size>
-              <width>32</width>
-              <height>32</height>
-             </size>
-            </property>
-            <property name="toolTip">
-             <string>Analyze masked region</string>
-            </property>
-            <property name="text">
-             <string>Polygon</string>
-            </property>
-            <property name="icon">
-             <iconset resource="resources.qrc">
-              <normaloff>:/icons/resources/icons/icons8-anonymous-mask-light-50.png</normaloff>
-              <activeon>:/icons/resources/icons/icons8-anonymous-mask-dark-50.png</activeon>
-              <selectedon>:/icons/resources/icons/icons8-anonymous-mask-dark-50.png</selectedon>:/icons/resources/icons/icons8-anonymous-mask-light-50.png</iconset>
-            </property>
-            <property name="iconSize">
-             <size>
-              <width>24</width>
-              <height>24</height>
-             </size>
-            </property>
-            <property name="checkable">
-             <bool>true</bool>
-            </property>
-           </widget>
-          </item>
-          <item>
-           <widget class="QToolButton" name="toolButtonFilterToggle">
-            <property name="maximumSize">
-             <size>
-              <width>32</width>
-              <height>32</height>
-             </size>
-            </property>
-            <property name="toolTip">
-             <string>Turn isotope filters on/off</string>
-            </property>
-            <property name="text">
-             <string>...</string>
-            </property>
-            <property name="icon">
-             <iconset resource="resources.qrc">
-              <normaloff>:/icons/resources/icons/icons8-filter-50-2.png</normaloff>
-              <activeon>:/icons/resources/icons/icons8-filter-50.png</activeon>
-              <selectedon>:/icons/resources/icons/icons8-filter-50.png</selectedon>:/icons/resources/icons/icons8-filter-50-2.png</iconset>
-            </property>
-            <property name="iconSize">
-             <size>
-              <width>24</width>
-              <height>24</height>
-             </size>
-            </property>
-            <property name="checkable">
-             <bool>true</bool>
-            </property>
-           </widget>
-          </item>
-         </layout>
-        </widget>
-       </widget>
-      </widget>
-      <widget class="QWidget" name="ScatterPage">
-       <property name="enabled">
-        <bool>true</bool>
-       </property>
-       <property name="geometry">
-        <rect>
-         <x>0</x>
-         <y>0</y>
-         <width>300</width>
-         <height>534</height>
-        </rect>
-       </property>
-       <attribute name="label">
-        <string>Scatter and Ternary</string>
-       </attribute>
-       <widget class="QToolButton" name="toolButtonPlotScatter">
-        <property name="geometry">
-         <rect>
-          <x>255</x>
-          <y>250</y>
-          <width>32</width>
-          <height>32</height>
-         </rect>
-        </property>
-        <property name="font">
-         <font>
-          <pointsize>11</pointsize>
-         </font>
-        </property>
-        <property name="toolTip">
-         <string>Create plot</string>
-        </property>
-        <property name="text">
-         <string>Plot</string>
-        </property>
-        <property name="icon">
-         <iconset resource="resources.qrc">
-          <normaloff>:/icons/resources/icons/icons8-rocket-48.png</normaloff>:/icons/resources/icons/icons8-rocket-48.png</iconset>
-        </property>
-        <property name="iconSize">
-         <size>
-          <width>24</width>
-          <height>24</height>
-         </size>
-        </property>
-       </widget>
-       <widget class="QGroupBox" name="groupBoxAxes">
-        <property name="geometry">
-         <rect>
-          <x>0</x>
-          <y>0</y>
-          <width>301</width>
-          <height>131</height>
-         </rect>
-        </property>
-        <property name="font">
-         <font>
-          <pointsize>11</pointsize>
-         </font>
-        </property>
-        <property name="title">
-         <string>Axes</string>
-        </property>
-        <widget class="QWidget" name="gridLayoutWidget">
-         <property name="geometry">
-          <rect>
-           <x>10</x>
-           <y>20</y>
-           <width>281</width>
-           <height>104</height>
-          </rect>
-         </property>
-         <layout class="QGridLayout" name="gridLayoutAxes">
-          <item row="1" column="2">
-           <widget class="QComboBox" name="comboBoxScatterIsotopeY">
-            <property name="font">
-             <font>
-              <pointsize>11</pointsize>
-             </font>
-            </property>
-            <property name="toolTip">
-             <string>Select field for y-axis or left ternary vertex</string>
-            </property>
-            <item>
-             <property name="text">
-              <string>New Item</string>
-             </property>
-            </item>
-           </widget>
-          </item>
-          <item row="1" column="0">
-           <widget class="QLabel" name="labelYIsotope">
-            <property name="font">
-             <font>
-              <pointsize>11</pointsize>
-             </font>
-            </property>
-            <property name="text">
-             <string>Isotope Y</string>
-            </property>
-            <property name="alignment">
-             <set>Qt::AlignRight|Qt::AlignTrailing|Qt::AlignVCenter</set>
-            </property>
-           </widget>
-          </item>
-          <item row="1" column="1">
-           <widget class="QComboBox" name="comboBoxScatterSelectY">
-            <property name="font">
-             <font>
-              <pointsize>11</pointsize>
-             </font>
-            </property>
-            <item>
-             <property name="text">
-              <string>Isotope</string>
-             </property>
-            </item>
-            <item>
-             <property name="text">
-              <string>Ratio</string>
-             </property>
-            </item>
-           </widget>
-          </item>
-          <item row="0" column="2">
-           <widget class="QComboBox" name="comboBoxScatterIsotopeX">
-            <property name="font">
-             <font>
-              <pointsize>11</pointsize>
-             </font>
-            </property>
-            <property name="toolTip">
-             <string>Select field for x-axis or top ternary vertex</string>
-            </property>
-            <item>
-             <property name="text">
-              <string>New Item</string>
-             </property>
-            </item>
-           </widget>
-          </item>
-          <item row="0" column="1">
-           <widget class="QComboBox" name="comboBoxScatterSelectX">
-            <property name="font">
-             <font>
-              <pointsize>11</pointsize>
-             </font>
-            </property>
-            <item>
-             <property name="text">
-              <string>Isotope</string>
-             </property>
-            </item>
-            <item>
-             <property name="text">
-              <string>Ratio</string>
-             </property>
-            </item>
-           </widget>
-          </item>
-          <item row="0" column="0">
-           <widget class="QLabel" name="labelXIsotope">
-            <property name="font">
-             <font>
-              <pointsize>11</pointsize>
-             </font>
-            </property>
-            <property name="text">
-             <string>Isotope X</string>
-            </property>
-            <property name="alignment">
-             <set>Qt::AlignRight|Qt::AlignTrailing|Qt::AlignVCenter</set>
-            </property>
-           </widget>
-          </item>
-          <item row="2" column="0">
-           <widget class="QLabel" name="labelZIsotope">
-            <property name="font">
-             <font>
-              <pointsize>11</pointsize>
-             </font>
-            </property>
-            <property name="text">
-             <string>Isotope Z</string>
-            </property>
-            <property name="alignment">
-             <set>Qt::AlignRight|Qt::AlignTrailing|Qt::AlignVCenter</set>
-            </property>
-           </widget>
-          </item>
-          <item row="2" column="1">
-           <widget class="QComboBox" name="comboBoxScatterSelectZ">
-            <property name="font">
-             <font>
-              <pointsize>11</pointsize>
-             </font>
-            </property>
-            <property name="toolTip">
-             <string>select a third value for creating ternary plots</string>
-            </property>
-            <item>
-             <property name="text">
-              <string>Isotope</string>
-             </property>
-            </item>
-            <item>
-             <property name="text">
-              <string>Ratio</string>
-             </property>
-            </item>
-           </widget>
-          </item>
-          <item row="2" column="2">
-           <widget class="QComboBox" name="comboBoxScatterIsotopeZ">
-            <property name="font">
-             <font>
-              <pointsize>11</pointsize>
-             </font>
-            </property>
-            <property name="toolTip">
-             <string>Select field for right ternary vertex</string>
-            </property>
-           </widget>
-          </item>
-         </layout>
-        </widget>
-       </widget>
-       <widget class="QGroupBox" name="groupBoxScatterStyling">
-        <property name="geometry">
-         <rect>
-          <x>0</x>
-          <y>140</y>
-          <width>301</width>
-          <height>101</height>
-         </rect>
-        </property>
-        <property name="font">
-         <font>
-          <pointsize>11</pointsize>
-         </font>
-        </property>
-        <property name="title">
-         <string>Styling</string>
-        </property>
-        <widget class="QWidget" name="gridLayoutWidget_9">
-         <property name="geometry">
-          <rect>
-           <x>10</x>
-           <y>20</y>
-           <width>281</width>
-           <height>80</height>
-          </rect>
-         </property>
-         <layout class="QGridLayout" name="gridLayoutScatterParams">
-          <item row="0" column="0">
-           <widget class="QLabel" name="labelScatterPlotType">
-            <property name="font">
-             <font>
-              <pointsize>11</pointsize>
-             </font>
-            </property>
-            <property name="text">
-             <string>Plot type</string>
-            </property>
-            <property name="alignment">
-             <set>Qt::AlignRight|Qt::AlignTrailing|Qt::AlignVCenter</set>
-            </property>
-           </widget>
-          </item>
-          <item row="1" column="1">
-           <widget class="QComboBox" name="comboBoxScatterSelectC">
-            <property name="maximumSize">
-             <size>
-              <width>100</width>
-              <height>16777215</height>
-             </size>
-            </property>
-            <property name="font">
-             <font>
-              <pointsize>11</pointsize>
-             </font>
-            </property>
-            <property name="toolTip">
-             <string>add a value for defining point coloring</string>
-            </property>
-            <item>
-             <property name="text">
-              <string>Isotope</string>
-             </property>
-            </item>
-            <item>
-             <property name="text">
-              <string>Ratio</string>
-             </property>
-            </item>
-            <item>
-             <property name="text">
-              <string>Calculated Field</string>
-             </property>
-            </item>
-            <item>
-             <property name="text">
-              <string>PCA Score</string>
-             </property>
-            </item>
-            <item>
-             <property name="text">
-              <string>Cluster</string>
-             </property>
-            </item>
-            <item>
-             <property name="text">
-              <string>Cluster Score</string>
-             </property>
-            </item>
-            <item>
-             <property name="text">
-              <string>Special</string>
-             </property>
-            </item>
-           </widget>
-          </item>
-          <item row="1" column="0">
-           <widget class="QLabel" name="labelScatterColor">
-            <property name="font">
-             <font>
-              <pointsize>11</pointsize>
-             </font>
-            </property>
-            <property name="text">
-             <string>Color</string>
-            </property>
-            <property name="alignment">
-             <set>Qt::AlignRight|Qt::AlignTrailing|Qt::AlignVCenter</set>
-            </property>
-           </widget>
-          </item>
-          <item row="0" column="1">
-           <widget class="QComboBox" name="comboBoxScatterType">
-            <property name="maximumSize">
-             <size>
-              <width>100</width>
-              <height>16777215</height>
-             </size>
-            </property>
-            <property name="font">
-             <font>
-              <pointsize>11</pointsize>
-             </font>
-            </property>
-            <property name="toolTip">
-             <string>Select plot type</string>
-            </property>
-            <item>
-             <property name="text">
-              <string>Scatter</string>
-             </property>
-            </item>
-            <item>
-             <property name="text">
-              <string>Heatmap</string>
-             </property>
-            </item>
-           </widget>
-          </item>
-          <item row="1" column="2">
-           <widget class="QComboBox" name="comboBoxScatterIsotopeC">
-            <property name="maximumSize">
-             <size>
-              <width>100</width>
-              <height>16777215</height>
-             </size>
-            </property>
-            <property name="font">
-             <font>
-              <pointsize>11</pointsize>
-             </font>
-            </property>
-            <property name="toolTip">
-             <string>Select field for coloring points</string>
-            </property>
-           </widget>
-          </item>
-          <item row="0" column="2">
-           <widget class="QSpinBox" name="spinBoxHeatmapN">
-            <property name="enabled">
-             <bool>false</bool>
-            </property>
-            <property name="maximumSize">
-             <size>
-              <width>100</width>
-              <height>16777215</height>
-             </size>
-            </property>
-            <property name="font">
-             <font>
-              <pointsize>11</pointsize>
-             </font>
-            </property>
-            <property name="toolTip">
-             <string>Select resolution factor for heatmap</string>
-            </property>
-            <property name="alignment">
-             <set>Qt::AlignRight|Qt::AlignTrailing|Qt::AlignVCenter</set>
-            </property>
-            <property name="minimum">
-             <number>1</number>
-            </property>
-            <property name="maximum">
-             <number>100</number>
-            </property>
-            <property name="value">
-             <number>10</number>
-            </property>
-           </widget>
-          </item>
-         </layout>
-        </widget>
-       </widget>
-       <widget class="QToolButton" name="toolButtonTernaryMap">
-        <property name="geometry">
-         <rect>
-          <x>215</x>
-          <y>250</y>
-          <width>32</width>
-          <height>32</height>
-         </rect>
-        </property>
-        <property name="text">
-         <string>...</string>
-        </property>
-        <property name="icon">
-         <iconset resource="resources.qrc">
-          <normaloff>:/icons/resources/icons/icons8-illuminati-64.png</normaloff>:/icons/resources/icons/icons8-illuminati-64.png</iconset>
-        </property>
-        <property name="iconSize">
-         <size>
-          <width>24</width>
-          <height>24</height>
-         </size>
-        </property>
-       </widget>
-      </widget>
-      <widget class="QWidget" name="NDIMPage">
-       <property name="enabled">
-        <bool>true</bool>
-       </property>
-       <property name="geometry">
-        <rect>
-         <x>0</x>
-         <y>0</y>
-         <width>300</width>
-         <height>534</height>
-        </rect>
-       </property>
-       <attribute name="label">
-        <string>n-Dim</string>
-       </attribute>
-       <widget class="QPushButton" name="pushButton_34">
-        <property name="geometry">
-         <rect>
-          <x>300</x>
-          <y>80</y>
-          <width>75</width>
-          <height>24</height>
-         </rect>
-        </property>
-        <property name="text">
-         <string>Remove </string>
-        </property>
-       </widget>
-       <widget class="QGroupBox" name="groupBoxNDim">
-        <property name="geometry">
-         <rect>
-          <x>0</x>
-          <y>0</y>
-          <width>301</width>
-          <height>456</height>
-         </rect>
-        </property>
-        <property name="font">
-         <font>
-          <pointsize>11</pointsize>
-         </font>
-        </property>
-        <property name="title">
-         <string>Select Isotope</string>
-        </property>
-        <property name="alignment">
-         <set>Qt::AlignLeading|Qt::AlignLeft|Qt::AlignVCenter</set>
-        </property>
-        <widget class="QWidget" name="verticalLayoutWidget_3">
-         <property name="geometry">
-          <rect>
-           <x>10</x>
-           <y>25</y>
-           <width>281</width>
-           <height>408</height>
-          </rect>
-         </property>
-         <layout class="QVBoxLayout" name="verticalLayout_5">
-          <item>
-           <layout class="QFormLayout" name="formLayout_4">
-            <item row="0" column="0">
-             <widget class="QLabel" name="labelNDimPlotType">
-              <property name="font">
-               <font>
-                <pointsize>11</pointsize>
-               </font>
-              </property>
-              <property name="text">
-               <string>Plot type</string>
-              </property>
-              <property name="alignment">
-               <set>Qt::AlignCenter</set>
-              </property>
-             </widget>
-            </item>
-            <item row="0" column="1">
-             <widget class="QComboBox" name="comboBoxNDimPlotType">
-              <property name="maximumSize">
-               <size>
-                <width>200</width>
-                <height>16777215</height>
-               </size>
-              </property>
-              <property name="font">
-               <font>
-                <pointsize>11</pointsize>
-               </font>
-              </property>
-              <property name="toolTip">
-               <string>Select plot type for N-dimensional series</string>
-              </property>
-              <item>
-               <property name="text">
-                <string>TEC</string>
-               </property>
-              </item>
-              <item>
-               <property name="text">
-                <string>Radar</string>
-               </property>
-              </item>
-             </widget>
-            </item>
-            <item row="1" column="0">
-             <widget class="QLabel" name="labelNDimRefValues">
-              <property name="font">
-               <font>
-                <pointsize>11</pointsize>
-               </font>
-              </property>
-              <property name="text">
-               <string>Ref. values</string>
-              </property>
-              <property name="alignment">
-               <set>Qt::AlignCenter</set>
-              </property>
-             </widget>
-            </item>
-            <item row="1" column="1">
-             <widget class="QComboBox" name="comboBoxNDimRefMaterial">
-              <property name="maximumSize">
-               <size>
-                <width>200</width>
-                <height>16777215</height>
-               </size>
-              </property>
-              <property name="font">
-               <font>
-                <pointsize>11</pointsize>
-               </font>
-              </property>
-              <property name="toolTip">
-               <string>Select reference for normalizing series</string>
-              </property>
-             </widget>
-            </item>
-           </layout>
-          </item>
-          <item>
-           <layout class="QGridLayout" name="gridLayout">
-            <item row="1" column="0">
-             <widget class="QTableWidget" name="tableWidgetNDim">
-              <property name="maximumSize">
-               <size>
-                <width>16777215</width>
-                <height>200</height>
-               </size>
-              </property>
-              <property name="font">
-               <font>
-                <pointsize>11</pointsize>
-               </font>
-              </property>
-              <property name="toolTip">
-               <string>Add isotopes or select set below</string>
-              </property>
-              <property name="accessibleName">
-               <string>NDim</string>
-              </property>
-              <property name="selectionBehavior">
-               <enum>QAbstractItemView::SelectRows</enum>
-              </property>
-              <attribute name="horizontalHeaderDefaultSectionSize">
-               <number>75</number>
-              </attribute>
-              <attribute name="horizontalHeaderStretchLastSection">
-               <bool>true</bool>
-              </attribute>
-              <column>
-               <property name="text">
-                <string>Use</string>
-               </property>
-               <property name="font">
-                <font>
-                 <pointsize>11</pointsize>
-                </font>
-               </property>
-              </column>
-              <column>
-               <property name="text">
-                <string>Sample Id</string>
-               </property>
-               <property name="font">
-                <font>
-                 <pointsize>11</pointsize>
-                </font>
-               </property>
-              </column>
-              <column>
-               <property name="text">
-                <string>Isotope</string>
-               </property>
-               <property name="font">
-                <font>
-                 <pointsize>11</pointsize>
-                </font>
-               </property>
-              </column>
-             </widget>
-            </item>
-            <item row="2" column="0">
-             <layout class="QFormLayout" name="formLayout_2">
-              <item row="0" column="0">
-               <widget class="QLabel" name="labelNDimIsotope">
-                <property name="font">
-                 <font>
-                  <pointsize>11</pointsize>
-                 </font>
-                </property>
-                <property name="text">
-                 <string>Isotope</string>
-                </property>
-                <property name="alignment">
-                 <set>Qt::AlignRight|Qt::AlignTrailing|Qt::AlignVCenter</set>
-                </property>
-               </widget>
-              </item>
-              <item row="0" column="1">
-               <widget class="QComboBox" name="comboBoxNDimIsotope">
-                <property name="maximumSize">
-                 <size>
-                  <width>150</width>
-                  <height>16777215</height>
-                 </size>
-                </property>
-                <property name="font">
-                 <font>
-                  <pointsize>11</pointsize>
-                 </font>
-                </property>
-                <property name="toolTip">
-                 <string>Select isotope to add</string>
-                </property>
-                <item>
-                 <property name="text">
-                  <string>New Item</string>
-                 </property>
-                </item>
-               </widget>
-              </item>
-              <item row="1" column="0">
-               <widget class="QLabel" name="labelNDimPredefined">
-                <property name="font">
-                 <font>
-                  <pointsize>11</pointsize>
-                 </font>
-                </property>
-                <property name="text">
-                 <string>Predefined</string>
-                </property>
-                <property name="alignment">
-                 <set>Qt::AlignRight|Qt::AlignTrailing|Qt::AlignVCenter</set>
-                </property>
-               </widget>
-              </item>
-              <item row="1" column="1">
-               <widget class="QComboBox" name="comboBoxNDimIsotopeSet">
-                <property name="maximumSize">
-                 <size>
-                  <width>150</width>
-                  <height>16777215</height>
-                 </size>
-                </property>
-                <property name="font">
-                 <font>
-                  <pointsize>11</pointsize>
-                 </font>
-                </property>
-                <property name="toolTip">
-                 <string>Select predefined series, then add</string>
-                </property>
-                <item>
-                 <property name="text">
-                  <string>User Defined</string>
-                 </property>
-                </item>
-               </widget>
-              </item>
-              <item row="2" column="0">
-               <widget class="QLabel" name="labelNDimQuantiles">
-                <property name="text">
-                 <string>Quantiles</string>
-                </property>
-                <property name="alignment">
-                 <set>Qt::AlignRight|Qt::AlignTrailing|Qt::AlignVCenter</set>
-                </property>
-               </widget>
-              </item>
-              <item row="2" column="1">
-               <widget class="QComboBox" name="comboBoxNDimQuantiles">
-                <property name="maximumSize">
-                 <size>
-                  <width>150</width>
-                  <height>16777215</height>
-                 </size>
-                </property>
-                <property name="toolTip">
-                 <string>Select quantiles for statistics</string>
-                </property>
-                <item>
-                 <property name="text">
-                  <string>0.5</string>
-                 </property>
-                </item>
-                <item>
-                 <property name="text">
-                  <string>0.25, 0.75</string>
-                 </property>
-                </item>
-                <item>
-                 <property name="text">
-                  <string>0.25, 0.5, 0.75</string>
-                 </property>
-                </item>
-                <item>
-                 <property name="text">
-                  <string>0.05, 0.25, 0.5, 0.75, 0.95</string>
-                 </property>
-                </item>
-               </widget>
-              </item>
-             </layout>
-            </item>
-            <item row="1" column="1">
-             <layout class="QVBoxLayout" name="verticalLayout">
-              <item>
-               <widget class="QToolButton" name="toolButtonNDimSelectAll">
-                <property name="maximumSize">
-                 <size>
-                  <width>32</width>
-                  <height>32</height>
-                 </size>
-                </property>
-                <property name="toolTip">
-                 <string>Select all isotopes</string>
-                </property>
-                <property name="text">
-                 <string>Select All</string>
-                </property>
-                <property name="icon">
-                 <iconset resource="resources.qrc">
-                  <normaloff>:/icons/resources/icons/icons8-select-all-50.png</normaloff>:/icons/resources/icons/icons8-select-all-50.png</iconset>
-                </property>
-                <property name="iconSize">
-                 <size>
-                  <width>24</width>
-                  <height>24</height>
-                 </size>
-                </property>
-               </widget>
-              </item>
-              <item>
-               <widget class="QToolButton" name="toolButtonNDimUp">
-                <property name="maximumSize">
-                 <size>
-                  <width>32</width>
-                  <height>32</height>
-                 </size>
-                </property>
-                <property name="text">
-                 <string>...</string>
-                </property>
-                <property name="icon">
-                 <iconset resource="resources.qrc">
-                  <normaloff>:/icons/up</normaloff>:/icons/up</iconset>
-                </property>
-                <property name="iconSize">
-                 <size>
-                  <width>24</width>
-                  <height>24</height>
-                 </size>
-                </property>
-               </widget>
-              </item>
-              <item>
-               <widget class="QToolButton" name="toolButtonNDimDown">
-                <property name="maximumSize">
-                 <size>
-                  <width>32</width>
-                  <height>32</height>
-                 </size>
-                </property>
-                <property name="text">
-                 <string>...</string>
-                </property>
-                <property name="icon">
-                 <iconset>
-                  <normaloff>resources/icons/down.png</normaloff>resources/icons/down.png</iconset>
-                </property>
-                <property name="iconSize">
-                 <size>
-                  <width>24</width>
-                  <height>24</height>
-                 </size>
-                </property>
-               </widget>
-              </item>
-              <item>
-               <widget class="QToolButton" name="toolButtonNDimRemove">
-                <property name="maximumSize">
-                 <size>
-                  <width>32</width>
-                  <height>32</height>
-                 </size>
-                </property>
-                <property name="toolTip">
-                 <string>Delete selected isotope(s)</string>
-                </property>
-                <property name="text">
-                 <string>Remove</string>
-                </property>
-                <property name="icon">
-                 <iconset resource="resources.qrc">
-                  <normaloff>:/icons/delete</normaloff>:/icons/delete</iconset>
-                </property>
-                <property name="iconSize">
-                 <size>
-                  <width>24</width>
-                  <height>24</height>
-                 </size>
-                </property>
-               </widget>
-              </item>
-              <item>
-               <widget class="QToolButton" name="toolButtonNDimSaveList">
-                <property name="maximumSize">
-                 <size>
-                  <width>32</width>
-                  <height>32</height>
-                 </size>
-                </property>
-                <property name="toolTip">
-                 <string>Save series</string>
-                </property>
-                <property name="text">
-                 <string>Save</string>
-                </property>
-                <property name="icon">
-                 <iconset resource="resources.qrc">
-                  <normaloff>:/icons/save</normaloff>:/icons/save</iconset>
-                </property>
-                <property name="iconSize">
-                 <size>
-                  <width>24</width>
-                  <height>24</height>
-                 </size>
-                </property>
-               </widget>
-              </item>
-             </layout>
-            </item>
-            <item row="2" column="1">
-             <layout class="QVBoxLayout" name="verticalLayout_4">
-              <item>
-               <widget class="QToolButton" name="toolButtonNDimIsotopeAdd">
-                <property name="maximumSize">
-                 <size>
-                  <width>32</width>
-                  <height>32</height>
-                 </size>
-                </property>
-                <property name="toolTip">
-                 <string>Add isotope to series</string>
-                </property>
-                <property name="text">
-                 <string>Add</string>
-                </property>
-                <property name="icon">
-                 <iconset resource="resources.qrc">
-                  <normaloff>:/icons/resources/icons/icons8-add-50.png</normaloff>:/icons/resources/icons/icons8-add-50.png</iconset>
-                </property>
-                <property name="iconSize">
-                 <size>
-                  <width>24</width>
-                  <height>24</height>
-                 </size>
-                </property>
-               </widget>
-              </item>
-              <item>
-               <widget class="QToolButton" name="toolButtonNDimIsotopeSetAdd">
-                <property name="maximumSize">
-                 <size>
-                  <width>32</width>
-                  <height>32</height>
-                 </size>
-                </property>
-                <property name="toolTip">
-                 <string>Add predefined isotope series</string>
-                </property>
-                <property name="text">
-                 <string>Add</string>
-                </property>
-                <property name="icon">
-                 <iconset resource="resources.qrc">
-                  <normaloff>:/icons/resources/icons/icons8-add-list-50.png</normaloff>:/icons/resources/icons/icons8-add-list-50.png</iconset>
-                </property>
-                <property name="iconSize">
-                 <size>
-                  <width>24</width>
-                  <height>24</height>
-                 </size>
-                </property>
-               </widget>
-              </item>
-              <item>
-               <spacer name="verticalSpacer_9">
-                <property name="orientation">
-                 <enum>Qt::Vertical</enum>
-                </property>
-                <property name="sizeHint" stdset="0">
-                 <size>
-                  <width>20</width>
-                  <height>10</height>
-                 </size>
-                </property>
-               </spacer>
-              </item>
-              <item>
-               <widget class="QToolButton" name="toolButtonNDimPlot">
-                <property name="maximumSize">
-                 <size>
-                  <width>32</width>
-                  <height>32</height>
-                 </size>
-                </property>
-                <property name="toolTip">
-                 <string>Create N-dimensional plot plot</string>
-                </property>
-                <property name="text">
-                 <string>Plot</string>
-                </property>
-                <property name="icon">
-                 <iconset resource="resources.qrc">
-                  <normaloff>:/icons/resources/icons/icons8-rocket-48.png</normaloff>:/icons/resources/icons/icons8-rocket-48.png</iconset>
-                </property>
-                <property name="iconSize">
-                 <size>
-                  <width>24</width>
-                  <height>24</height>
-                 </size>
-                </property>
-               </widget>
-              </item>
-             </layout>
-            </item>
-           </layout>
-          </item>
-         </layout>
-        </widget>
-       </widget>
-      </widget>
-      <widget class="QWidget" name="PCAPage">
-       <property name="enabled">
-        <bool>true</bool>
-       </property>
-       <property name="geometry">
-        <rect>
-         <x>0</x>
-         <y>0</y>
-         <width>300</width>
-         <height>534</height>
-        </rect>
-       </property>
-       <attribute name="label">
-        <string>PCA</string>
-       </attribute>
-       <widget class="QGroupBox" name="groupBox_10">
-        <property name="geometry">
-         <rect>
-          <x>0</x>
-          <y>0</y>
-          <width>301</width>
-          <height>181</height>
-         </rect>
-        </property>
-        <property name="title">
-         <string/>
-        </property>
-        <widget class="QWidget" name="horizontalLayoutWidget_9">
-         <property name="geometry">
-          <rect>
-           <x>5</x>
-           <y>10</y>
-           <width>286</width>
-           <height>166</height>
-          </rect>
-         </property>
-         <layout class="QHBoxLayout" name="horizontalLayout_12">
-          <item>
-           <layout class="QFormLayout" name="formLayout_5">
-            <item row="0" column="0">
-             <widget class="QLabel" name="labelPCANumBasis">
-              <property name="font">
-               <font>
-                <pointsize>11</pointsize>
-               </font>
-              </property>
-              <property name="text">
-               <string>N Basis</string>
-              </property>
-              <property name="alignment">
-               <set>Qt::AlignLeading|Qt::AlignLeft|Qt::AlignVCenter</set>
-              </property>
-             </widget>
-            </item>
-            <item row="0" column="1">
-             <widget class="QSpinBox" name="spinBoxPCANumBasis">
-              <property name="maximumSize">
-               <size>
-                <width>150</width>
-                <height>16777215</height>
-               </size>
-              </property>
-              <property name="font">
-               <font>
-                <pointsize>11</pointsize>
-               </font>
-              </property>
-              <property name="toolTip">
-               <string>Number of basis vectors for dimensional reduction</string>
-              </property>
-              <property name="alignment">
-               <set>Qt::AlignRight|Qt::AlignTrailing|Qt::AlignVCenter</set>
-              </property>
-             </widget>
-            </item>
-            <item row="1" column="0">
-             <widget class="QLabel" name="labelPCX">
-              <property name="font">
-               <font>
-                <pointsize>11</pointsize>
-               </font>
-              </property>
-              <property name="text">
-               <string>PC X</string>
-              </property>
-              <property name="alignment">
-               <set>Qt::AlignLeading|Qt::AlignLeft|Qt::AlignVCenter</set>
-              </property>
-             </widget>
-            </item>
-            <item row="1" column="1">
-             <widget class="QSpinBox" name="spinBoxPCX">
-              <property name="maximumSize">
-               <size>
-                <width>150</width>
-                <height>16777215</height>
-               </size>
-              </property>
-              <property name="font">
-               <font>
-                <pointsize>11</pointsize>
-               </font>
-              </property>
-              <property name="toolTip">
-               <string>Principal component to display on x-axis</string>
-              </property>
-              <property name="alignment">
-               <set>Qt::AlignRight|Qt::AlignTrailing|Qt::AlignVCenter</set>
-              </property>
-             </widget>
-            </item>
-            <item row="2" column="0">
-             <widget class="QLabel" name="labelPCY">
-              <property name="font">
-               <font>
-                <pointsize>11</pointsize>
-               </font>
-              </property>
-              <property name="text">
-               <string>PC Y</string>
-              </property>
-              <property name="alignment">
-               <set>Qt::AlignLeading|Qt::AlignLeft|Qt::AlignVCenter</set>
-              </property>
-             </widget>
-            </item>
-            <item row="2" column="1">
-             <widget class="QSpinBox" name="spinBoxPCY">
-              <property name="maximumSize">
-               <size>
-                <width>150</width>
-                <height>16777215</height>
-               </size>
-              </property>
-              <property name="font">
-               <font>
-                <pointsize>11</pointsize>
-               </font>
-              </property>
-              <property name="toolTip">
-               <string>Principal component to display on y-axis</string>
-              </property>
-              <property name="alignment">
-               <set>Qt::AlignRight|Qt::AlignTrailing|Qt::AlignVCenter</set>
-              </property>
-             </widget>
-            </item>
-            <item row="3" column="0">
-             <widget class="QLabel" name="labelPCAPlotType">
-              <property name="font">
-               <font>
-                <pointsize>11</pointsize>
-               </font>
-              </property>
-              <property name="text">
-               <string>Plot type</string>
-              </property>
-             </widget>
-            </item>
-            <item row="3" column="1">
-             <widget class="QComboBox" name="comboBoxPCAPlotType">
-              <property name="maximumSize">
-               <size>
-                <width>150</width>
-                <height>16777215</height>
-               </size>
-              </property>
-              <property name="font">
-               <font>
-                <pointsize>11</pointsize>
-               </font>
-              </property>
-              <property name="toolTip">
-               <string>Method for displaying PCA plot</string>
-              </property>
-              <item>
-               <property name="text">
-                <string>Variance</string>
-               </property>
-              </item>
-              <item>
-               <property name="text">
-                <string>Vectors</string>
-               </property>
-              </item>
-              <item>
-               <property name="text">
-                <string>PC X vs. PC Y</string>
-               </property>
-              </item>
-              <item>
-               <property name="text">
-                <string>PC X Score Map</string>
-               </property>
-              </item>
-             </widget>
-            </item>
-            <item row="4" column="0">
-             <widget class="QLabel" name="labelPCAStyle">
-              <property name="font">
-               <font>
-                <pointsize>11</pointsize>
-               </font>
-              </property>
-              <property name="text">
-               <string>Plot style</string>
-              </property>
-              <property name="alignment">
-               <set>Qt::AlignLeading|Qt::AlignLeft|Qt::AlignVCenter</set>
-              </property>
-             </widget>
-            </item>
-            <item row="4" column="1">
-             <widget class="QComboBox" name="comboBoxPCAStyle">
-              <property name="maximumSize">
-               <size>
-                <width>150</width>
-                <height>16777215</height>
-               </size>
-              </property>
-              <property name="font">
-               <font>
-                <pointsize>11</pointsize>
-               </font>
-              </property>
-              <property name="toolTip">
-               <string>Style for scatter plots</string>
-              </property>
-              <item>
-               <property name="text">
-                <string>Scatter</string>
-               </property>
-              </item>
-              <item>
-               <property name="text">
-                <string>Heatmap</string>
-               </property>
-              </item>
-             </widget>
-            </item>
-           </layout>
-          </item>
-          <item>
-           <layout class="QVBoxLayout" name="verticalLayout_3">
-            <item>
-             <spacer name="verticalSpacer_8">
-              <property name="orientation">
-               <enum>Qt::Vertical</enum>
-              </property>
-              <property name="sizeHint" stdset="0">
-               <size>
-                <width>20</width>
-                <height>40</height>
-               </size>
-              </property>
-             </spacer>
-            </item>
-            <item>
-             <widget class="QToolButton" name="toolButtonPCAPlot">
-              <property name="maximumSize">
-               <size>
-                <width>32</width>
-                <height>32</height>
-               </size>
-              </property>
-              <property name="toolTip">
-               <string>Plot PCA results</string>
-              </property>
-              <property name="text">
-               <string>Plot</string>
-              </property>
-              <property name="icon">
-               <iconset resource="resources.qrc">
-                <normaloff>:/icons/resources/icons/icons8-rocket-48.png</normaloff>:/icons/resources/icons/icons8-rocket-48.png</iconset>
-              </property>
-              <property name="iconSize">
-               <size>
-                <width>24</width>
-                <height>24</height>
-               </size>
-              </property>
-             </widget>
-            </item>
-           </layout>
-          </item>
-         </layout>
-        </widget>
-       </widget>
-      </widget>
-      <widget class="QWidget" name="ClusteringPage">
-       <property name="enabled">
-        <bool>true</bool>
-       </property>
-       <property name="geometry">
-        <rect>
-         <x>0</x>
-         <y>0</y>
-         <width>300</width>
-         <height>534</height>
-        </rect>
-       </property>
-       <attribute name="label">
-        <string>Clustering</string>
-       </attribute>
-       <widget class="QStackedWidget" name="stackedWidget">
-        <property name="geometry">
-         <rect>
-          <x>0</x>
-          <y>0</y>
-          <width>301</width>
-          <height>421</height>
-         </rect>
-        </property>
-        <property name="currentIndex">
-         <number>0</number>
-        </property>
-        <widget class="QWidget" name="pageClustering">
-         <widget class="QGroupBox" name="groupBoxClustering">
-          <property name="geometry">
-           <rect>
-            <x>0</x>
-            <y>20</y>
-            <width>301</width>
-            <height>236</height>
-           </rect>
-          </property>
-          <property name="title">
-           <string/>
-          </property>
-          <property name="alignment">
-           <set>Qt::AlignCenter</set>
-          </property>
-          <widget class="QWidget" name="horizontalLayoutWidget_8">
-           <property name="geometry">
-            <rect>
-             <x>10</x>
-             <y>10</y>
-             <width>281</width>
-             <height>220</height>
-            </rect>
-           </property>
-           <layout class="QHBoxLayout" name="horizontalLayout_11">
-            <item>
-             <layout class="QFormLayout" name="formLayoutClusterSettings">
-              <item row="0" column="1">
-               <widget class="QComboBox" name="comboBoxClusterMethod">
-                <property name="maximumSize">
-                 <size>
-                  <width>150</width>
-                  <height>16777215</height>
-                 </size>
-                </property>
-                <property name="font">
-                 <font>
-                  <pointsize>11</pointsize>
-                 </font>
-                </property>
-                <property name="toolTip">
-                 <string>Select clustering method</string>
-                </property>
-                <item>
-                 <property name="text">
-                  <string>k-means</string>
-                 </property>
-                </item>
-                <item>
-                 <property name="text">
-                  <string>k-medoids</string>
-                 </property>
-                </item>
-                <item>
-                 <property name="text">
-                  <string>fuzzy c-means</string>
-                 </property>
-                </item>
-                <item>
-                 <property name="text">
-                  <string>all</string>
-                 </property>
-                </item>
-               </widget>
-              </item>
-              <item row="1" column="0">
-               <widget class="QLabel" name="labelNClusters">
-                <property name="font">
-                 <font>
-                  <pointsize>11</pointsize>
-                 </font>
-                </property>
-                <property name="text">
-                 <string>Clusters</string>
-                </property>
-               </widget>
-              </item>
-              <item row="1" column="1">
-               <widget class="QSpinBox" name="spinBoxNClusters">
-                <property name="maximumSize">
-                 <size>
-                  <width>150</width>
-                  <height>16777215</height>
-                 </size>
-                </property>
-                <property name="font">
-                 <font>
-                  <pointsize>11</pointsize>
-                 </font>
-                </property>
-                <property name="toolTip">
-                 <string>Change the number of clusters</string>
-                </property>
-                <property name="alignment">
-                 <set>Qt::AlignRight|Qt::AlignTrailing|Qt::AlignVCenter</set>
-                </property>
-                <property name="minimum">
-                 <number>1</number>
-                </property>
-                <property name="maximum">
-                 <number>500</number>
-                </property>
-                <property name="value">
-                 <number>5</number>
-                </property>
-               </widget>
-              </item>
-              <item row="2" column="0">
-               <widget class="QLabel" name="labelExponent">
-                <property name="font">
-                 <font>
-                  <pointsize>11</pointsize>
-                 </font>
-                </property>
-                <property name="text">
-                 <string>Exponent</string>
-                </property>
-               </widget>
-              </item>
-              <item row="2" column="1">
-               <layout class="QHBoxLayout" name="horizontalLayout">
-                <item>
-                 <widget class="QLabel" name="labelClusterExponent">
-                  <property name="font">
-                   <font>
-                    <pointsize>11</pointsize>
-                   </font>
-                  </property>
-                  <property name="text">
-                   <string>0</string>
-                  </property>
-                 </widget>
-                </item>
-                <item>
-                 <widget class="QSlider" name="horizontalSliderClusterExponent">
-                  <property name="enabled">
-                   <bool>true</bool>
-                  </property>
-                  <property name="maximumSize">
-                   <size>
-                    <width>150</width>
-                    <height>16777215</height>
-                   </size>
-                  </property>
-                  <property name="font">
-                   <font>
-                    <pointsize>11</pointsize>
-                   </font>
-                  </property>
-                  <property name="minimum">
-                   <number>1</number>
-                  </property>
-                  <property name="maximum">
-                   <number>3</number>
-                  </property>
-                  <property name="orientation">
-                   <enum>Qt::Horizontal</enum>
-                  </property>
-                  <property name="tickPosition">
-                   <enum>QSlider::TicksAbove</enum>
-                  </property>
-                  <property name="tickInterval">
-                   <number>5</number>
-                  </property>
-                 </widget>
-                </item>
-               </layout>
-              </item>
-              <item row="3" column="0">
-               <widget class="QLabel" name="labelClusterDistance">
-                <property name="font">
-                 <font>
-                  <pointsize>11</pointsize>
-                 </font>
-                </property>
-                <property name="text">
-                 <string>Distance</string>
-                </property>
-               </widget>
-              </item>
-              <item row="3" column="1">
-               <widget class="QComboBox" name="comboBoxClusterDistance">
-                <property name="maximumSize">
-                 <size>
-                  <width>150</width>
-                  <height>16777215</height>
-                 </size>
-                </property>
-                <property name="font">
-                 <font>
-                  <pointsize>11</pointsize>
-                 </font>
-                </property>
-                <property name="toolTip">
-                 <string>Change the multidimensional distance metric for clustering</string>
-                </property>
-                <item>
-                 <property name="text">
-                  <string>New Item</string>
-                 </property>
-                </item>
-               </widget>
-              </item>
-              <item row="4" column="0">
-               <widget class="QLabel" name="labelFCView">
-                <property name="font">
-                 <font>
-                  <pointsize>11</pointsize>
-                 </font>
-                </property>
-                <property name="text">
-                 <string>FC view</string>
-                </property>
-               </widget>
-              </item>
-              <item row="4" column="1">
-               <widget class="QSpinBox" name="spinBoxFCView">
-                <property name="maximumSize">
-                 <size>
-                  <width>150</width>
-                  <height>16777215</height>
-                 </size>
-                </property>
-                <property name="font">
-                 <font>
-                  <pointsize>11</pointsize>
-                 </font>
-                </property>
-                <property name="toolTip">
-                 <string>Fuzzy clustering only, choose map or individual cluster scores</string>
-                </property>
-                <property name="alignment">
-                 <set>Qt::AlignRight|Qt::AlignTrailing|Qt::AlignVCenter</set>
-                </property>
-               </widget>
-              </item>
-              <item row="5" column="0">
-               <widget class="QLabel" name="labelClusterStartingSeed">
-                <property name="font">
-                 <font>
-                  <pointsize>11</pointsize>
-                 </font>
-                </property>
-                <property name="text">
-                 <string>Starting seed</string>
-                </property>
-               </widget>
-              </item>
-              <item row="5" column="1">
-               <widget class="QLineEdit" name="lineEditSeed">
-                <property name="maximumSize">
-                 <size>
-                  <width>150</width>
-                  <height>16777215</height>
-                 </size>
-                </property>
-                <property name="font">
-                 <font>
-                  <pointsize>11</pointsize>
-                 </font>
-                </property>
-                <property name="toolTip">
-                 <string>Change the starting seed</string>
-                </property>
-                <property name="text">
-                 <string>23</string>
-                </property>
-                <property name="alignment">
-                 <set>Qt::AlignRight|Qt::AlignTrailing|Qt::AlignVCenter</set>
-                </property>
-               </widget>
-              </item>
-              <item row="0" column="0">
-               <widget class="QLabel" name="labelClusterMethod">
-                <property name="font">
-                 <font>
-                  <pointsize>11</pointsize>
-                 </font>
-                </property>
-                <property name="text">
-                 <string>Method</string>
-                </property>
-               </widget>
-              </item>
-             </layout>
-            </item>
-            <item>
-             <layout class="QVBoxLayout" name="verticalLayoutClusterTools">
-              <item>
-               <spacer name="verticalSpacer_4">
-                <property name="orientation">
-                 <enum>Qt::Vertical</enum>
-                </property>
-                <property name="sizeHint" stdset="0">
-                 <size>
-                  <width>20</width>
-                  <height>40</height>
-                 </size>
-                </property>
-               </spacer>
-              </item>
-              <item>
-               <widget class="QToolButton" name="toolButtonRunClustering">
-                <property name="maximumSize">
-                 <size>
-                  <width>32</width>
-                  <height>32</height>
-                 </size>
-                </property>
-                <property name="font">
-                 <font>
-                  <pointsize>11</pointsize>
-                 </font>
-                </property>
-                <property name="text">
-                 <string>Run Selected</string>
-                </property>
-                <property name="icon">
-                 <iconset resource="resources.qrc">
-                  <normaloff>:/icons/resources/icons/icons8-rocket-48.png</normaloff>:/icons/resources/icons/icons8-rocket-48.png</iconset>
-                </property>
-                <property name="iconSize">
-                 <size>
-                  <width>24</width>
-                  <height>24</height>
-                 </size>
-                </property>
-               </widget>
-              </item>
-             </layout>
-            </item>
-           </layout>
-          </widget>
-         </widget>
-        </widget>
-        <widget class="QWidget" name="pagetSNE">
-         <widget class="QGroupBox" name="groupBox_16">
-          <property name="geometry">
-           <rect>
-            <x>20</x>
-            <y>0</y>
-            <width>261</width>
-            <height>131</height>
-           </rect>
-          </property>
-          <property name="title">
-           <string>Point Type</string>
-          </property>
-          <property name="alignment">
-           <set>Qt::AlignCenter</set>
-          </property>
-          <widget class="QWidget" name="verticalLayoutWidget_20">
-           <property name="geometry">
-            <rect>
-             <x>20</x>
-             <y>30</y>
-             <width>121</width>
-             <height>81</height>
-            </rect>
-           </property>
-           <layout class="QVBoxLayout" name="verticalLayout_26">
-            <item>
-             <widget class="QRadioButton" name="radioButton_30">
-              <property name="text">
-               <string>Coordinates</string>
-              </property>
-             </widget>
-            </item>
-            <item>
-             <widget class="QRadioButton" name="radioButton_31">
-              <property name="text">
-               <string>Map</string>
-              </property>
-             </widget>
-            </item>
-           </layout>
-          </widget>
-         </widget>
-         <widget class="QPushButton" name="pushButton_37">
-          <property name="geometry">
-           <rect>
-            <x>50</x>
-            <y>360</y>
-            <width>91</width>
-            <height>31</height>
-           </rect>
-          </property>
-          <property name="text">
-           <string>Run tSNE</string>
-          </property>
-         </widget>
-         <widget class="QGroupBox" name="groupBoxtSNE">
-          <property name="geometry">
-           <rect>
-            <x>20</x>
-            <y>140</y>
-            <width>261</width>
-            <height>261</height>
-           </rect>
-          </property>
-          <property name="title">
-           <string>GroupBox</string>
-          </property>
-          <property name="alignment">
-           <set>Qt::AlignCenter</set>
-          </property>
-          <widget class="QLabel" name="label_102">
-           <property name="geometry">
-            <rect>
-             <x>10</x>
-             <y>190</y>
-             <width>111</width>
-             <height>21</height>
-            </rect>
-           </property>
-           <property name="text">
-            <string>Assign Groups</string>
-           </property>
-           <property name="alignment">
-            <set>Qt::AlignCenter</set>
-           </property>
-          </widget>
-          <widget class="QPushButton" name="pushButton_47">
-           <property name="geometry">
-            <rect>
-             <x>140</x>
-             <y>180</y>
-             <width>91</width>
-             <height>31</height>
-            </rect>
-           </property>
-           <property name="text">
-            <string>PushButton</string>
-           </property>
-          </widget>
-          <widget class="QWidget" name="verticalLayoutWidget_21">
-           <property name="geometry">
-            <rect>
-             <x>10</x>
-             <y>20</y>
-             <width>101</width>
-             <height>161</height>
-            </rect>
-           </property>
-           <layout class="QVBoxLayout" name="verticalLayout_27">
-            <item>
-             <widget class="QLabel" name="label_103">
-              <property name="text">
-               <string>Perplexity</string>
-              </property>
-              <property name="alignment">
-               <set>Qt::AlignCenter</set>
-              </property>
-             </widget>
-            </item>
-            <item>
-             <widget class="QLabel" name="label_104">
-              <property name="text">
-               <string>Exaggeration</string>
-              </property>
-              <property name="alignment">
-               <set>Qt::AlignCenter</set>
-              </property>
-             </widget>
-            </item>
-            <item>
-             <widget class="QLabel" name="label_105">
-              <property name="text">
-               <string>Distance</string>
-              </property>
-              <property name="alignment">
-               <set>Qt::AlignCenter</set>
-              </property>
-             </widget>
-            </item>
-            <item>
-             <widget class="QLabel" name="label_106">
-              <property name="text">
-               <string>Threshold</string>
-              </property>
-              <property name="alignment">
-               <set>Qt::AlignCenter</set>
-              </property>
-             </widget>
-            </item>
-            <item>
-             <widget class="QLabel" name="label_107">
-              <property name="text">
-               <string>Grid Size</string>
-              </property>
-              <property name="alignment">
-               <set>Qt::AlignCenter</set>
-              </property>
-             </widget>
-            </item>
-           </layout>
-          </widget>
-          <widget class="QWidget" name="verticalLayoutWidget_22">
-           <property name="geometry">
-            <rect>
-             <x>120</x>
-             <y>20</y>
-             <width>131</width>
-             <height>162</height>
-            </rect>
-           </property>
-           <layout class="QVBoxLayout" name="verticalLayout_28">
-            <item>
-             <widget class="QSlider" name="horizontalSlidertSNEPerplexity">
-              <property name="orientation">
-               <enum>Qt::Horizontal</enum>
-              </property>
-              <property name="tickPosition">
-               <enum>QSlider::TicksAbove</enum>
-              </property>
-              <property name="tickInterval">
-               <number>2</number>
-              </property>
-             </widget>
-            </item>
-            <item>
-             <widget class="QSlider" name="horizontalSlidertSNEExaggeration">
-              <property name="orientation">
-               <enum>Qt::Horizontal</enum>
-              </property>
-              <property name="tickPosition">
-               <enum>QSlider::TicksAbove</enum>
-              </property>
-              <property name="tickInterval">
-               <number>2</number>
-              </property>
-             </widget>
-            </item>
-            <item>
-             <widget class="QComboBox" name="comboBoxtSNEDistance_2">
-              <item>
-               <property name="text">
-                <string>Euclidean</string>
-               </property>
-              </item>
-             </widget>
-            </item>
-            <item>
-             <widget class="QSpinBox" name="spinBoxtSNEThreshold"/>
-            </item>
-            <item>
-             <widget class="QSpinBox" name="spinBoxtSNEGridSize"/>
-            </item>
-           </layout>
-          </widget>
-         </widget>
-        </widget>
-       </widget>
-      </widget>
-      <widget class="QWidget" name="ProfilingPage">
-       <property name="enabled">
-        <bool>true</bool>
-       </property>
-       <property name="geometry">
-        <rect>
-         <x>0</x>
-         <y>0</y>
-         <width>300</width>
-         <height>534</height>
-        </rect>
-       </property>
-       <attribute name="label">
-        <string>Profiling</string>
-       </attribute>
-       <widget class="QGroupBox" name="groupBoxProfileProperties">
-        <property name="geometry">
-         <rect>
-          <x>0</x>
-          <y>0</y>
-          <width>301</width>
-          <height>221</height>
-         </rect>
-        </property>
-        <property name="font">
-         <font>
-          <pointsize>11</pointsize>
-         </font>
-        </property>
-        <property name="title">
-         <string>Generation</string>
-        </property>
-        <widget class="QWidget" name="horizontalLayoutWidget_3">
-         <property name="geometry">
-          <rect>
-           <x>10</x>
-           <y>20</y>
-           <width>286</width>
-           <height>196</height>
-          </rect>
-         </property>
-         <layout class="QHBoxLayout" name="horizontalLayoutProfileGeneration">
-          <item>
-           <layout class="QFormLayout" name="formLayoutProfileParams">
-            <item row="0" column="0">
-             <widget class="QLabel" name="labelProfileList">
-              <property name="text">
-               <string>Profile</string>
-              </property>
-             </widget>
-            </item>
-            <item row="0" column="1">
-             <widget class="QComboBox" name="comboBoxProfileList">
-              <property name="maximumSize">
-               <size>
-                <width>120</width>
-                <height>16777215</height>
-               </size>
-              </property>
-             </widget>
-            </item>
-            <item row="1" column="0">
-             <widget class="QLabel" name="labelPointSort">
-              <property name="text">
-               <string>Point sort</string>
-              </property>
-             </widget>
-            </item>
-            <item row="1" column="1">
-             <widget class="QComboBox" name="comboBoxProfileSort">
-              <property name="maximumSize">
-               <size>
-                <width>120</width>
-                <height>16777215</height>
-               </size>
-              </property>
-              <property name="toolTip">
-               <string>Change sort of control points</string>
-              </property>
-              <item>
-               <property name="text">
-                <string>no</string>
-               </property>
-              </item>
-              <item>
-               <property name="text">
-                <string>x</string>
-               </property>
-              </item>
-              <item>
-               <property name="text">
-                <string>y</string>
-               </property>
-              </item>
-             </widget>
-            </item>
-            <item row="2" column="0">
-             <widget class="QLabel" name="labelPointRadius">
-              <property name="text">
-               <string>Point radius</string>
-              </property>
-             </widget>
-            </item>
-            <item row="2" column="1">
-             <widget class="QLineEdit" name="lineEditPointRadius">
-              <property name="maximumSize">
-               <size>
-                <width>120</width>
-                <height>16777215</height>
-               </size>
-              </property>
-              <property name="toolTip">
-               <string>Radius for determining point statistics</string>
-              </property>
-              <property name="text">
-               <string>5</string>
-              </property>
-              <property name="alignment">
-               <set>Qt::AlignRight|Qt::AlignTrailing|Qt::AlignVCenter</set>
-              </property>
-             </widget>
-            </item>
-            <item row="3" column="0">
-             <widget class="QLabel" name="labelPointThreshold">
-              <property name="text">
-               <string>Y-axis threshold</string>
-              </property>
-             </widget>
-            </item>
-            <item row="3" column="1">
-             <widget class="QLineEdit" name="lineEditYThresh">
-              <property name="maximumSize">
-               <size>
-                <width>120</width>
-                <height>16777215</height>
-               </size>
-              </property>
-              <property name="text">
-               <string>500</string>
-              </property>
-              <property name="alignment">
-               <set>Qt::AlignRight|Qt::AlignTrailing|Qt::AlignVCenter</set>
-              </property>
-             </widget>
-            </item>
-            <item row="4" column="0">
-             <widget class="QLabel" name="labelPointInterpDistance">
-              <property name="text">
-               <string>Interp. distance</string>
-              </property>
-             </widget>
-            </item>
-            <item row="4" column="1">
-             <widget class="QLineEdit" name="lineEditIntDist">
-              <property name="maximumSize">
-               <size>
-                <width>120</width>
-                <height>16777215</height>
-               </size>
-              </property>
-              <property name="toolTip">
-               <string>Distance between interpolated points</string>
-              </property>
-              <property name="text">
-               <string>50</string>
-              </property>
-              <property name="alignment">
-               <set>Qt::AlignRight|Qt::AlignTrailing|Qt::AlignVCenter</set>
-              </property>
-             </widget>
-            </item>
-            <item row="5" column="0">
-             <widget class="QLabel" name="labelPointStats">
-              <property name="text">
-               <string>Point &amp; error type</string>
-              </property>
-             </widget>
-            </item>
-            <item row="5" column="1">
-             <widget class="QComboBox" name="comboBoxPointType">
-              <property name="maximumSize">
-               <size>
-                <width>120</width>
-                <height>16777215</height>
-               </size>
-              </property>
-              <property name="toolTip">
-               <string>Statistic for estimating point value</string>
-              </property>
-              <item>
-               <property name="text">
-                <string>median + IQR</string>
-               </property>
-              </item>
-              <item>
-               <property name="text">
-                <string>mean + standard deviation</string>
-               </property>
-              </item>
-              <item>
-               <property name="text">
-                <string>mean + standard error</string>
-               </property>
-              </item>
-             </widget>
-            </item>
-           </layout>
-          </item>
-          <item>
-           <layout class="QVBoxLayout" name="verticalLayoutProfileTools">
-            <item>
-             <widget class="QToolButton" name="toolButtonPlotProfile">
-              <property name="maximumSize">
-               <size>
-                <width>32</width>
-                <height>32</height>
-               </size>
-              </property>
-              <property name="font">
-               <font>
-                <pointsize>11</pointsize>
-               </font>
-              </property>
-              <property name="toolTip">
-               <string>Create profile control points</string>
-              </property>
-              <property name="text">
-               <string>Toggle profiling</string>
-              </property>
-              <property name="icon">
-               <iconset resource="resources.qrc">
-                <normaloff>:/icons/resources/icons/icons8-polyline-40.png</normaloff>:/icons/resources/icons/icons8-polyline-40.png</iconset>
-              </property>
-              <property name="iconSize">
-               <size>
-                <width>24</width>
-                <height>24</height>
-               </size>
-              </property>
-              <property name="checkable">
-               <bool>true</bool>
-              </property>
-             </widget>
-            </item>
-            <item>
-             <widget class="QToolButton" name="toolButtonIPProfile">
-              <property name="maximumSize">
-               <size>
-                <width>32</width>
-                <height>32</height>
-               </size>
-              </property>
-              <property name="font">
-               <font>
-                <pointsize>11</pointsize>
-               </font>
-              </property>
-              <property name="toolTip">
-               <string>Interpolate between control points</string>
-              </property>
-              <property name="text">
-               <string>Interpolate profile</string>
-              </property>
-              <property name="icon">
-               <iconset resource="resources.qrc">
-                <normaloff>:/icons/resources/icons/icons8-dashed-line-50.png</normaloff>:/icons/resources/icons/icons8-dashed-line-50.png</iconset>
-              </property>
-              <property name="iconSize">
-               <size>
-                <width>24</width>
-                <height>24</height>
-               </size>
-              </property>
-              <property name="checkable">
-               <bool>true</bool>
-              </property>
-             </widget>
-            </item>
-            <item>
-             <widget class="QToolButton" name="toolButtonPointMove">
-              <property name="enabled">
-               <bool>false</bool>
-              </property>
-              <property name="maximumSize">
-               <size>
-                <width>32</width>
-                <height>32</height>
-               </size>
-              </property>
-              <property name="toolTip">
-               <string>Adjust profile point location</string>
-              </property>
-              <property name="text">
-               <string>...</string>
-              </property>
-              <property name="icon">
-               <iconset resource="resources.qrc">
-                <normaloff>:/icons/resources/icons/icons8-move-49.png</normaloff>:/icons/resources/icons/icons8-move-49.png</iconset>
-              </property>
-              <property name="iconSize">
-               <size>
-                <width>24</width>
-                <height>24</height>
-               </size>
-              </property>
-              <property name="checkable">
-               <bool>true</bool>
-              </property>
-              <property name="checked">
-               <bool>false</bool>
-              </property>
-             </widget>
-            </item>
-            <item>
-             <spacer name="verticalSpacer">
-              <property name="orientation">
-               <enum>Qt::Vertical</enum>
-              </property>
-              <property name="sizeHint" stdset="0">
-               <size>
-                <width>20</width>
-                <height>40</height>
-               </size>
-              </property>
-             </spacer>
-            </item>
-            <item>
-             <widget class="QToolButton" name="toolButtonClearProfile">
-              <property name="maximumSize">
-               <size>
-                <width>32</width>
-                <height>32</height>
-               </size>
-              </property>
-              <property name="font">
-               <font>
-                <pointsize>11</pointsize>
-               </font>
-              </property>
-              <property name="toolTip">
-               <string>Delete profile</string>
-              </property>
-              <property name="text">
-               <string>Delete profiile</string>
-              </property>
-              <property name="icon">
-               <iconset resource="resources.qrc">
-                <normaloff>:/icons/delete</normaloff>:/icons/delete</iconset>
-              </property>
-              <property name="iconSize">
-               <size>
-                <width>24</width>
-                <height>24</height>
-               </size>
-              </property>
-             </widget>
-            </item>
-           </layout>
-          </item>
-         </layout>
-        </widget>
-       </widget>
-       <widget class="QGroupBox" name="groupBoxProfilePoints">
-        <property name="geometry">
-         <rect>
-          <x>0</x>
-          <y>230</y>
-          <width>301</width>
-          <height>261</height>
-         </rect>
-        </property>
-        <property name="title">
-         <string>Control points</string>
-        </property>
-        <widget class="QWidget" name="horizontalLayoutWidget">
-         <property name="geometry">
-          <rect>
-           <x>10</x>
-           <y>30</y>
-           <width>281</width>
-           <height>221</height>
-          </rect>
-         </property>
-         <layout class="QHBoxLayout" name="horizontalLayout_6">
-          <item>
-           <widget class="QTableWidget" name="tableWidgetProfilePoints">
-            <property name="font">
-             <font>
-              <pointsize>11</pointsize>
-             </font>
-            </property>
-            <property name="accessibleName">
-             <string>Profiling</string>
-            </property>
-            <property name="sizeAdjustPolicy">
-             <enum>QAbstractScrollArea::AdjustToContents</enum>
-            </property>
-            <property name="sortingEnabled">
-             <bool>false</bool>
-            </property>
-            <attribute name="horizontalHeaderDefaultSectionSize">
-             <number>80</number>
-            </attribute>
-            <attribute name="horizontalHeaderStretchLastSection">
-             <bool>true</bool>
-            </attribute>
-            <column>
-             <property name="text">
-              <string>Point</string>
-             </property>
-             <property name="font">
-              <font>
-               <pointsize>11</pointsize>
-              </font>
-             </property>
-            </column>
-            <column>
-             <property name="text">
-              <string>X</string>
-             </property>
-             <property name="font">
-              <font>
-               <pointsize>11</pointsize>
-              </font>
-             </property>
-            </column>
-            <column>
-             <property name="text">
-              <string>Y</string>
-             </property>
-             <property name="font">
-              <font>
-               <pointsize>11</pointsize>
-              </font>
-             </property>
-            </column>
-           </widget>
-          </item>
-          <item>
-           <layout class="QVBoxLayout" name="verticalLayoutPointTools">
-            <item>
-             <widget class="QToolButton" name="toolButtonPointSelectAll">
-              <property name="maximumSize">
-               <size>
-                <width>32</width>
-                <height>32</height>
-               </size>
-              </property>
-              <property name="font">
-               <font>
-                <pointsize>11</pointsize>
-               </font>
-              </property>
-              <property name="toolTip">
-               <string>Select all profile points</string>
-              </property>
-              <property name="text">
-               <string>Select All</string>
-              </property>
-              <property name="icon">
-               <iconset resource="resources.qrc">
-                <normaloff>:/icons/resources/icons/icons8-select-all-50.png</normaloff>:/icons/resources/icons/icons8-select-all-50.png</iconset>
-              </property>
-              <property name="iconSize">
-               <size>
-                <width>24</width>
-                <height>24</height>
-               </size>
-              </property>
-             </widget>
-            </item>
-            <item>
-             <widget class="QToolButton" name="toolButtonPointUp">
-              <property name="maximumSize">
-               <size>
-                <width>32</width>
-                <height>32</height>
-               </size>
-              </property>
-              <property name="font">
-               <font>
-                <pointsize>11</pointsize>
-               </font>
-              </property>
-              <property name="toolTip">
-               <string>Move selected point up</string>
-              </property>
-              <property name="text">
-               <string>Move up</string>
-              </property>
-              <property name="icon">
-               <iconset resource="resources.qrc">
-                <normaloff>:/icons/up</normaloff>:/icons/up</iconset>
-              </property>
-              <property name="iconSize">
-               <size>
-                <width>24</width>
-                <height>24</height>
-               </size>
-              </property>
-             </widget>
-            </item>
-            <item>
-             <widget class="QToolButton" name="toolButtonPointDown">
-              <property name="maximumSize">
-               <size>
-                <width>32</width>
-                <height>32</height>
-               </size>
-              </property>
-              <property name="font">
-               <font>
-                <pointsize>11</pointsize>
-               </font>
-              </property>
-              <property name="toolTip">
-               <string>Move selected point down</string>
-              </property>
-              <property name="text">
-               <string>Move down</string>
-              </property>
-              <property name="icon">
-               <iconset>
-                <normaloff>resources/icons/down.png</normaloff>resources/icons/down.png</iconset>
-              </property>
-              <property name="iconSize">
-               <size>
-                <width>24</width>
-                <height>24</height>
-               </size>
-              </property>
-             </widget>
-            </item>
-            <item>
-             <spacer name="verticalSpacer_6">
-              <property name="orientation">
-               <enum>Qt::Vertical</enum>
-              </property>
-              <property name="sizeHint" stdset="0">
-               <size>
-                <width>20</width>
-                <height>40</height>
-               </size>
-              </property>
-             </spacer>
-            </item>
-            <item>
-             <widget class="QToolButton" name="toolButtonPointDelete">
-              <property name="maximumSize">
-               <size>
-                <width>32</width>
-                <height>32</height>
-               </size>
-              </property>
-              <property name="font">
-               <font>
-                <pointsize>11</pointsize>
-               </font>
-              </property>
-              <property name="toolTip">
-               <string>Delete point(s)</string>
-              </property>
-              <property name="text">
-               <string>Delete points</string>
-              </property>
-              <property name="icon">
-               <iconset resource="resources.qrc">
-                <normaloff>:/icons/delete</normaloff>:/icons/delete</iconset>
-              </property>
-              <property name="iconSize">
-               <size>
-                <width>24</width>
-                <height>24</height>
-               </size>
-              </property>
-             </widget>
-            </item>
-            <item>
-             <spacer name="verticalSpacer_7">
-              <property name="orientation">
-               <enum>Qt::Vertical</enum>
-              </property>
-              <property name="sizeHint" stdset="0">
-               <size>
-                <width>20</width>
-                <height>40</height>
-               </size>
-              </property>
-             </spacer>
-            </item>
-            <item>
-             <widget class="QToolButton" name="toolButtonPointSave">
-              <property name="maximumSize">
-               <size>
-                <width>32</width>
-                <height>32</height>
-               </size>
-              </property>
-              <property name="font">
-               <font>
-                <pointsize>11</pointsize>
-               </font>
-              </property>
-              <property name="toolTip">
-               <string>Save profile</string>
-              </property>
-              <property name="text">
-               <string>Save profile</string>
-              </property>
-              <property name="icon">
-               <iconset resource="resources.qrc">
-                <normaloff>:/icons/save</normaloff>:/icons/save</iconset>
-              </property>
-              <property name="iconSize">
-               <size>
-                <width>24</width>
-                <height>24</height>
-               </size>
-              </property>
-             </widget>
-            </item>
-           </layout>
-          </item>
-         </layout>
-        </widget>
-       </widget>
-      </widget>
-      <widget class="QWidget" name="SpecialFunctionPage">
-       <property name="geometry">
-        <rect>
-         <x>0</x>
-         <y>0</y>
-         <width>300</width>
-         <height>534</height>
-        </rect>
-       </property>
-       <attribute name="label">
-        <string>Special Functions</string>
-       </attribute>
-       <widget class="QTabWidget" name="tabWidgetSpecialFcn">
-        <property name="geometry">
-         <rect>
-          <x>0</x>
-          <y>0</y>
-          <width>300</width>
-          <height>431</height>
-         </rect>
-        </property>
-        <property name="maximumSize">
-         <size>
-          <width>300</width>
-          <height>16777215</height>
-         </size>
-        </property>
-        <property name="font">
-         <font>
-          <pointsize>11</pointsize>
-         </font>
-        </property>
-        <property name="currentIndex">
-         <number>3</number>
-        </property>
-        <widget class="QWidget" name="tabThermometry">
-         <attribute name="title">
-          <string>Thermometry</string>
-         </attribute>
-         <widget class="QWidget" name="formLayoutWidget_7">
-          <property name="geometry">
-           <rect>
-            <x>10</x>
-            <y>10</y>
-            <width>281</width>
-            <height>131</height>
-           </rect>
-          </property>
-          <layout class="QFormLayout" name="formLayoutThermometry">
-           <item row="0" column="0">
-            <widget class="QLabel" name="labelThermometryMethod">
-             <property name="text">
-              <string>Method</string>
-             </property>
-            </widget>
-           </item>
-           <item row="0" column="1">
-            <widget class="QComboBox" name="ComboBoxThermometryMethod">
-             <property name="maximumSize">
-              <size>
-               <width>200</width>
-               <height>16777215</height>
-              </size>
-             </property>
-            </widget>
-           </item>
-          </layout>
-         </widget>
-        </widget>
-        <widget class="QWidget" name="tabBarometry">
-         <attribute name="title">
-          <string>Barometry</string>
-         </attribute>
-         <widget class="QWidget" name="formLayoutWidget_8">
-          <property name="geometry">
-           <rect>
-            <x>10</x>
-            <y>10</y>
-            <width>281</width>
-            <height>131</height>
-           </rect>
-          </property>
-          <layout class="QFormLayout" name="formLayoutBarometry">
-           <item row="0" column="0">
-            <widget class="QLabel" name="labelBarometryMethod">
-             <property name="text">
-              <string>Method</string>
-             </property>
-            </widget>
-           </item>
-           <item row="0" column="1">
-            <widget class="QComboBox" name="ComboBoxBarometryMethod">
-             <property name="maximumSize">
-              <size>
-               <width>200</width>
-               <height>16777215</height>
-              </size>
-             </property>
-            </widget>
-           </item>
-          </layout>
-         </widget>
-        </widget>
-        <widget class="QWidget" name="tabDating">
-         <attribute name="title">
-          <string>Dating</string>
-         </attribute>
-         <widget class="QWidget" name="formLayoutWidget_6">
-          <property name="geometry">
-           <rect>
-            <x>10</x>
-            <y>10</y>
-            <width>281</width>
-            <height>131</height>
-           </rect>
-          </property>
-          <layout class="QFormLayout" name="formLayoutDating">
-           <item row="0" column="0">
-            <widget class="QLabel" name="labelDatingMethod">
-             <property name="text">
-              <string>Method</string>
-             </property>
-            </widget>
-           </item>
-           <item row="0" column="1">
-            <widget class="QComboBox" name="ComboBoxDatingMethod">
-             <property name="maximumSize">
-              <size>
-               <width>200</width>
-               <height>16777215</height>
-              </size>
-             </property>
-             <item>
-              <property name="text">
-               <string>Re-Os</string>
-              </property>
-             </item>
-            </widget>
-           </item>
-          </layout>
-         </widget>
-        </widget>
-        <widget class="QWidget" name="tabDiffusion">
-         <attribute name="title">
-          <string>Diffusion</string>
-         </attribute>
-         <widget class="QWidget" name="formLayoutWidget_9">
-          <property name="geometry">
-           <rect>
-            <x>10</x>
-            <y>10</y>
-            <width>281</width>
-            <height>151</height>
-           </rect>
-          </property>
-          <layout class="QFormLayout" name="formLayoutDiffusion">
-           <item row="2" column="0">
-            <widget class="QLabel" name="labelDimensionality">
-             <property name="text">
-              <string>Dimensionality</string>
-             </property>
-            </widget>
-           </item>
-           <item row="2" column="1">
-            <widget class="QComboBox" name="comboBoxDimensionality">
-             <property name="maximumSize">
-              <size>
-               <width>200</width>
-               <height>16777215</height>
-              </size>
-             </property>
-             <item>
-              <property name="text">
-               <string>One-dimensional</string>
-              </property>
-             </item>
-             <item>
-              <property name="text">
-               <string>Two-dimensional</string>
-              </property>
-             </item>
-            </widget>
-           </item>
-           <item row="3" column="0">
-            <widget class="QLabel" name="labelDatingDiffusionMethod">
-             <property name="text">
-              <string>Method</string>
-             </property>
-            </widget>
-           </item>
-           <item row="3" column="1">
-            <widget class="QComboBox" name="ComboBoxDiffusionMethod">
-             <property name="maximumSize">
-              <size>
-               <width>200</width>
-               <height>16777215</height>
-              </size>
-             </property>
-            </widget>
-           </item>
-           <item row="0" column="0">
-            <widget class="QLabel" name="labelRegion">
-             <property name="text">
-              <string>Region</string>
-             </property>
-            </widget>
-           </item>
-           <item row="0" column="1">
-            <widget class="QComboBox" name="comboBoxRegion">
-             <property name="maximumSize">
-              <size>
-               <width>200</width>
-               <height>16777215</height>
-              </size>
-             </property>
-            </widget>
-           </item>
-           <item row="1" column="0">
-            <widget class="QLabel" name="labelDiffusionProfile">
-             <property name="text">
-              <string>Profile</string>
-             </property>
-            </widget>
-           </item>
-           <item row="1" column="1">
-            <widget class="QComboBox" name="comboBoxDiffusionProfile">
-             <property name="maximumSize">
-              <size>
-               <width>200</width>
-               <height>16777215</height>
-              </size>
-             </property>
-            </widget>
-           </item>
-          </layout>
-         </widget>
-         <widget class="QWidget" name="horizontalLayoutWidget_4">
-          <property name="geometry">
-           <rect>
-            <x>10</x>
-            <y>170</y>
-            <width>281</width>
-            <height>181</height>
-           </rect>
-          </property>
-          <layout class="QHBoxLayout" name="horizontalLayout_8">
-           <item>
-            <widget class="QTableWidget" name="tableWidgetDiffusionConstants">
-             <attribute name="horizontalHeaderDefaultSectionSize">
-              <number>79</number>
-             </attribute>
-             <column>
-              <property name="text">
-               <string>Use</string>
-              </property>
-             </column>
-             <column>
-              <property name="text">
-               <string>Species</string>
-              </property>
-             </column>
-             <column>
-              <property name="text">
-               <string>D</string>
-              </property>
-             </column>
-            </widget>
-           </item>
-           <item>
-            <layout class="QVBoxLayout" name="verticalLayout_10">
-             <item>
-              <widget class="QToolButton" name="toolButtonDiffusionLoad">
-               <property name="font">
-                <font>
-                 <pointsize>11</pointsize>
-                </font>
-               </property>
-               <property name="toolTip">
-                <string>Load polygon file</string>
-               </property>
-               <property name="text">
-                <string>...</string>
-               </property>
-               <property name="icon">
-                <iconset resource="resources.qrc">
-                 <normaloff>:/icons/resources/icons/icons8-add-file-64.png</normaloff>:/icons/resources/icons/icons8-add-file-64.png</iconset>
-               </property>
-              </widget>
-             </item>
-             <item>
-              <spacer name="verticalSpacer_5">
-               <property name="orientation">
-                <enum>Qt::Vertical</enum>
-               </property>
-               <property name="sizeHint" stdset="0">
-                <size>
-                 <width>20</width>
-                 <height>40</height>
-                </size>
-               </property>
-              </spacer>
-             </item>
-            </layout>
-           </item>
-          </layout>
-         </widget>
-        </widget>
-       </widget>
-      </widget>
-     </widget>
-    </item>
-   </layout>
-  </widget>
-  <widget class="QMenuBar" name="menubar">
-   <property name="geometry">
-    <rect>
-     <x>0</x>
-     <y>0</y>
-     <width>1123</width>
-     <height>24</height>
-    </rect>
-   </property>
-   <property name="font">
-    <font>
-     <pointsize>12</pointsize>
-    </font>
-   </property>
-   <widget class="QMenu" name="menuFile">
-    <property name="font">
-     <font>
-      <pointsize>12</pointsize>
-     </font>
-    </property>
-    <property name="title">
-     <string>File</string>
-    </property>
-    <addaction name="actionOpen_Directory"/>
-    <addaction name="actionOpen_Spot_File"/>
-   </widget>
-   <widget class="QMenu" name="menuPlot">
-    <property name="font">
-     <font>
-      <pointsize>12</pointsize>
-     </font>
-    </property>
-    <property name="title">
-     <string>Plot</string>
-    </property>
-    <addaction name="actionBiPlot"/>
-    <addaction name="actionTernary"/>
-    <addaction name="actionTEC"/>
-    <addaction name="actionRadar"/>
-    <addaction name="actionCluster"/>
-   </widget>
-   <widget class="QMenu" name="menuAnalyze">
-    <property name="font">
-     <font>
-      <pointsize>12</pointsize>
-     </font>
-    </property>
-    <property name="title">
-     <string>Analyze</string>
-    </property>
-    <addaction name="actionCompare_Spot_Map"/>
-    <addaction name="actionBatch_Process"/>
-   </widget>
-   <widget class="QMenu" name="menuHelp">
-    <property name="font">
-     <font>
-      <pointsize>12</pointsize>
-     </font>
-    </property>
-    <property name="title">
-     <string>Help</string>
-    </property>
-   </widget>
-   <widget class="QMenu" name="menuLaME">
-    <property name="font">
-     <font>
-      <pointsize>12</pointsize>
-      <bold>true</bold>
-     </font>
-    </property>
-    <property name="title">
-     <string>LaME</string>
-    </property>
-    <addaction name="actionAbout"/>
-    <addaction name="separator"/>
-    <addaction name="actionPreferences"/>
-    <addaction name="separator"/>
-    <addaction name="actionQuit_LaME"/>
-   </widget>
-   <addaction name="menuLaME"/>
-   <addaction name="menuFile"/>
-   <addaction name="menuPlot"/>
-   <addaction name="menuAnalyze"/>
-   <addaction name="menuHelp"/>
-  </widget>
-  <widget class="QStatusBar" name="statusbar"/>
-  <widget class="QToolBar" name="toolBar">
-   <property name="font">
-    <font>
-     <pointsize>12</pointsize>
-    </font>
-   </property>
-   <property name="windowTitle">
-    <string>toolBar</string>
-   </property>
-   <property name="iconSize">
-    <size>
-     <width>24</width>
-     <height>24</height>
-    </size>
-   </property>
-   <attribute name="toolBarArea">
-    <enum>TopToolBarArea</enum>
-   </attribute>
-   <attribute name="toolBarBreak">
-    <bool>false</bool>
-   </attribute>
-   <addaction name="actionOpen"/>
-   <addaction name="actionSelectAnalytes"/>
-   <addaction name="actionSpotData"/>
-   <addaction name="actionFilter_Tools"/>
-   <addaction name="actionPolygon"/>
-   <addaction name="actionBiPlot"/>
-   <addaction name="actionTEC"/>
-   <addaction name="actionProfiles"/>
-   <addaction name="actionCluster"/>
-   <addaction name="actionCalculator"/>
-  </widget>
-  <action name="actionOpen">
-   <property name="icon">
-    <iconset resource="resources.qrc">
-     <normaloff>:/icons/resources/icons/icons8-add-folder-40.png</normaloff>:/icons/resources/icons/icons8-add-folder-40.png</iconset>
-   </property>
-   <property name="text">
-    <string>Open</string>
-   </property>
-   <property name="toolTip">
-    <string>Open a directory to sample maps</string>
-   </property>
-   <property name="font">
-    <font>
-     <pointsize>12</pointsize>
-    </font>
-   </property>
-  </action>
-  <action name="actionSave">
-   <property name="text">
-    <string>Save</string>
-   </property>
-  </action>
-  <action name="actionUndo">
-   <property name="text">
-    <string>Undo</string>
-   </property>
-  </action>
-  <action name="actionCut">
-   <property name="text">
-    <string>Cut</string>
-   </property>
-  </action>
-  <action name="actionCop">
-   <property name="text">
-    <string>Cop</string>
-   </property>
-  </action>
-  <action name="actionShortcuts">
-   <property name="text">
-    <string>Shortcuts</string>
-   </property>
-  </action>
-  <action name="actionDataset">
-   <property name="text">
-    <string>Dataset</string>
-   </property>
-  </action>
-  <action name="actionCalculator">
-   <property name="icon">
-    <iconset>
-     <normalon>:/icons/resources/icons/icons8-calculator-48.png</normalon>
-    </iconset>
-   </property>
-   <property name="text">
-    <string>Calculator</string>
-   </property>
-   <property name="toolTip">
-    <string>Calculate custom and predefined maps</string>
-   </property>
-   <property name="font">
-    <font>
-     <pointsize>12</pointsize>
-    </font>
-   </property>
-  </action>
-  <action name="actionSelectAnalytes">
-   <property name="checkable">
-    <bool>false</bool>
-   </property>
-   <property name="enabled">
-    <bool>true</bool>
-   </property>
-   <property name="icon">
-    <iconset resource="resources.qrc">
-     <normaloff>:/icons/resources/icons/icons8-atom-64.png</normaloff>:/icons/resources/icons/icons8-atom-64.png</iconset>
-   </property>
-   <property name="text">
-    <string>Select Analytes</string>
-   </property>
-   <property name="toolTip">
-    <string>Select analytes for processing</string>
-   </property>
-   <property name="font">
-    <font>
-     <pointsize>12</pointsize>
-    </font>
-   </property>
-   <property name="shortcut">
-    <string>Ctrl+I</string>
-   </property>
-   <property name="menuRole">
-    <enum>QAction::TextHeuristicRole</enum>
-   </property>
-   <property name="iconVisibleInMenu">
-    <bool>false</bool>
-   </property>
-  </action>
-  <action name="actionOpen_Directory">
-   <property name="text">
-    <string>Open Directory</string>
-   </property>
-   <property name="font">
-    <font>
-     <pointsize>12</pointsize>
-    </font>
-   </property>
-  </action>
-  <action name="actionOpen_Spot_File">
-   <property name="text">
-    <string>Open Spot File</string>
-   </property>
-   <property name="font">
-    <font>
-     <pointsize>12</pointsize>
-    </font>
-   </property>
-  </action>
-  <action name="actionBiPlot">
-   <property name="icon">
-    <iconset resource="resources.qrc">
-     <normaloff>:/icons/resources/icons/icons8-scatter-plot-80.png</normaloff>:/icons/resources/icons/icons8-scatter-plot-80.png</iconset>
-   </property>
-   <property name="text">
-    <string>Bi-Plot</string>
-   </property>
-   <property name="font">
-    <font>
-     <pointsize>12</pointsize>
-    </font>
-   </property>
-  </action>
-  <action name="actionTernary">
-   <property name="text">
-    <string>Ternary</string>
-   </property>
-   <property name="font">
-    <font>
-     <pointsize>12</pointsize>
-    </font>
-   </property>
-  </action>
-  <action name="actionCluster">
-   <property name="icon">
-    <iconset resource="resources.qrc">
-     <normaloff>:/icons/resources/icons/icons8-mind-map-50.png</normaloff>:/icons/resources/icons/icons8-mind-map-50.png</iconset>
-   </property>
-   <property name="text">
-    <string>Cluster</string>
-   </property>
-   <property name="font">
-    <font>
-     <pointsize>12</pointsize>
-    </font>
-   </property>
-  </action>
-  <action name="actionTEC">
-   <property name="icon">
-    <iconset resource="resources.qrc">
-     <normaloff>:/icons/resources/icons/icons8-graph-60.png</normaloff>:/icons/resources/icons/icons8-graph-60.png</iconset>
-   </property>
-   <property name="text">
-    <string>TEC</string>
-   </property>
-   <property name="font">
-    <font>
-     <pointsize>12</pointsize>
-    </font>
-   </property>
-  </action>
-  <action name="actionRadar">
-   <property name="text">
-    <string>Radar</string>
-   </property>
-   <property name="font">
-    <font>
-     <pointsize>12</pointsize>
-    </font>
-   </property>
-  </action>
-  <action name="actionCompare_Spot_Map">
-   <property name="text">
-    <string>Compare Spot/Map</string>
-   </property>
-   <property name="font">
-    <font>
-     <pointsize>12</pointsize>
-    </font>
-   </property>
-  </action>
-  <action name="actionPreferences">
-   <property name="text">
-    <string>Preferences</string>
-   </property>
-   <property name="font">
-    <font>
-     <pointsize>12</pointsize>
-     <bold>false</bold>
-    </font>
-   </property>
-  </action>
-  <action name="actionAbout">
-   <property name="text">
-    <string>About</string>
-   </property>
-   <property name="font">
-    <font>
-     <pointsize>12</pointsize>
-    </font>
-   </property>
-  </action>
-  <action name="actionQuit_LaME">
-   <property name="text">
-    <string>Quit LaME</string>
-   </property>
-  </action>
-  <action name="actionBatch_Process">
-   <property name="text">
-    <string>Batch Process</string>
-   </property>
-  </action>
-  <action name="actionSpotData">
-   <property name="icon">
-    <iconset resource="resources.qrc">
-     <normaloff>:/icons/resources/icons/icons8-country-80.png</normaloff>:/icons/resources/icons/icons8-country-80.png</iconset>
-   </property>
-   <property name="text">
-    <string>Spot Data</string>
-   </property>
-   <property name="toolTip">
-    <string>Open spot tools</string>
-   </property>
-   <property name="font">
-    <font>
-     <pointsize>12</pointsize>
-    </font>
-   </property>
-   <property name="menuRole">
-    <enum>QAction::TextHeuristicRole</enum>
-   </property>
-  </action>
-  <action name="actionFilter_Tools">
-   <property name="icon">
-    <iconset resource="resources.qrc">
-     <normaloff>:/icons/resources/icons/icons8-filter-50.png</normaloff>:/icons/resources/icons/icons8-filter-50.png</iconset>
-   </property>
-   <property name="text">
-    <string>Filter Tools</string>
-   </property>
-   <property name="toolTip">
-    <string>Open filtering tools</string>
-   </property>
-   <property name="shortcut">
-    <string>Ctrl+F</string>
-   </property>
-   <property name="menuRole">
-    <enum>QAction::TextHeuristicRole</enum>
-   </property>
-  </action>
-  <action name="actionProfiles">
-   <property name="icon">
-    <iconset resource="resources.qrc">
-     <normaloff>:/icons/resources/icons/icons8-polyline-40.png</normaloff>:/icons/resources/icons/icons8-polyline-40.png</iconset>
-   </property>
-   <property name="text">
-    <string>Profiles</string>
-   </property>
-   <property name="toolTip">
-    <string>Profiles</string>
-   </property>
-   <property name="menuRole">
-    <enum>QAction::TextHeuristicRole</enum>
-   </property>
-  </action>
-  <action name="actionPolygon">
-   <property name="icon">
-    <iconset resource="resources.qrc">
-     <normaloff>:/icons/resources/icons/icons8-radar-plot-80.png</normaloff>:/icons/resources/icons/icons8-radar-plot-80.png</iconset>
-   </property>
-   <property name="text">
-    <string>Polygon</string>
-   </property>
-   <property name="toolTip">
-    <string>Add/select polygons</string>
-   </property>
-   <property name="menuRole">
-    <enum>QAction::TextHeuristicRole</enum>
-   </property>
-  </action>
- </widget>
- <resources>
-  <include location="resources.qrc"/>
- </resources>
- <connections/>
-</ui>
+<?xml version="1.0" encoding="UTF-8"?>
+<ui version="4.0">
+ <class>MainWindow</class>
+ <widget class="QMainWindow" name="MainWindow">
+  <property name="geometry">
+   <rect>
+    <x>0</x>
+    <y>0</y>
+    <width>1123</width>
+    <height>975</height>
+   </rect>
+  </property>
+  <property name="windowTitle">
+   <string>LaME: Laser Map Explorer</string>
+  </property>
+  <widget class="QWidget" name="centralwidget">
+   <property name="font">
+    <font>
+     <pointsize>13</pointsize>
+    </font>
+   </property>
+   <layout class="QGridLayout" name="gridLayout_3">
+    <item row="0" column="2" rowspan="3">
+     <widget class="QToolBox" name="toolBoxTreeView">
+      <property name="minimumSize">
+       <size>
+        <width>221</width>
+        <height>0</height>
+       </size>
+      </property>
+      <property name="maximumSize">
+       <size>
+        <width>120</width>
+        <height>16777215</height>
+       </size>
+      </property>
+      <property name="font">
+       <font>
+        <pointsize>12</pointsize>
+       </font>
+      </property>
+      <property name="currentIndex">
+       <number>1</number>
+      </property>
+      <widget class="QWidget" name="TreeView">
+       <property name="geometry">
+        <rect>
+         <x>0</x>
+         <y>0</y>
+         <width>221</width>
+         <height>765</height>
+        </rect>
+       </property>
+       <attribute name="label">
+        <string>Plot Tree View</string>
+       </attribute>
+       <widget class="QTreeView" name="treeView">
+        <property name="geometry">
+         <rect>
+          <x>0</x>
+          <y>0</y>
+          <width>221</width>
+          <height>651</height>
+         </rect>
+        </property>
+        <property name="font">
+         <font>
+          <pointsize>11</pointsize>
+         </font>
+        </property>
+        <property name="mouseTracking">
+         <bool>true</bool>
+        </property>
+       </widget>
+      </widget>
+      <widget class="QWidget" name="pageStyles">
+       <property name="geometry">
+        <rect>
+         <x>0</x>
+         <y>0</y>
+         <width>221</width>
+         <height>765</height>
+        </rect>
+       </property>
+       <attribute name="label">
+        <string>Styling</string>
+       </attribute>
+       <widget class="QGroupBox" name="groupBox_17">
+        <property name="geometry">
+         <rect>
+          <x>0</x>
+          <y>450</y>
+          <width>221</width>
+          <height>241</height>
+         </rect>
+        </property>
+        <property name="minimumSize">
+         <size>
+          <width>221</width>
+          <height>0</height>
+         </size>
+        </property>
+        <property name="maximumSize">
+         <size>
+          <width>221</width>
+          <height>16777215</height>
+         </size>
+        </property>
+        <property name="title">
+         <string>Groups</string>
+        </property>
+        <property name="alignment">
+         <set>Qt::AlignLeading|Qt::AlignLeft|Qt::AlignVCenter</set>
+        </property>
+        <widget class="QToolButton" name="toolButtonGroupMask">
+         <property name="geometry">
+          <rect>
+           <x>10</x>
+           <y>200</y>
+           <width>32</width>
+           <height>32</height>
+          </rect>
+         </property>
+         <property name="font">
+          <font>
+           <pointsize>11</pointsize>
+          </font>
+         </property>
+         <property name="toolTip">
+          <string>Create mask from selection</string>
+         </property>
+         <property name="text">
+          <string>On</string>
+         </property>
+         <property name="icon">
+          <iconset resource="resources.qrc">
+           <normaloff>:/icons/resources/icons/icons8-anonymous-mask-dark-50.png</normaloff>:/icons/resources/icons/icons8-anonymous-mask-dark-50.png</iconset>
+         </property>
+         <property name="iconSize">
+          <size>
+           <width>24</width>
+           <height>24</height>
+          </size>
+         </property>
+         <property name="checkable">
+          <bool>true</bool>
+         </property>
+        </widget>
+        <widget class="QToolButton" name="toolButtonGroupMaskInverse">
+         <property name="geometry">
+          <rect>
+           <x>50</x>
+           <y>200</y>
+           <width>32</width>
+           <height>32</height>
+          </rect>
+         </property>
+         <property name="font">
+          <font>
+           <pointsize>11</pointsize>
+          </font>
+         </property>
+         <property name="toolTip">
+          <string>Create mask from inverse selection</string>
+         </property>
+         <property name="text">
+          <string>Off</string>
+         </property>
+         <property name="icon">
+          <iconset resource="resources.qrc">
+           <normaloff>:/icons/resources/icons/icons8-anonymous-mask-light-50.png</normaloff>:/icons/resources/icons/icons8-anonymous-mask-light-50.png</iconset>
+         </property>
+         <property name="iconSize">
+          <size>
+           <width>24</width>
+           <height>24</height>
+          </size>
+         </property>
+         <property name="checkable">
+          <bool>true</bool>
+         </property>
+        </widget>
+        <widget class="QTableWidget" name="tableWidgetViewGroups">
+         <property name="geometry">
+          <rect>
+           <x>10</x>
+           <y>30</y>
+           <width>201</width>
+           <height>161</height>
+          </rect>
+         </property>
+         <property name="font">
+          <font>
+           <pointsize>11</pointsize>
+          </font>
+         </property>
+         <column>
+          <property name="text">
+           <string>View Group</string>
+          </property>
+          <property name="font">
+           <font>
+            <pointsize>11</pointsize>
+           </font>
+          </property>
+         </column>
+        </widget>
+       </widget>
+       <widget class="QGroupBox" name="groupBox">
+        <property name="geometry">
+         <rect>
+          <x>0</x>
+          <y>0</y>
+          <width>221</width>
+          <height>431</height>
+         </rect>
+        </property>
+        <property name="maximumSize">
+         <size>
+          <width>221</width>
+          <height>16777215</height>
+         </size>
+        </property>
+        <property name="font">
+         <font>
+          <pointsize>11</pointsize>
+         </font>
+        </property>
+        <property name="title">
+         <string>Plot Properties</string>
+        </property>
+        <property name="alignment">
+         <set>Qt::AlignLeading|Qt::AlignLeft|Qt::AlignVCenter</set>
+        </property>
+        <widget class="QWidget" name="gridLayoutWidget_2">
+         <property name="geometry">
+          <rect>
+           <x>5</x>
+           <y>20</y>
+           <width>211</width>
+           <height>405</height>
+          </rect>
+         </property>
+         <layout class="QFormLayout" name="formLayout">
+          <item row="0" column="0">
+           <widget class="QLabel" name="label_49">
+            <property name="font">
+             <font>
+              <pointsize>11</pointsize>
+             </font>
+            </property>
+            <property name="text">
+             <string>Colormap</string>
+            </property>
+            <property name="alignment">
+             <set>Qt::AlignLeading|Qt::AlignLeft|Qt::AlignVCenter</set>
+            </property>
+           </widget>
+          </item>
+          <item row="0" column="1">
+           <widget class="QComboBox" name="comboBoxCM">
+            <property name="maximumSize">
+             <size>
+              <width>115</width>
+              <height>16777215</height>
+             </size>
+            </property>
+            <property name="font">
+             <font>
+              <pointsize>11</pointsize>
+             </font>
+            </property>
+           </widget>
+          </item>
+          <item row="1" column="0">
+           <widget class="QLabel" name="label_50">
+            <property name="font">
+             <font>
+              <pointsize>11</pointsize>
+             </font>
+            </property>
+            <property name="text">
+             <string>Scale location</string>
+            </property>
+            <property name="alignment">
+             <set>Qt::AlignLeading|Qt::AlignLeft|Qt::AlignVCenter</set>
+            </property>
+           </widget>
+          </item>
+          <item row="1" column="1">
+           <widget class="QComboBox" name="comboBox_24">
+            <property name="maximumSize">
+             <size>
+              <width>115</width>
+              <height>16777215</height>
+             </size>
+            </property>
+            <property name="font">
+             <font>
+              <pointsize>11</pointsize>
+             </font>
+            </property>
+            <item>
+             <property name="text">
+              <string>none</string>
+             </property>
+            </item>
+            <item>
+             <property name="text">
+              <string>northeast</string>
+             </property>
+            </item>
+            <item>
+             <property name="text">
+              <string>northwest</string>
+             </property>
+            </item>
+            <item>
+             <property name="text">
+              <string>southwest</string>
+             </property>
+            </item>
+            <item>
+             <property name="text">
+              <string>southeast</string>
+             </property>
+            </item>
+           </widget>
+          </item>
+          <item row="2" column="0">
+           <widget class="QLabel" name="label_52">
+            <property name="font">
+             <font>
+              <pointsize>11</pointsize>
+             </font>
+            </property>
+            <property name="text">
+             <string>Scale direction</string>
+            </property>
+            <property name="alignment">
+             <set>Qt::AlignLeading|Qt::AlignLeft|Qt::AlignVCenter</set>
+            </property>
+           </widget>
+          </item>
+          <item row="2" column="1">
+           <widget class="QComboBox" name="comboBoxCBP">
+            <property name="maximumSize">
+             <size>
+              <width>115</width>
+              <height>16777215</height>
+             </size>
+            </property>
+            <property name="font">
+             <font>
+              <pointsize>11</pointsize>
+             </font>
+            </property>
+            <item>
+             <property name="text">
+              <string>horizontal</string>
+             </property>
+            </item>
+            <item>
+             <property name="text">
+              <string>vertical</string>
+             </property>
+            </item>
+           </widget>
+          </item>
+          <item row="3" column="0">
+           <widget class="QLabel" name="label_2">
+            <property name="font">
+             <font>
+              <pointsize>11</pointsize>
+             </font>
+            </property>
+            <property name="text">
+             <string>Concentrations</string>
+            </property>
+           </widget>
+          </item>
+          <item row="3" column="1">
+           <widget class="QLineEdit" name="lineEditConcentrationUnits">
+            <property name="maximumSize">
+             <size>
+              <width>115</width>
+              <height>16777215</height>
+             </size>
+            </property>
+            <property name="font">
+             <font>
+              <pointsize>11</pointsize>
+             </font>
+            </property>
+            <property name="text">
+             <string>ppm</string>
+            </property>
+           </widget>
+          </item>
+          <item row="4" column="0">
+           <widget class="QLabel" name="labelScaleUnits">
+            <property name="font">
+             <font>
+              <pointsize>11</pointsize>
+             </font>
+            </property>
+            <property name="text">
+             <string>Scale units</string>
+            </property>
+           </widget>
+          </item>
+          <item row="4" column="1">
+           <widget class="QLineEdit" name="lineEditScaleUnits">
+            <property name="maximumSize">
+             <size>
+              <width>115</width>
+              <height>16777215</height>
+             </size>
+            </property>
+            <property name="font">
+             <font>
+              <pointsize>11</pointsize>
+             </font>
+            </property>
+            <property name="text">
+             <string>um</string>
+            </property>
+           </widget>
+          </item>
+          <item row="5" column="0">
+           <widget class="QLabel" name="label_56">
+            <property name="font">
+             <font>
+              <pointsize>11</pointsize>
+             </font>
+            </property>
+            <property name="text">
+             <string>Overlay color</string>
+            </property>
+            <property name="alignment">
+             <set>Qt::AlignLeading|Qt::AlignLeft|Qt::AlignVCenter</set>
+            </property>
+           </widget>
+          </item>
+          <item row="5" column="1">
+           <widget class="QToolButton" name="toolButtonOverlayColor">
+            <property name="maximumSize">
+             <size>
+              <width>18</width>
+              <height>18</height>
+             </size>
+            </property>
+            <property name="font">
+             <font>
+              <pointsize>11</pointsize>
+             </font>
+            </property>
+            <property name="text">
+             <string/>
+            </property>
+           </widget>
+          </item>
+          <item row="6" column="0">
+           <widget class="QLabel" name="label_62">
+            <property name="font">
+             <font>
+              <pointsize>11</pointsize>
+             </font>
+            </property>
+            <property name="text">
+             <string>Font size</string>
+            </property>
+            <property name="alignment">
+             <set>Qt::AlignLeading|Qt::AlignLeft|Qt::AlignVCenter</set>
+            </property>
+           </widget>
+          </item>
+          <item row="6" column="1">
+           <widget class="QLineEdit" name="lineEditPlotFontSize">
+            <property name="maximumSize">
+             <size>
+              <width>115</width>
+              <height>16777215</height>
+             </size>
+            </property>
+            <property name="font">
+             <font>
+              <pointsize>11</pointsize>
+             </font>
+            </property>
+            <property name="toolTip">
+             <string>Change the starting seed</string>
+            </property>
+            <property name="text">
+             <string>11</string>
+            </property>
+            <property name="alignment">
+             <set>Qt::AlignRight|Qt::AlignTrailing|Qt::AlignVCenter</set>
+            </property>
+           </widget>
+          </item>
+          <item row="7" column="0">
+           <widget class="QLabel" name="label_59">
+            <property name="font">
+             <font>
+              <pointsize>11</pointsize>
+             </font>
+            </property>
+            <property name="text">
+             <string>Point coloring</string>
+            </property>
+            <property name="alignment">
+             <set>Qt::AlignLeading|Qt::AlignLeft|Qt::AlignVCenter</set>
+            </property>
+           </widget>
+          </item>
+          <item row="7" column="1">
+           <widget class="QComboBox" name="comboBoxColorMethod">
+            <property name="maximumSize">
+             <size>
+              <width>115</width>
+              <height>16777215</height>
+             </size>
+            </property>
+            <property name="font">
+             <font>
+              <pointsize>11</pointsize>
+             </font>
+            </property>
+            <property name="toolTip">
+             <string>Select clustering method</string>
+            </property>
+            <item>
+             <property name="text">
+              <string>none</string>
+             </property>
+            </item>
+            <item>
+             <property name="text">
+              <string>k-means</string>
+             </property>
+            </item>
+            <item>
+             <property name="text">
+              <string>k-medoids</string>
+             </property>
+            </item>
+            <item>
+             <property name="text">
+              <string>fuzzy c-means</string>
+             </property>
+            </item>
+           </widget>
+          </item>
+          <item row="8" column="0">
+           <widget class="QLabel" name="labelSymbol">
+            <property name="font">
+             <font>
+              <pointsize>11</pointsize>
+             </font>
+            </property>
+            <property name="text">
+             <string>Symbol</string>
+            </property>
+           </widget>
+          </item>
+          <item row="8" column="1">
+           <widget class="QComboBox" name="comboBoxSymbol">
+            <property name="maximumSize">
+             <size>
+              <width>115</width>
+              <height>16777215</height>
+             </size>
+            </property>
+            <property name="font">
+             <font>
+              <pointsize>11</pointsize>
+             </font>
+            </property>
+           </widget>
+          </item>
+          <item row="9" column="0">
+           <widget class="QLabel" name="labelTernaryColormap">
+            <property name="text">
+             <string>Ternary cmaps</string>
+            </property>
+           </widget>
+          </item>
+          <item row="9" column="1">
+           <widget class="QComboBox" name="comboBoxTernaryColormap">
+            <property name="maximumSize">
+             <size>
+              <width>115</width>
+              <height>16777215</height>
+             </size>
+            </property>
+            <item>
+             <property name="text">
+              <string>yellow-navy-green-white</string>
+             </property>
+            </item>
+            <item>
+             <property name="text">
+              <string>yellow-red-blue</string>
+             </property>
+            </item>
+            <item>
+             <property name="text">
+              <string>black-green-yellow-white</string>
+             </property>
+            </item>
+            <item>
+             <property name="text">
+              <string>yellow-green-navy</string>
+             </property>
+            </item>
+            <item>
+             <property name="text">
+              <string>yellow-cyan-magenta</string>
+             </property>
+            </item>
+            <item>
+             <property name="text">
+              <string>yellow-cyan-magenta-white</string>
+             </property>
+            </item>
+            <item>
+             <property name="text">
+              <string>green-red-blue</string>
+             </property>
+            </item>
+            <item>
+             <property name="text">
+              <string>orange-violet-green-white</string>
+             </property>
+            </item>
+            <item>
+             <property name="text">
+              <string>orange-violet-blue-white</string>
+             </property>
+            </item>
+            <item>
+             <property name="text">
+              <string>user defined</string>
+             </property>
+            </item>
+           </widget>
+          </item>
+          <item row="10" column="0">
+           <widget class="QLabel" name="LabelTernaryColors">
+            <property name="font">
+             <font>
+              <pointsize>11</pointsize>
+             </font>
+            </property>
+            <property name="text">
+             <string>Ternary Colors</string>
+            </property>
+           </widget>
+          </item>
+          <item row="10" column="1">
+           <layout class="QHBoxLayout" name="horizontalLayout_5">
+            <item>
+             <widget class="QToolButton" name="toolButtonTCmapAColor">
+              <property name="maximumSize">
+               <size>
+                <width>18</width>
+                <height>18</height>
+               </size>
+              </property>
+              <property name="text">
+               <string>A</string>
+              </property>
+             </widget>
+            </item>
+            <item>
+             <widget class="QToolButton" name="toolButtonTCmapBColor">
+              <property name="maximumSize">
+               <size>
+                <width>18</width>
+                <height>18</height>
+               </size>
+              </property>
+              <property name="text">
+               <string>B</string>
+              </property>
+             </widget>
+            </item>
+            <item>
+             <widget class="QToolButton" name="toolButtonTCmapCColor">
+              <property name="maximumSize">
+               <size>
+                <width>18</width>
+                <height>18</height>
+               </size>
+              </property>
+              <property name="text">
+               <string>C</string>
+              </property>
+             </widget>
+            </item>
+            <item>
+             <widget class="QToolButton" name="toolButtonTCmapMColor">
+              <property name="maximumSize">
+               <size>
+                <width>18</width>
+                <height>18</height>
+               </size>
+              </property>
+              <property name="text">
+               <string>M</string>
+              </property>
+             </widget>
+            </item>
+           </layout>
+          </item>
+          <item row="11" column="0">
+           <widget class="QLabel" name="labelAspectRatio">
+            <property name="font">
+             <font>
+              <pointsize>11</pointsize>
+             </font>
+            </property>
+            <property name="text">
+             <string>Aspect Ratio</string>
+            </property>
+           </widget>
+          </item>
+          <item row="11" column="1">
+           <widget class="QLineEdit" name="lineEditAspectRatio">
+            <property name="maximumSize">
+             <size>
+              <width>115</width>
+              <height>16777215</height>
+             </size>
+            </property>
+            <property name="toolTip">
+             <string>Set aspect ratio of plot (not maps)</string>
+            </property>
+           </widget>
+          </item>
+         </layout>
+        </widget>
+       </widget>
+      </widget>
+      <widget class="QWidget" name="page_12">
+       <property name="geometry">
+        <rect>
+         <x>0</x>
+         <y>0</y>
+         <width>221</width>
+         <height>765</height>
+        </rect>
+       </property>
+       <attribute name="label">
+        <string>Calculator</string>
+       </attribute>
+       <widget class="QWidget" name="gridLayoutWidget_8">
+        <property name="geometry">
+         <rect>
+          <x>0</x>
+          <y>320</y>
+          <width>221</width>
+          <height>320</height>
+         </rect>
+        </property>
+        <layout class="QGridLayout" name="gridLayout_2">
+         <item row="10" column="3">
+          <widget class="QPushButton" name="pushButtonEqual">
+           <property name="sizePolicy">
+            <sizepolicy hsizetype="Expanding" vsizetype="Fixed">
+             <horstretch>0</horstretch>
+             <verstretch>0</verstretch>
+            </sizepolicy>
+           </property>
+           <property name="minimumSize">
+            <size>
+             <width>35</width>
+             <height>35</height>
+            </size>
+           </property>
+           <property name="maximumSize">
+            <size>
+             <width>55</width>
+             <height>40</height>
+            </size>
+           </property>
+           <property name="font">
+            <font>
+             <pointsize>11</pointsize>
+            </font>
+           </property>
+           <property name="text">
+            <string>=</string>
+           </property>
+          </widget>
+         </item>
+         <item row="8" column="2">
+          <widget class="QPushButton" name="pushButton6">
+           <property name="minimumSize">
+            <size>
+             <width>35</width>
+             <height>35</height>
+            </size>
+           </property>
+           <property name="maximumSize">
+            <size>
+             <width>55</width>
+             <height>40</height>
+            </size>
+           </property>
+           <property name="font">
+            <font>
+             <pointsize>11</pointsize>
+            </font>
+           </property>
+           <property name="text">
+            <string>6</string>
+           </property>
+          </widget>
+         </item>
+         <item row="1" column="3">
+          <widget class="QPushButton" name="pushButtonBracC">
+           <property name="minimumSize">
+            <size>
+             <width>35</width>
+             <height>35</height>
+            </size>
+           </property>
+           <property name="maximumSize">
+            <size>
+             <width>55</width>
+             <height>40</height>
+            </size>
+           </property>
+           <property name="font">
+            <font>
+             <pointsize>11</pointsize>
+            </font>
+           </property>
+           <property name="text">
+            <string>(</string>
+           </property>
+          </widget>
+         </item>
+         <item row="7" column="3">
+          <widget class="QPushButton" name="pushButtonMul">
+           <property name="minimumSize">
+            <size>
+             <width>35</width>
+             <height>35</height>
+            </size>
+           </property>
+           <property name="maximumSize">
+            <size>
+             <width>55</width>
+             <height>40</height>
+            </size>
+           </property>
+           <property name="font">
+            <font>
+             <pointsize>11</pointsize>
+            </font>
+           </property>
+           <property name="text">
+            <string>*</string>
+           </property>
+          </widget>
+         </item>
+         <item row="8" column="1">
+          <widget class="QPushButton" name="pushButton5">
+           <property name="minimumSize">
+            <size>
+             <width>35</width>
+             <height>35</height>
+            </size>
+           </property>
+           <property name="maximumSize">
+            <size>
+             <width>55</width>
+             <height>40</height>
+            </size>
+           </property>
+           <property name="font">
+            <font>
+             <pointsize>11</pointsize>
+            </font>
+           </property>
+           <property name="text">
+            <string>5</string>
+           </property>
+          </widget>
+         </item>
+         <item row="3" column="1">
+          <widget class="QPushButton" name="pushButtonPower2">
+           <property name="minimumSize">
+            <size>
+             <width>35</width>
+             <height>35</height>
+            </size>
+           </property>
+           <property name="maximumSize">
+            <size>
+             <width>55</width>
+             <height>40</height>
+            </size>
+           </property>
+           <property name="font">
+            <font>
+             <pointsize>11</pointsize>
+            </font>
+           </property>
+           <property name="text">
+            <string>x^2</string>
+           </property>
+          </widget>
+         </item>
+         <item row="9" column="2">
+          <widget class="QPushButton" name="pushButton3">
+           <property name="minimumSize">
+            <size>
+             <width>35</width>
+             <height>35</height>
+            </size>
+           </property>
+           <property name="maximumSize">
+            <size>
+             <width>55</width>
+             <height>40</height>
+            </size>
+           </property>
+           <property name="font">
+            <font>
+             <pointsize>11</pointsize>
+            </font>
+           </property>
+           <property name="text">
+            <string>3</string>
+           </property>
+          </widget>
+         </item>
+         <item row="10" column="1">
+          <widget class="QPushButton" name="pushButtonDec">
+           <property name="minimumSize">
+            <size>
+             <width>35</width>
+             <height>35</height>
+            </size>
+           </property>
+           <property name="maximumSize">
+            <size>
+             <width>55</width>
+             <height>40</height>
+            </size>
+           </property>
+           <property name="font">
+            <font>
+             <pointsize>11</pointsize>
+            </font>
+           </property>
+           <property name="text">
+            <string>.</string>
+           </property>
+          </widget>
+         </item>
+         <item row="1" column="0">
+          <widget class="QPushButton" name="pushButtonLog">
+           <property name="minimumSize">
+            <size>
+             <width>35</width>
+             <height>35</height>
+            </size>
+           </property>
+           <property name="maximumSize">
+            <size>
+             <width>55</width>
+             <height>40</height>
+            </size>
+           </property>
+           <property name="font">
+            <font>
+             <pointsize>11</pointsize>
+            </font>
+           </property>
+           <property name="text">
+            <string>log</string>
+           </property>
+          </widget>
+         </item>
+         <item row="8" column="0">
+          <widget class="QPushButton" name="pushButton4">
+           <property name="minimumSize">
+            <size>
+             <width>35</width>
+             <height>35</height>
+            </size>
+           </property>
+           <property name="maximumSize">
+            <size>
+             <width>55</width>
+             <height>40</height>
+            </size>
+           </property>
+           <property name="font">
+            <font>
+             <pointsize>11</pointsize>
+            </font>
+           </property>
+           <property name="text">
+            <string>4</string>
+           </property>
+          </widget>
+         </item>
+         <item row="9" column="0">
+          <widget class="QPushButton" name="pushButton1">
+           <property name="minimumSize">
+            <size>
+             <width>35</width>
+             <height>35</height>
+            </size>
+           </property>
+           <property name="maximumSize">
+            <size>
+             <width>55</width>
+             <height>40</height>
+            </size>
+           </property>
+           <property name="font">
+            <font>
+             <pointsize>11</pointsize>
+            </font>
+           </property>
+           <property name="text">
+            <string>1</string>
+           </property>
+          </widget>
+         </item>
+         <item row="6" column="1">
+          <widget class="QPushButton" name="pushButtonPowerY">
+           <property name="minimumSize">
+            <size>
+             <width>35</width>
+             <height>35</height>
+            </size>
+           </property>
+           <property name="maximumSize">
+            <size>
+             <width>55</width>
+             <height>40</height>
+            </size>
+           </property>
+           <property name="font">
+            <font>
+             <pointsize>11</pointsize>
+            </font>
+           </property>
+           <property name="text">
+            <string>x^y</string>
+           </property>
+          </widget>
+         </item>
+         <item row="10" column="0">
+          <widget class="QPushButton" name="pushButton0">
+           <property name="minimumSize">
+            <size>
+             <width>35</width>
+             <height>35</height>
+            </size>
+           </property>
+           <property name="maximumSize">
+            <size>
+             <width>55</width>
+             <height>40</height>
+            </size>
+           </property>
+           <property name="font">
+            <font>
+             <pointsize>11</pointsize>
+            </font>
+           </property>
+           <property name="text">
+            <string>0</string>
+           </property>
+          </widget>
+         </item>
+         <item row="9" column="3">
+          <widget class="QPushButton" name="pushButtonAdd">
+           <property name="minimumSize">
+            <size>
+             <width>35</width>
+             <height>35</height>
+            </size>
+           </property>
+           <property name="maximumSize">
+            <size>
+             <width>55</width>
+             <height>40</height>
+            </size>
+           </property>
+           <property name="font">
+            <font>
+             <pointsize>11</pointsize>
+            </font>
+           </property>
+           <property name="text">
+            <string>+</string>
+           </property>
+          </widget>
+         </item>
+         <item row="8" column="3">
+          <widget class="QPushButton" name="pushButtonSub">
+           <property name="minimumSize">
+            <size>
+             <width>35</width>
+             <height>35</height>
+            </size>
+           </property>
+           <property name="maximumSize">
+            <size>
+             <width>55</width>
+             <height>40</height>
+            </size>
+           </property>
+           <property name="font">
+            <font>
+             <pointsize>11</pointsize>
+            </font>
+           </property>
+           <property name="text">
+            <string>-</string>
+           </property>
+          </widget>
+         </item>
+         <item row="7" column="2">
+          <widget class="QPushButton" name="pushButton9">
+           <property name="minimumSize">
+            <size>
+             <width>35</width>
+             <height>35</height>
+            </size>
+           </property>
+           <property name="maximumSize">
+            <size>
+             <width>55</width>
+             <height>40</height>
+            </size>
+           </property>
+           <property name="font">
+            <font>
+             <pointsize>11</pointsize>
+            </font>
+           </property>
+           <property name="text">
+            <string>9</string>
+           </property>
+          </widget>
+         </item>
+         <item row="6" column="2">
+          <widget class="QPushButton" name="pushButtonPerc">
+           <property name="minimumSize">
+            <size>
+             <width>35</width>
+             <height>35</height>
+            </size>
+           </property>
+           <property name="maximumSize">
+            <size>
+             <width>55</width>
+             <height>40</height>
+            </size>
+           </property>
+           <property name="font">
+            <font>
+             <pointsize>11</pointsize>
+            </font>
+           </property>
+           <property name="text">
+            <string>%</string>
+           </property>
+          </widget>
+         </item>
+         <item row="3" column="2">
+          <widget class="QPushButton" name="pushButtonSqrt">
+           <property name="minimumSize">
+            <size>
+             <width>35</width>
+             <height>35</height>
+            </size>
+           </property>
+           <property name="maximumSize">
+            <size>
+             <width>55</width>
+             <height>40</height>
+            </size>
+           </property>
+           <property name="font">
+            <font>
+             <pointsize>11</pointsize>
+            </font>
+           </property>
+           <property name="text">
+            <string>√</string>
+           </property>
+          </widget>
+         </item>
+         <item row="3" column="3">
+          <widget class="QPushButton" name="pushButtonBracO">
+           <property name="minimumSize">
+            <size>
+             <width>35</width>
+             <height>35</height>
+            </size>
+           </property>
+           <property name="maximumSize">
+            <size>
+             <width>55</width>
+             <height>40</height>
+            </size>
+           </property>
+           <property name="font">
+            <font>
+             <pointsize>11</pointsize>
+            </font>
+           </property>
+           <property name="text">
+            <string>)</string>
+           </property>
+          </widget>
+         </item>
+         <item row="9" column="1">
+          <widget class="QPushButton" name="pushButton2">
+           <property name="minimumSize">
+            <size>
+             <width>35</width>
+             <height>35</height>
+            </size>
+           </property>
+           <property name="maximumSize">
+            <size>
+             <width>55</width>
+             <height>40</height>
+            </size>
+           </property>
+           <property name="font">
+            <font>
+             <pointsize>11</pointsize>
+            </font>
+           </property>
+           <property name="text">
+            <string>2</string>
+           </property>
+          </widget>
+         </item>
+         <item row="3" column="0">
+          <widget class="QPushButton" name="pushButtonLn">
+           <property name="minimumSize">
+            <size>
+             <width>35</width>
+             <height>35</height>
+            </size>
+           </property>
+           <property name="maximumSize">
+            <size>
+             <width>55</width>
+             <height>40</height>
+            </size>
+           </property>
+           <property name="font">
+            <font>
+             <pointsize>11</pointsize>
+            </font>
+           </property>
+           <property name="text">
+            <string>ln</string>
+           </property>
+          </widget>
+         </item>
+         <item row="6" column="0">
+          <widget class="QPushButton" name="pushButtonExp">
+           <property name="minimumSize">
+            <size>
+             <width>35</width>
+             <height>35</height>
+            </size>
+           </property>
+           <property name="maximumSize">
+            <size>
+             <width>55</width>
+             <height>40</height>
+            </size>
+           </property>
+           <property name="font">
+            <font>
+             <pointsize>11</pointsize>
+            </font>
+           </property>
+           <property name="text">
+            <string>exp</string>
+           </property>
+          </widget>
+         </item>
+         <item row="7" column="0">
+          <widget class="QPushButton" name="pushButton7">
+           <property name="minimumSize">
+            <size>
+             <width>35</width>
+             <height>35</height>
+            </size>
+           </property>
+           <property name="maximumSize">
+            <size>
+             <width>55</width>
+             <height>40</height>
+            </size>
+           </property>
+           <property name="font">
+            <font>
+             <pointsize>11</pointsize>
+            </font>
+           </property>
+           <property name="text">
+            <string>7</string>
+           </property>
+          </widget>
+         </item>
+         <item row="6" column="3">
+          <widget class="QPushButton" name="pushButtonDiv">
+           <property name="minimumSize">
+            <size>
+             <width>35</width>
+             <height>35</height>
+            </size>
+           </property>
+           <property name="maximumSize">
+            <size>
+             <width>55</width>
+             <height>40</height>
+            </size>
+           </property>
+           <property name="font">
+            <font>
+             <pointsize>11</pointsize>
+            </font>
+           </property>
+           <property name="text">
+            <string>/</string>
+           </property>
+          </widget>
+         </item>
+         <item row="7" column="1">
+          <widget class="QPushButton" name="pushButton8">
+           <property name="minimumSize">
+            <size>
+             <width>35</width>
+             <height>35</height>
+            </size>
+           </property>
+           <property name="maximumSize">
+            <size>
+             <width>55</width>
+             <height>40</height>
+            </size>
+           </property>
+           <property name="font">
+            <font>
+             <pointsize>11</pointsize>
+            </font>
+           </property>
+           <property name="text">
+            <string>8</string>
+           </property>
+          </widget>
+         </item>
+         <item row="0" column="3">
+          <widget class="QPushButton" name="pushButtonClear">
+           <property name="minimumSize">
+            <size>
+             <width>35</width>
+             <height>35</height>
+            </size>
+           </property>
+           <property name="maximumSize">
+            <size>
+             <width>55</width>
+             <height>40</height>
+            </size>
+           </property>
+           <property name="font">
+            <font>
+             <pointsize>11</pointsize>
+            </font>
+           </property>
+           <property name="text">
+            <string>C</string>
+           </property>
+          </widget>
+         </item>
+         <item row="0" column="2">
+          <widget class="QPushButton" name="pushButtonAllClear">
+           <property name="minimumSize">
+            <size>
+             <width>35</width>
+             <height>35</height>
+            </size>
+           </property>
+           <property name="maximumSize">
+            <size>
+             <width>55</width>
+             <height>40</height>
+            </size>
+           </property>
+           <property name="font">
+            <font>
+             <pointsize>11</pointsize>
+            </font>
+           </property>
+           <property name="text">
+            <string>AC</string>
+           </property>
+          </widget>
+         </item>
+         <item row="1" column="2">
+          <widget class="QPushButton" name="pushButtonInv">
+           <property name="minimumSize">
+            <size>
+             <width>35</width>
+             <height>35</height>
+            </size>
+           </property>
+           <property name="maximumSize">
+            <size>
+             <width>55</width>
+             <height>40</height>
+            </size>
+           </property>
+           <property name="font">
+            <font>
+             <pointsize>11</pointsize>
+            </font>
+           </property>
+           <property name="text">
+            <string>inv</string>
+           </property>
+          </widget>
+         </item>
+         <item row="1" column="1">
+          <widget class="QPushButton" name="pushButton10x">
+           <property name="minimumSize">
+            <size>
+             <width>35</width>
+             <height>35</height>
+            </size>
+           </property>
+           <property name="maximumSize">
+            <size>
+             <width>55</width>
+             <height>40</height>
+            </size>
+           </property>
+           <property name="font">
+            <font>
+             <pointsize>11</pointsize>
+            </font>
+           </property>
+           <property name="text">
+            <string>10^x</string>
+           </property>
+          </widget>
+         </item>
+         <item row="0" column="0">
+          <widget class="QPushButton" name="pushButtonVariableNorm">
+           <property name="minimumSize">
+            <size>
+             <width>35</width>
+             <height>35</height>
+            </size>
+           </property>
+           <property name="maximumSize">
+            <size>
+             <width>55</width>
+             <height>40</height>
+            </size>
+           </property>
+           <property name="font">
+            <font>
+             <pointsize>11</pointsize>
+            </font>
+           </property>
+           <property name="text">
+            <string>Norm</string>
+           </property>
+          </widget>
+         </item>
+         <item row="0" column="1">
+          <widget class="QPushButton" name="pushButtonVariable">
+           <property name="minimumSize">
+            <size>
+             <width>35</width>
+             <height>35</height>
+            </size>
+           </property>
+           <property name="maximumSize">
+            <size>
+             <width>55</width>
+             <height>40</height>
+            </size>
+           </property>
+           <property name="text">
+            <string>Var</string>
+           </property>
+          </widget>
+         </item>
+        </layout>
+       </widget>
+       <widget class="QToolButton" name="toolButtonSaveFormula">
+        <property name="geometry">
+         <rect>
+          <x>180</x>
+          <y>240</y>
+          <width>32</width>
+          <height>32</height>
+         </rect>
+        </property>
+        <property name="maximumSize">
+         <size>
+          <width>32</width>
+          <height>32</height>
+         </size>
+        </property>
+        <property name="toolTip">
+         <string>Save profile data</string>
+        </property>
+        <property name="text">
+         <string>...</string>
+        </property>
+        <property name="icon">
+         <iconset resource="resources.qrc">
+          <normaloff>:/icons/save</normaloff>:/icons/save</iconset>
+        </property>
+        <property name="iconSize">
+         <size>
+          <width>24</width>
+          <height>24</height>
+         </size>
+        </property>
+       </widget>
+       <widget class="QToolButton" name="toolButtonCalcAddElement">
+        <property name="geometry">
+         <rect>
+          <x>100</x>
+          <y>240</y>
+          <width>32</width>
+          <height>32</height>
+         </rect>
+        </property>
+        <property name="text">
+         <string>Add</string>
+        </property>
+        <property name="icon">
+         <iconset resource="resources.qrc">
+          <normaloff>:/icons/resources/icons/icons8-add-50.png</normaloff>:/icons/resources/icons/icons8-add-50.png</iconset>
+        </property>
+        <property name="iconSize">
+         <size>
+          <width>24</width>
+          <height>24</height>
+         </size>
+        </property>
+       </widget>
+       <widget class="QToolButton" name="toolButtonCalcRemoveElement">
+        <property name="geometry">
+         <rect>
+          <x>140</x>
+          <y>240</y>
+          <width>32</width>
+          <height>32</height>
+         </rect>
+        </property>
+        <property name="text">
+         <string>Remove</string>
+        </property>
+        <property name="icon">
+         <iconset resource="resources.qrc">
+          <normaloff>:/icons/resources/icons/icons8-minus-64.png</normaloff>:/icons/resources/icons/icons8-minus-64.png</iconset>
+        </property>
+        <property name="iconSize">
+         <size>
+          <width>24</width>
+          <height>24</height>
+         </size>
+        </property>
+       </widget>
+       <widget class="QGroupBox" name="groupBox_7">
+        <property name="geometry">
+         <rect>
+          <x>0</x>
+          <y>20</y>
+          <width>221</width>
+          <height>211</height>
+         </rect>
+        </property>
+        <property name="font">
+         <font>
+          <pointsize>11</pointsize>
+         </font>
+        </property>
+        <property name="title">
+         <string>Enter Formula</string>
+        </property>
+        <widget class="QTextEdit" name="textEditCalcScreen">
+         <property name="geometry">
+          <rect>
+           <x>10</x>
+           <y>30</y>
+           <width>200</width>
+           <height>121</height>
+          </rect>
+         </property>
+        </widget>
+        <widget class="QLabel" name="labelCalcMessage">
+         <property name="geometry">
+          <rect>
+           <x>10</x>
+           <y>160</y>
+           <width>201</width>
+           <height>41</height>
+          </rect>
+         </property>
+         <property name="frameShape">
+          <enum>QFrame::Box</enum>
+         </property>
+         <property name="frameShadow">
+          <enum>QFrame::Raised</enum>
+         </property>
+         <property name="text">
+          <string>Ok</string>
+         </property>
+         <property name="alignment">
+          <set>Qt::AlignLeading|Qt::AlignLeft|Qt::AlignTop</set>
+         </property>
+         <property name="wordWrap">
+          <bool>true</bool>
+         </property>
+        </widget>
+       </widget>
+       <widget class="QComboBox" name="comboBox">
+        <property name="geometry">
+         <rect>
+          <x>0</x>
+          <y>280</y>
+          <width>221</width>
+          <height>32</height>
+         </rect>
+        </property>
+        <property name="font">
+         <font>
+          <pointsize>11</pointsize>
+         </font>
+        </property>
+        <item>
+         <property name="text">
+          <string>Select Variable</string>
+         </property>
+        </item>
+       </widget>
+      </widget>
+     </widget>
+    </item>
+    <item row="0" column="1">
+     <widget class="QTabWidget" name="canvasWindow">
+      <property name="font">
+       <font>
+        <pointsize>11</pointsize>
+       </font>
+      </property>
+      <property name="currentIndex">
+       <number>1</number>
+      </property>
+      <property name="documentMode">
+       <bool>false</bool>
+      </property>
+      <property name="tabsClosable">
+       <bool>false</bool>
+      </property>
+      <property name="tabBarAutoHide">
+       <bool>false</bool>
+      </property>
+      <widget class="QWidget" name="singleViewTab">
+       <attribute name="title">
+        <string>Single View</string>
+       </attribute>
+       <layout class="QVBoxLayout" name="verticalLayout_7">
+        <item>
+         <widget class="QWidget" name="widgetSingleView" native="true"/>
+        </item>
+        <item>
+         <widget class="QGroupBox" name="groupBoxInfo">
+          <property name="minimumSize">
+           <size>
+            <width>200</width>
+            <height>40</height>
+           </size>
+          </property>
+          <property name="maximumSize">
+           <size>
+            <width>16777215</width>
+            <height>40</height>
+           </size>
+          </property>
+          <property name="title">
+           <string/>
+          </property>
+          <layout class="QGridLayout" name="gridLayout_8">
+           <property name="topMargin">
+            <number>0</number>
+           </property>
+           <property name="bottomMargin">
+            <number>0</number>
+           </property>
+           <property name="verticalSpacing">
+            <number>-1</number>
+           </property>
+           <item row="0" column="1">
+            <widget class="QToolButton" name="toolButtonPanSV">
+             <property name="toolTip">
+              <string>Shift plot</string>
+             </property>
+             <property name="icon">
+              <iconset resource="resources.qrc">
+               <normaloff>:/icons/move</normaloff>:/icons/move</iconset>
+             </property>
+             <property name="checkable">
+              <bool>true</bool>
+             </property>
+            </widget>
+           </item>
+           <item row="0" column="0">
+            <widget class="QToolButton" name="toolButtonHomeSV">
+             <property name="toolTip">
+              <string>Return to home view</string>
+             </property>
+             <property name="icon">
+              <iconset resource="resources.qrc">
+               <normaloff>:/icons/home</normaloff>:/icons/home</iconset>
+             </property>
+            </widget>
+           </item>
+           <item row="0" column="8">
+            <widget class="QToolButton" name="toolButtonDistanceSV">
+             <property name="toolTip">
+              <string>Measure distance</string>
+             </property>
+             <property name="icon">
+              <iconset resource="resources.qrc">
+               <normaloff>:/icons/resources/icons/icons8-ruler-50.png</normaloff>:/icons/resources/icons/icons8-ruler-50.png</iconset>
+             </property>
+             <property name="iconSize">
+              <size>
+               <width>18</width>
+               <height>18</height>
+              </size>
+             </property>
+             <property name="checkable">
+              <bool>true</bool>
+             </property>
+            </widget>
+           </item>
+           <item row="0" column="9">
+            <widget class="QToolButton" name="toolButtonSaveSV">
+             <property name="toolTip">
+              <string>Save plot</string>
+             </property>
+             <property name="icon">
+              <iconset resource="resources.qrc">
+               <normaloff>:/icons/save</normaloff>:/icons/save</iconset>
+             </property>
+            </widget>
+           </item>
+           <item row="0" column="15">
+            <layout class="QVBoxLayout" name="verticalLayout_17">
+             <item>
+              <widget class="QLabel" name="labelInfoY">
+               <property name="font">
+                <font>
+                 <family>Avenir</family>
+                 <pointsize>9</pointsize>
+                </font>
+               </property>
+               <property name="text">
+                <string>X: 0</string>
+               </property>
+              </widget>
+             </item>
+             <item>
+              <widget class="QLabel" name="labelInfoX">
+               <property name="font">
+                <font>
+                 <family>Avenir</family>
+                 <pointsize>9</pointsize>
+                </font>
+               </property>
+               <property name="text">
+                <string>Y: 0</string>
+               </property>
+              </widget>
+             </item>
+            </layout>
+           </item>
+           <item row="0" column="16">
+            <widget class="QLabel" name="labelInfoV">
+             <property name="font">
+              <font>
+               <family>Avenir</family>
+               <pointsize>9</pointsize>
+              </font>
+             </property>
+             <property name="text">
+              <string>V: 0</string>
+             </property>
+            </widget>
+           </item>
+           <item row="0" column="14">
+            <widget class="QLabel" name="labelInfoStats">
+             <property name="text">
+              <string/>
+             </property>
+            </widget>
+           </item>
+           <item row="0" column="13">
+            <widget class="QLabel" name="labelInfoStatsL">
+             <property name="maximumSize">
+              <size>
+               <width>40</width>
+               <height>16777215</height>
+              </size>
+             </property>
+             <property name="font">
+              <font>
+               <pointsize>11</pointsize>
+              </font>
+             </property>
+             <property name="text">
+              <string>Stats:</string>
+             </property>
+            </widget>
+           </item>
+           <item row="0" column="6">
+            <widget class="QToolButton" name="toolButtonAxesSV">
+             <property name="toolTip">
+              <string>Axes tool</string>
+             </property>
+             <property name="icon">
+              <iconset resource="resources.qrc">
+               <normaloff>:/icons/axis</normaloff>:/icons/axis</iconset>
+             </property>
+            </widget>
+           </item>
+           <item row="0" column="7">
+            <widget class="QToolButton" name="toolButtonAnnotateSV">
+             <property name="toolTip">
+              <string>Add annotation</string>
+             </property>
+             <property name="icon">
+              <iconset resource="resources.qrc">
+               <normaloff>:/icons/resources/icons/icons8-add-text-50.png</normaloff>:/icons/resources/icons/icons8-add-text-50.png</iconset>
+             </property>
+             <property name="iconSize">
+              <size>
+               <width>18</width>
+               <height>18</height>
+              </size>
+             </property>
+             <property name="checkable">
+              <bool>true</bool>
+             </property>
+            </widget>
+           </item>
+           <item row="0" column="3">
+            <widget class="QToolButton" name="toolButtonPreferencesSV">
+             <property name="toolTip">
+              <string>Change colormap</string>
+             </property>
+             <property name="icon">
+              <iconset resource="resources.qrc">
+               <normaloff>:/icons/preferences</normaloff>:/icons/preferences</iconset>
+             </property>
+            </widget>
+           </item>
+           <item row="0" column="2">
+            <widget class="QToolButton" name="toolButtonZoomSV">
+             <property name="toolTip">
+              <string>Zoom In/Out</string>
+             </property>
+             <property name="icon">
+              <iconset resource="resources.qrc">
+               <normaloff>:/icons/zoom</normaloff>:/icons/zoom</iconset>
+             </property>
+             <property name="checkable">
+              <bool>true</bool>
+             </property>
+            </widget>
+           </item>
+          </layout>
+         </widget>
+        </item>
+       </layout>
+      </widget>
+      <widget class="QWidget" name="multiViewTab">
+       <attribute name="title">
+        <string>Multi View</string>
+       </attribute>
+       <layout class="QVBoxLayout" name="verticalLayout_6">
+        <item>
+         <layout class="QHBoxLayout" name="horizontalLayout_3">
+          <property name="spacing">
+           <number>8</number>
+          </property>
+          <property name="leftMargin">
+           <number>12</number>
+          </property>
+          <item>
+           <widget class="QComboBox" name="comboBoxPlots">
+            <property name="maximumSize">
+             <size>
+              <width>200</width>
+              <height>16777215</height>
+             </size>
+            </property>
+            <item>
+             <property name="text">
+              <string>New Item</string>
+             </property>
+            </item>
+           </widget>
+          </item>
+          <item>
+           <widget class="QToolButton" name="toolButtonRemovePlots">
+            <property name="minimumSize">
+             <size>
+              <width>100</width>
+              <height>24</height>
+             </size>
+            </property>
+            <property name="layoutDirection">
+             <enum>Qt::LeftToRight</enum>
+            </property>
+            <property name="text">
+             <string>Remove</string>
+            </property>
+           </widget>
+          </item>
+          <item>
+           <widget class="QWidget" name="widget" native="true"/>
+          </item>
+         </layout>
+        </item>
+        <item>
+         <widget class="QWidget" name="widgetMultiView" native="true">
+          <property name="minimumSize">
+           <size>
+            <width>500</width>
+            <height>450</height>
+           </size>
+          </property>
+         </widget>
+        </item>
+        <item>
+         <widget class="QGroupBox" name="groupBoxInfoM">
+          <property name="minimumSize">
+           <size>
+            <width>0</width>
+            <height>40</height>
+           </size>
+          </property>
+          <property name="maximumSize">
+           <size>
+            <width>16777215</width>
+            <height>40</height>
+           </size>
+          </property>
+          <property name="title">
+           <string/>
+          </property>
+          <layout class="QGridLayout" name="gridLayoutInfoM">
+           <property name="topMargin">
+            <number>0</number>
+           </property>
+           <property name="bottomMargin">
+            <number>0</number>
+           </property>
+           <item row="0" column="8">
+            <widget class="QLabel" name="labelInfoStatsLM">
+             <property name="maximumSize">
+              <size>
+               <width>40</width>
+               <height>16777215</height>
+              </size>
+             </property>
+             <property name="text">
+              <string>Stats:</string>
+             </property>
+            </widget>
+           </item>
+           <item row="0" column="2">
+            <widget class="QToolButton" name="toolButtonPanMV">
+             <property name="toolTip">
+              <string>Pan figure</string>
+             </property>
+             <property name="icon">
+              <iconset resource="resources.qrc">
+               <normaloff>:/icons/move</normaloff>:/icons/move</iconset>
+             </property>
+             <property name="iconSize">
+              <size>
+               <width>18</width>
+               <height>18</height>
+              </size>
+             </property>
+            </widget>
+           </item>
+           <item row="0" column="5">
+            <widget class="QToolButton" name="toolButtonAxesMV">
+             <property name="toolTip">
+              <string>Axis borders and spacing</string>
+             </property>
+             <property name="icon">
+              <iconset resource="resources.qrc">
+               <normaloff>:/icons/axis</normaloff>:/icons/axis</iconset>
+             </property>
+             <property name="iconSize">
+              <size>
+               <width>18</width>
+               <height>18</height>
+              </size>
+             </property>
+            </widget>
+           </item>
+           <item row="0" column="4">
+            <widget class="QToolButton" name="toolButtonPreferencesMV">
+             <property name="toolTip">
+              <string>Figure options</string>
+             </property>
+             <property name="icon">
+              <iconset resource="resources.qrc">
+               <normaloff>:/icons/preferences</normaloff>:/icons/preferences</iconset>
+             </property>
+             <property name="iconSize">
+              <size>
+               <width>18</width>
+               <height>18</height>
+              </size>
+             </property>
+            </widget>
+           </item>
+           <item row="0" column="6">
+            <widget class="QToolButton" name="toolButtonSaveMV">
+             <property name="toolTip">
+              <string>Save image or data</string>
+             </property>
+             <property name="icon">
+              <iconset resource="resources.qrc">
+               <normaloff>:/icons/save</normaloff>:/icons/save</iconset>
+             </property>
+             <property name="iconSize">
+              <size>
+               <width>18</width>
+               <height>18</height>
+              </size>
+             </property>
+            </widget>
+           </item>
+           <item row="0" column="3">
+            <widget class="QToolButton" name="toolButtonZoomMV">
+             <property name="toolTip">
+              <string>Zoom in/out</string>
+             </property>
+             <property name="icon">
+              <iconset resource="resources.qrc">
+               <normaloff>:/icons/zoom</normaloff>:/icons/zoom</iconset>
+             </property>
+             <property name="iconSize">
+              <size>
+               <width>18</width>
+               <height>18</height>
+              </size>
+             </property>
+            </widget>
+           </item>
+           <item row="0" column="9">
+            <widget class="QLabel" name="labelInfoStatsM">
+             <property name="text">
+              <string/>
+             </property>
+            </widget>
+           </item>
+           <item row="0" column="0">
+            <widget class="QToolButton" name="toolButtonHomeMV">
+             <property name="toolTip">
+              <string>Original view</string>
+             </property>
+             <property name="icon">
+              <iconset resource="resources.qrc">
+               <normaloff>:/icons/home</normaloff>:/icons/home</iconset>
+             </property>
+             <property name="iconSize">
+              <size>
+               <width>18</width>
+               <height>18</height>
+              </size>
+             </property>
+            </widget>
+           </item>
+           <item row="0" column="10">
+            <layout class="QVBoxLayout" name="verticalLayout_16">
+             <item>
+              <widget class="QLabel" name="labelInfoYM">
+               <property name="font">
+                <font>
+                 <family>Avenir</family>
+                 <pointsize>9</pointsize>
+                </font>
+               </property>
+               <property name="text">
+                <string>Y: 0</string>
+               </property>
+              </widget>
+             </item>
+             <item>
+              <widget class="QLabel" name="labelInfoXM">
+               <property name="font">
+                <font>
+                 <family>Avenir</family>
+                 <pointsize>9</pointsize>
+                </font>
+               </property>
+               <property name="text">
+                <string>X: 0</string>
+               </property>
+              </widget>
+             </item>
+            </layout>
+           </item>
+          </layout>
+         </widget>
+        </item>
+       </layout>
+      </widget>
+      <widget class="QWidget" name="quickViewTab">
+       <attribute name="title">
+        <string>Quick View</string>
+       </attribute>
+      </widget>
+     </widget>
+    </item>
+    <item row="1" column="1" rowspan="2">
+     <widget class="QTabWidget" name="tabWidget">
+      <property name="minimumSize">
+       <size>
+        <width>0</width>
+        <height>250</height>
+       </size>
+      </property>
+      <property name="font">
+       <font>
+        <pointsize>11</pointsize>
+       </font>
+      </property>
+      <property name="currentIndex">
+       <number>2</number>
+      </property>
+      <widget class="QWidget" name="tabNotes">
+       <property name="toolTip">
+        <string/>
+       </property>
+       <attribute name="title">
+        <string>Notes</string>
+       </attribute>
+       <widget class="QTextEdit" name="textEditNotes">
+        <property name="geometry">
+         <rect>
+          <x>10</x>
+          <y>10</y>
+          <width>526</width>
+          <height>201</height>
+         </rect>
+        </property>
+        <property name="cursor" stdset="0">
+         <cursorShape>IBeamCursor</cursorShape>
+        </property>
+       </widget>
+      </widget>
+      <widget class="QWidget" name="tabFilterList">
+       <attribute name="title">
+        <string>Filters</string>
+       </attribute>
+       <widget class="QWidget" name="layoutWidget">
+        <property name="geometry">
+         <rect>
+          <x>10</x>
+          <y>5</y>
+          <width>526</width>
+          <height>211</height>
+         </rect>
+        </property>
+        <layout class="QHBoxLayout" name="horizontalLayoutFilter">
+         <property name="spacing">
+          <number>1</number>
+         </property>
+         <property name="leftMargin">
+          <number>1</number>
+         </property>
+         <property name="topMargin">
+          <number>1</number>
+         </property>
+         <property name="rightMargin">
+          <number>1</number>
+         </property>
+         <property name="bottomMargin">
+          <number>1</number>
+         </property>
+         <item>
+          <layout class="QVBoxLayout" name="verticalLayout_9">
+           <item>
+            <widget class="QTableWidget" name="tableWidgetFilters">
+             <property name="minimumSize">
+              <size>
+               <width>0</width>
+               <height>80</height>
+              </size>
+             </property>
+             <property name="maximumSize">
+              <size>
+               <width>480</width>
+               <height>160</height>
+              </size>
+             </property>
+             <property name="accessibleName">
+              <string>Filters</string>
+             </property>
+             <property name="selectionBehavior">
+              <enum>QAbstractItemView::SelectRows</enum>
+             </property>
+             <attribute name="horizontalHeaderDefaultSectionSize">
+              <number>68</number>
+             </attribute>
+             <attribute name="horizontalHeaderStretchLastSection">
+              <bool>true</bool>
+             </attribute>
+             <column>
+              <property name="text">
+               <string>Use</string>
+              </property>
+              <property name="font">
+               <font>
+                <pointsize>11</pointsize>
+               </font>
+              </property>
+             </column>
+             <column>
+              <property name="text">
+               <string>Isotope 1</string>
+              </property>
+              <property name="font">
+               <font>
+                <pointsize>11</pointsize>
+               </font>
+              </property>
+             </column>
+             <column>
+              <property name="text">
+               <string>Isotope 2</string>
+              </property>
+              <property name="font">
+               <font>
+                <pointsize>11</pointsize>
+               </font>
+              </property>
+             </column>
+             <column>
+              <property name="text">
+               <string>Ratio</string>
+              </property>
+              <property name="font">
+               <font>
+                <pointsize>11</pointsize>
+               </font>
+              </property>
+             </column>
+             <column>
+              <property name="text">
+               <string>Norm</string>
+              </property>
+              <property name="font">
+               <font>
+                <pointsize>11</pointsize>
+               </font>
+              </property>
+             </column>
+             <column>
+              <property name="text">
+               <string>Min</string>
+              </property>
+              <property name="font">
+               <font>
+                <pointsize>11</pointsize>
+               </font>
+              </property>
+             </column>
+             <column>
+              <property name="text">
+               <string>Max</string>
+              </property>
+              <property name="font">
+               <font>
+                <pointsize>11</pointsize>
+               </font>
+              </property>
+             </column>
+            </widget>
+           </item>
+           <item>
+            <widget class="QLabel" name="labelFilterInfo">
+             <property name="minimumSize">
+              <size>
+               <width>0</width>
+               <height>18</height>
+              </size>
+             </property>
+             <property name="maximumSize">
+              <size>
+               <width>16777215</width>
+               <height>18</height>
+              </size>
+             </property>
+             <property name="font">
+              <font>
+               <pointsize>9</pointsize>
+              </font>
+             </property>
+             <property name="frameShape">
+              <enum>QFrame::Box</enum>
+             </property>
+             <property name="frameShadow">
+              <enum>QFrame::Raised</enum>
+             </property>
+             <property name="text">
+              <string>Ok</string>
+             </property>
+             <property name="alignment">
+              <set>Qt::AlignLeading|Qt::AlignLeft|Qt::AlignVCenter</set>
+             </property>
+             <property name="wordWrap">
+              <bool>true</bool>
+             </property>
+            </widget>
+           </item>
+          </layout>
+         </item>
+         <item>
+          <layout class="QVBoxLayout" name="verticalLayoutFilterTools">
+           <item>
+            <widget class="QToolButton" name="toolButtonFilterSelectAll">
+             <property name="minimumSize">
+              <size>
+               <width>0</width>
+               <height>30</height>
+              </size>
+             </property>
+             <property name="maximumSize">
+              <size>
+               <width>32</width>
+               <height>32</height>
+              </size>
+             </property>
+             <property name="text">
+              <string>Select All</string>
+             </property>
+             <property name="icon">
+              <iconset resource="resources.qrc">
+               <normaloff>:/icons/resources/icons/icons8-select-all-50.png</normaloff>:/icons/resources/icons/icons8-select-all-50.png</iconset>
+             </property>
+             <property name="iconSize">
+              <size>
+               <width>18</width>
+               <height>18</height>
+              </size>
+             </property>
+            </widget>
+           </item>
+           <item>
+            <widget class="QToolButton" name="toolButtonFilterUp">
+             <property name="maximumSize">
+              <size>
+               <width>32</width>
+               <height>32</height>
+              </size>
+             </property>
+             <property name="text">
+              <string>...</string>
+             </property>
+             <property name="icon">
+              <iconset resource="resources.qrc">
+               <normaloff>:/icons/up</normaloff>:/icons/up</iconset>
+             </property>
+             <property name="iconSize">
+              <size>
+               <width>24</width>
+               <height>24</height>
+              </size>
+             </property>
+            </widget>
+           </item>
+           <item>
+            <widget class="QToolButton" name="toolButtonFilterDown">
+             <property name="maximumSize">
+              <size>
+               <width>32</width>
+               <height>32</height>
+              </size>
+             </property>
+             <property name="text">
+              <string>...</string>
+             </property>
+             <property name="icon">
+              <iconset>
+               <normaloff>resources/icons/down.png</normaloff>resources/icons/down.png</iconset>
+             </property>
+             <property name="iconSize">
+              <size>
+               <width>24</width>
+               <height>24</height>
+              </size>
+             </property>
+            </widget>
+           </item>
+           <item>
+            <spacer name="verticalSpacer_2">
+             <property name="orientation">
+              <enum>Qt::Vertical</enum>
+             </property>
+             <property name="sizeHint" stdset="0">
+              <size>
+               <width>20</width>
+               <height>40</height>
+              </size>
+             </property>
+            </spacer>
+           </item>
+           <item>
+            <widget class="QToolButton" name="toolButtonFilterRemove">
+             <property name="enabled">
+              <bool>true</bool>
+             </property>
+             <property name="minimumSize">
+              <size>
+               <width>0</width>
+               <height>30</height>
+              </size>
+             </property>
+             <property name="maximumSize">
+              <size>
+               <width>32</width>
+               <height>32</height>
+              </size>
+             </property>
+             <property name="text">
+              <string>Remove </string>
+             </property>
+             <property name="icon">
+              <iconset resource="resources.qrc">
+               <normaloff>:/icons/delete</normaloff>:/icons/delete</iconset>
+             </property>
+             <property name="iconSize">
+              <size>
+               <width>24</width>
+               <height>24</height>
+              </size>
+             </property>
+            </widget>
+           </item>
+          </layout>
+         </item>
+        </layout>
+       </widget>
+      </widget>
+      <widget class="QWidget" name="tabProfileView">
+       <attribute name="title">
+        <string>Profiles</string>
+       </attribute>
+       <layout class="QVBoxLayout" name="verticalLayout_19">
+        <property name="topMargin">
+         <number>0</number>
+        </property>
+        <property name="bottomMargin">
+         <number>0</number>
+        </property>
+        <item>
+         <layout class="QHBoxLayout" name="horizontalLayout_2">
+          <item>
+           <widget class="QWidget" name="widgetProfilePlot" native="true">
+            <property name="minimumSize">
+             <size>
+              <width>0</width>
+              <height>150</height>
+             </size>
+            </property>
+           </widget>
+          </item>
+          <item>
+           <layout class="QVBoxLayout" name="verticalLayout_2">
+            <property name="sizeConstraint">
+             <enum>QLayout::SetNoConstraint</enum>
+            </property>
+            <item>
+             <widget class="QToolButton" name="toolButtonProfileEditToggle">
+              <property name="maximumSize">
+               <size>
+                <width>32</width>
+                <height>32</height>
+               </size>
+              </property>
+              <property name="toolTip">
+               <string>Toggle profile point masking</string>
+              </property>
+              <property name="text">
+               <string>...</string>
+              </property>
+              <property name="icon">
+               <iconset resource="resources.qrc">
+                <normaloff>:/icons/resources/icons/icons8-ball-point-pen-64.png</normaloff>:/icons/resources/icons/icons8-ball-point-pen-64.png</iconset>
+              </property>
+              <property name="iconSize">
+               <size>
+                <width>24</width>
+                <height>24</height>
+               </size>
+              </property>
+              <property name="checkable">
+               <bool>true</bool>
+              </property>
+             </widget>
+            </item>
+            <item>
+             <widget class="QToolButton" name="toolButtonProfilePointToggle">
+              <property name="maximumSize">
+               <size>
+                <width>32</width>
+                <height>32</height>
+               </size>
+              </property>
+              <property name="toolTip">
+               <string>Mask/unmask profile points</string>
+              </property>
+              <property name="text">
+               <string>...</string>
+              </property>
+              <property name="icon">
+               <iconset resource="resources.qrc">
+                <normaloff>:/icons/resources/icons/icons8-hide-64.png</normaloff>:/icons/resources/icons/icons8-hide-64.png</iconset>
+              </property>
+              <property name="iconSize">
+               <size>
+                <width>24</width>
+                <height>24</height>
+               </size>
+              </property>
+              <property name="checkable">
+               <bool>true</bool>
+              </property>
+             </widget>
+            </item>
+            <item>
+             <widget class="QToolButton" name="toolButtonProfileExport">
+              <property name="maximumSize">
+               <size>
+                <width>32</width>
+                <height>32</height>
+               </size>
+              </property>
+              <property name="toolTip">
+               <string>Save profile data</string>
+              </property>
+              <property name="text">
+               <string>...</string>
+              </property>
+              <property name="icon">
+               <iconset resource="resources.qrc">
+                <normaloff>:/icons/save</normaloff>:/icons/save</iconset>
+              </property>
+              <property name="iconSize">
+               <size>
+                <width>24</width>
+                <height>24</height>
+               </size>
+              </property>
+             </widget>
+            </item>
+            <item>
+             <spacer name="verticalSpacer_3">
+              <property name="orientation">
+               <enum>Qt::Vertical</enum>
+              </property>
+              <property name="sizeHint" stdset="0">
+               <size>
+                <width>20</width>
+                <height>40</height>
+               </size>
+              </property>
+             </spacer>
+            </item>
+           </layout>
+          </item>
+         </layout>
+        </item>
+       </layout>
+      </widget>
+     </widget>
+    </item>
+    <item row="0" column="0" rowspan="3">
+     <widget class="QToolBox" name="toolBox">
+      <property name="minimumSize">
+       <size>
+        <width>300</width>
+        <height>0</height>
+       </size>
+      </property>
+      <property name="maximumSize">
+       <size>
+        <width>300</width>
+        <height>16777215</height>
+       </size>
+      </property>
+      <property name="font">
+       <font>
+        <pointsize>12</pointsize>
+       </font>
+      </property>
+      <property name="toolTip">
+       <string/>
+      </property>
+      <property name="currentIndex">
+       <number>7</number>
+       <number>7</number>
+      </property>
+      <widget class="QWidget" name="SelectIsotopePage">
+       <property name="enabled">
+        <bool>true</bool>
+       </property>
+       <property name="geometry">
+        <rect>
+         <x>0</x>
+         <y>0</y>
+         <width>300</width>
+         <height>534</height>
+        </rect>
+       </property>
+       <attribute name="label">
+        <string>Select Isotopes</string>
+       </attribute>
+       <widget class="QGroupBox" name="groupBox_14">
+        <property name="geometry">
+         <rect>
+          <x>0</x>
+          <y>0</y>
+          <width>301</width>
+          <height>111</height>
+         </rect>
+        </property>
+        <property name="title">
+         <string/>
+        </property>
+        <widget class="QWidget" name="formLayoutWidget_3">
+         <property name="geometry">
+          <rect>
+           <x>10</x>
+           <y>0</y>
+           <width>288</width>
+           <height>111</height>
+          </rect>
+         </property>
+         <layout class="QFormLayout" name="formLayout_3">
+          <item row="0" column="0">
+           <widget class="QLabel" name="label">
+            <property name="font">
+             <font>
+              <pointsize>11</pointsize>
+             </font>
+            </property>
+            <property name="text">
+             <string>Sample</string>
+            </property>
+           </widget>
+          </item>
+          <item row="0" column="1">
+           <widget class="QComboBox" name="comboBoxSampleId">
+            <property name="font">
+             <font>
+              <pointsize>11</pointsize>
+             </font>
+            </property>
+            <property name="toolTip">
+             <string>Select sample to load</string>
+            </property>
+            <item>
+             <property name="text">
+              <string>Open directory to load samples</string>
+             </property>
+            </item>
+           </widget>
+          </item>
+          <item row="1" column="0">
+           <widget class="QLabel" name="label_46">
+            <property name="font">
+             <font>
+              <pointsize>11</pointsize>
+             </font>
+            </property>
+            <property name="text">
+             <string>Ref. value</string>
+            </property>
+            <property name="alignment">
+             <set>Qt::AlignCenter</set>
+            </property>
+           </widget>
+          </item>
+          <item row="1" column="1">
+           <widget class="QComboBox" name="comboBoxRefMaterial">
+            <property name="font">
+             <font>
+              <pointsize>11</pointsize>
+             </font>
+            </property>
+            <property name="toolTip">
+             <string>Reference values for normalization of isotopes</string>
+            </property>
+           </widget>
+          </item>
+          <item row="2" column="0">
+           <widget class="QLabel" name="label_8">
+            <property name="font">
+             <font>
+              <pointsize>11</pointsize>
+             </font>
+            </property>
+            <property name="text">
+             <string>Data scaling</string>
+            </property>
+           </widget>
+          </item>
+          <item row="2" column="1">
+           <widget class="QComboBox" name="comboBoxNorm">
+            <property name="font">
+             <font>
+              <pointsize>11</pointsize>
+             </font>
+            </property>
+            <property name="toolTip">
+             <string>Switch between linear/log normalization for all isotopes</string>
+            </property>
+            <property name="editable">
+             <bool>false</bool>
+            </property>
+            <item>
+             <property name="text">
+              <string>linear</string>
+             </property>
+            </item>
+            <item>
+             <property name="text">
+              <string>log</string>
+             </property>
+            </item>
+            <item>
+             <property name="text">
+              <string>mixed</string>
+             </property>
+            </item>
+           </widget>
+          </item>
+         </layout>
+        </widget>
+       </widget>
+       <widget class="QToolButton" name="toolButtonLoadIsotopes">
+        <property name="geometry">
+         <rect>
+          <x>260</x>
+          <y>120</y>
+          <width>32</width>
+          <height>32</height>
+         </rect>
+        </property>
+        <property name="toolTip">
+         <string>Select isotopes and ratios for display and analysis</string>
+        </property>
+        <property name="text">
+         <string>Select Tool</string>
+        </property>
+        <property name="icon">
+         <iconset resource="resources.qrc">
+          <normaloff>:/icons/resources/icons/icons8-atom-64.png</normaloff>:/icons/resources/icons/icons8-atom-64.png</iconset>
+        </property>
+        <property name="iconSize">
+         <size>
+          <width>24</width>
+          <height>24</height>
+         </size>
+        </property>
+       </widget>
+      </widget>
+      <widget class="QWidget" name="PreprocessPage">
+       <property name="enabled">
+        <bool>true</bool>
+       </property>
+       <property name="geometry">
+        <rect>
+         <x>0</x>
+         <y>0</y>
+         <width>300</width>
+         <height>534</height>
+        </rect>
+       </property>
+       <attribute name="label">
+        <string>Preprocess</string>
+       </attribute>
+       <widget class="QGroupBox" name="groupBox_4">
+        <property name="geometry">
+         <rect>
+          <x>0</x>
+          <y>465</y>
+          <width>301</width>
+          <height>91</height>
+         </rect>
+        </property>
+        <property name="title">
+         <string>Delete after crop tool works</string>
+        </property>
+        <property name="alignment">
+         <set>Qt::AlignCenter</set>
+        </property>
+        <widget class="QLabel" name="label_10">
+         <property name="geometry">
+          <rect>
+           <x>120</x>
+           <y>30</y>
+           <width>13</width>
+           <height>25</height>
+          </rect>
+         </property>
+         <property name="text">
+          <string>x</string>
+         </property>
+        </widget>
+        <widget class="QLabel" name="label_11">
+         <property name="geometry">
+          <rect>
+           <x>10</x>
+           <y>30</y>
+           <width>13</width>
+           <height>25</height>
+          </rect>
+         </property>
+         <property name="text">
+          <string>-x</string>
+         </property>
+        </widget>
+        <widget class="QLabel" name="label_12">
+         <property name="geometry">
+          <rect>
+           <x>10</x>
+           <y>60</y>
+           <width>13</width>
+           <height>25</height>
+          </rect>
+         </property>
+         <property name="text">
+          <string>-y</string>
+         </property>
+        </widget>
+        <widget class="QLabel" name="label_13">
+         <property name="geometry">
+          <rect>
+           <x>120</x>
+           <y>60</y>
+           <width>16</width>
+           <height>21</height>
+          </rect>
+         </property>
+         <property name="text">
+          <string>y</string>
+         </property>
+        </widget>
+        <widget class="QSpinBox" name="spinBoxY">
+         <property name="geometry">
+          <rect>
+           <x>140</x>
+           <y>60</y>
+           <width>71</width>
+           <height>22</height>
+          </rect>
+         </property>
+        </widget>
+        <widget class="QSpinBox" name="spinBox_Y">
+         <property name="geometry">
+          <rect>
+           <x>30</x>
+           <y>60</y>
+           <width>71</width>
+           <height>22</height>
+          </rect>
+         </property>
+        </widget>
+        <widget class="QSpinBox" name="spinBox_X">
+         <property name="geometry">
+          <rect>
+           <x>30</x>
+           <y>30</y>
+           <width>71</width>
+           <height>22</height>
+          </rect>
+         </property>
+        </widget>
+        <widget class="QSpinBox" name="spinBoxX">
+         <property name="geometry">
+          <rect>
+           <x>140</x>
+           <y>30</y>
+           <width>71</width>
+           <height>22</height>
+          </rect>
+         </property>
+        </widget>
+       </widget>
+       <widget class="QLabel" name="label_7">
+        <property name="geometry">
+         <rect>
+          <x>20</x>
+          <y>-20</y>
+          <width>91</width>
+          <height>21</height>
+         </rect>
+        </property>
+        <property name="text">
+         <string>Quantile Bounds</string>
+        </property>
+       </widget>
+       <widget class="QGroupBox" name="groupBox_2">
+        <property name="geometry">
+         <rect>
+          <x>0</x>
+          <y>80</y>
+          <width>301</width>
+          <height>101</height>
+         </rect>
+        </property>
+        <property name="toolTip">
+         <string/>
+        </property>
+        <property name="title">
+         <string>Auto Scale</string>
+        </property>
+        <widget class="QToolButton" name="toolButtonAutoScale">
+         <property name="geometry">
+          <rect>
+           <x>10</x>
+           <y>30</y>
+           <width>32</width>
+           <height>32</height>
+          </rect>
+         </property>
+         <property name="toolTip">
+          <string>Autoscale map</string>
+         </property>
+         <property name="text">
+          <string>...</string>
+         </property>
+         <property name="icon">
+          <iconset resource="resources.qrc">
+           <normaloff>:/icons/resources/icons/icons8-histogram-32.png</normaloff>
+           <activeoff>:/icons/resources/icons/icons8-histogram-32.png</activeoff>:/icons/resources/icons/icons8-histogram-32.png</iconset>
+         </property>
+         <property name="iconSize">
+          <size>
+           <width>24</width>
+           <height>24</height>
+          </size>
+         </property>
+         <property name="checkable">
+          <bool>true</bool>
+         </property>
+         <property name="checked">
+          <bool>true</bool>
+         </property>
+        </widget>
+        <widget class="QWidget" name="gridLayoutWidget_7">
+         <property name="geometry">
+          <rect>
+           <x>50</x>
+           <y>30</y>
+           <width>241</width>
+           <height>61</height>
+          </rect>
+         </property>
+         <layout class="QGridLayout" name="gridLayout_11">
+          <item row="1" column="2">
+           <widget class="QDoubleSpinBox" name="doubleSpinBoxUB">
+            <property name="font">
+             <font>
+              <pointsize>11</pointsize>
+             </font>
+            </property>
+            <property name="alignment">
+             <set>Qt::AlignRight|Qt::AlignTrailing|Qt::AlignVCenter</set>
+            </property>
+           </widget>
+          </item>
+          <item row="1" column="1">
+           <widget class="QDoubleSpinBox" name="doubleSpinBoxLB">
+            <property name="font">
+             <font>
+              <pointsize>11</pointsize>
+             </font>
+            </property>
+            <property name="alignment">
+             <set>Qt::AlignRight|Qt::AlignTrailing|Qt::AlignVCenter</set>
+            </property>
+           </widget>
+          </item>
+          <item row="2" column="1">
+           <widget class="QDoubleSpinBox" name="doubleSpinBoxDLB">
+            <property name="font">
+             <font>
+              <pointsize>11</pointsize>
+             </font>
+            </property>
+            <property name="alignment">
+             <set>Qt::AlignRight|Qt::AlignTrailing|Qt::AlignVCenter</set>
+            </property>
+           </widget>
+          </item>
+          <item row="1" column="0">
+           <widget class="QLabel" name="label_91">
+            <property name="font">
+             <font>
+              <pointsize>11</pointsize>
+             </font>
+            </property>
+            <property name="text">
+             <string>Quantile bounds</string>
+            </property>
+            <property name="alignment">
+             <set>Qt::AlignRight|Qt::AlignTrailing|Qt::AlignVCenter</set>
+            </property>
+           </widget>
+          </item>
+          <item row="2" column="2">
+           <widget class="QDoubleSpinBox" name="doubleSpinBoxDUB">
+            <property name="font">
+             <font>
+              <pointsize>11</pointsize>
+             </font>
+            </property>
+            <property name="alignment">
+             <set>Qt::AlignRight|Qt::AlignTrailing|Qt::AlignVCenter</set>
+            </property>
+           </widget>
+          </item>
+          <item row="2" column="0">
+           <widget class="QLabel" name="label_94">
+            <property name="font">
+             <font>
+              <pointsize>11</pointsize>
+             </font>
+            </property>
+            <property name="text">
+             <string>Difference bound</string>
+            </property>
+            <property name="alignment">
+             <set>Qt::AlignRight|Qt::AlignTrailing|Qt::AlignVCenter</set>
+            </property>
+           </widget>
+          </item>
+         </layout>
+        </widget>
+       </widget>
+       <widget class="QGroupBox" name="groupBox_3">
+        <property name="geometry">
+         <rect>
+          <x>0</x>
+          <y>0</y>
+          <width>301</width>
+          <height>71</height>
+         </rect>
+        </property>
+        <property name="toolTip">
+         <string/>
+        </property>
+        <property name="title">
+         <string>Map</string>
+        </property>
+        <widget class="QToolButton" name="toolButtonSwapXY">
+         <property name="geometry">
+          <rect>
+           <x>90</x>
+           <y>30</y>
+           <width>32</width>
+           <height>32</height>
+          </rect>
+         </property>
+         <property name="toolTip">
+          <string>Swap X/Y</string>
+         </property>
+         <property name="text">
+          <string>...</string>
+         </property>
+         <property name="icon">
+          <iconset resource="resources.qrc">
+           <normaloff>:/icons/resources/icons/icon-swap-64.png</normaloff>:/icons/resources/icons/icon-swap-64.png</iconset>
+         </property>
+         <property name="iconSize">
+          <size>
+           <width>24</width>
+           <height>24</height>
+          </size>
+         </property>
+         <property name="checkable">
+          <bool>true</bool>
+         </property>
+        </widget>
+        <widget class="QToolButton" name="toolButtonCrop">
+         <property name="geometry">
+          <rect>
+           <x>50</x>
+           <y>30</y>
+           <width>32</width>
+           <height>32</height>
+          </rect>
+         </property>
+         <property name="toolTip">
+          <string>Crop map</string>
+         </property>
+         <property name="text">
+          <string>...</string>
+         </property>
+         <property name="icon">
+          <iconset resource="resources.qrc">
+           <normaloff>:/icons/resources/icons/icons8-crop-64.png</normaloff>:/icons/resources/icons/icons8-crop-64.png</iconset>
+         </property>
+         <property name="iconSize">
+          <size>
+           <width>24</width>
+           <height>24</height>
+          </size>
+         </property>
+         <property name="checkable">
+          <bool>true</bool>
+         </property>
+        </widget>
+        <widget class="QToolButton" name="toolButtonFullView">
+         <property name="geometry">
+          <rect>
+           <x>10</x>
+           <y>30</y>
+           <width>32</width>
+           <height>32</height>
+          </rect>
+         </property>
+         <property name="toolTip">
+          <string>Restore original extent</string>
+         </property>
+         <property name="text">
+          <string>...</string>
+         </property>
+         <property name="icon">
+          <iconset resource="resources.qrc">
+           <normaloff>:/icons/resources/icons/icons8-fit-to-width-64.png</normaloff>:/icons/resources/icons/icons8-fit-to-width-64.png</iconset>
+         </property>
+         <property name="iconSize">
+          <size>
+           <width>24</width>
+           <height>24</height>
+          </size>
+         </property>
+        </widget>
+       </widget>
+       <widget class="QGroupBox" name="groupBox_8">
+        <property name="geometry">
+         <rect>
+          <x>0</x>
+          <y>190</y>
+          <width>301</width>
+          <height>81</height>
+         </rect>
+        </property>
+        <property name="title">
+         <string>Histogram</string>
+        </property>
+        <widget class="QWidget" name="gridLayoutWidget_6">
+         <property name="geometry">
+          <rect>
+           <x>10</x>
+           <y>20</y>
+           <width>141</width>
+           <height>54</height>
+          </rect>
+         </property>
+         <layout class="QFormLayout" name="formLayout_8">
+          <item row="0" column="0">
+           <widget class="QLabel" name="label_58">
+            <property name="text">
+             <string>Bin width</string>
+            </property>
+            <property name="alignment">
+             <set>Qt::AlignRight|Qt::AlignTrailing|Qt::AlignVCenter</set>
+            </property>
+           </widget>
+          </item>
+          <item row="0" column="1">
+           <widget class="QSpinBox" name="spinBoxBinWidth">
+            <property name="alignment">
+             <set>Qt::AlignRight|Qt::AlignTrailing|Qt::AlignVCenter</set>
+            </property>
+            <property name="maximum">
+             <number>9999</number>
+            </property>
+           </widget>
+          </item>
+          <item row="1" column="0">
+           <widget class="QLabel" name="label_57">
+            <property name="text">
+             <string>No. bins</string>
+            </property>
+            <property name="alignment">
+             <set>Qt::AlignRight|Qt::AlignTrailing|Qt::AlignVCenter</set>
+            </property>
+           </widget>
+          </item>
+          <item row="1" column="1">
+           <widget class="QSpinBox" name="spinBoxNBins">
+            <property name="alignment">
+             <set>Qt::AlignRight|Qt::AlignTrailing|Qt::AlignVCenter</set>
+            </property>
+            <property name="maximum">
+             <number>9999</number>
+            </property>
+           </widget>
+          </item>
+         </layout>
+        </widget>
+        <widget class="QToolButton" name="toolButtonScaleEqualize">
+         <property name="geometry">
+          <rect>
+           <x>210</x>
+           <y>40</y>
+           <width>32</width>
+           <height>32</height>
+          </rect>
+         </property>
+         <property name="font">
+          <font>
+           <pointsize>11</pointsize>
+          </font>
+         </property>
+         <property name="toolTip">
+          <string>Equalize colormap to histogram</string>
+         </property>
+         <property name="text">
+          <string>...</string>
+         </property>
+         <property name="icon">
+          <iconset resource="resources.qrc">
+           <normaloff>:/icons/resources/icons/icons8-bar-chart-50.png</normaloff>:/icons/resources/icons/icons8-bar-chart-50.png</iconset>
+         </property>
+         <property name="iconSize">
+          <size>
+           <width>24</width>
+           <height>24</height>
+          </size>
+         </property>
+         <property name="checkable">
+          <bool>true</bool>
+         </property>
+        </widget>
+        <widget class="QToolButton" name="toolButtonHistogramReset">
+         <property name="geometry">
+          <rect>
+           <x>250</x>
+           <y>40</y>
+           <width>32</width>
+           <height>32</height>
+          </rect>
+         </property>
+         <property name="font">
+          <font>
+           <pointsize>11</pointsize>
+          </font>
+         </property>
+         <property name="toolTip">
+          <string>Reset histogram axes</string>
+         </property>
+         <property name="text">
+          <string>Reset</string>
+         </property>
+         <property name="icon">
+          <iconset resource="resources.qrc">
+           <normaloff>:/icons/resources/icons/icons8-reset-64.png</normaloff>:/icons/resources/icons/icons8-reset-64.png</iconset>
+         </property>
+         <property name="iconSize">
+          <size>
+           <width>24</width>
+           <height>24</height>
+          </size>
+         </property>
+        </widget>
+       </widget>
+       <widget class="QGroupBox" name="groupBoxNoiseReduction">
+        <property name="geometry">
+         <rect>
+          <x>0</x>
+          <y>280</y>
+          <width>301</width>
+          <height>91</height>
+         </rect>
+        </property>
+        <property name="title">
+         <string>Noise Reduction</string>
+        </property>
+        <widget class="QLabel" name="label_35">
+         <property name="geometry">
+          <rect>
+           <x>310</x>
+           <y>10</y>
+           <width>111</width>
+           <height>21</height>
+          </rect>
+         </property>
+         <property name="text">
+          <string>Raw Image</string>
+         </property>
+         <property name="alignment">
+          <set>Qt::AlignCenter</set>
+         </property>
+        </widget>
+        <widget class="QWidget" name="formLayoutWidget_5">
+         <property name="geometry">
+          <rect>
+           <x>8</x>
+           <y>20</y>
+           <width>286</width>
+           <height>71</height>
+          </rect>
+         </property>
+         <layout class="QFormLayout" name="formLayout_9">
+          <item row="0" column="0">
+           <widget class="QLabel" name="label_3">
+            <property name="font">
+             <font>
+              <pointsize>11</pointsize>
+             </font>
+            </property>
+            <property name="text">
+             <string>Method</string>
+            </property>
+           </widget>
+          </item>
+          <item row="0" column="1">
+           <widget class="QComboBox" name="comboBox_2">
+            <property name="font">
+             <font>
+              <pointsize>11</pointsize>
+             </font>
+            </property>
+            <item>
+             <property name="text">
+              <string>Median</string>
+             </property>
+            </item>
+            <item>
+             <property name="text">
+              <string>Wiener</string>
+             </property>
+            </item>
+            <item>
+             <property name="text">
+              <string>Edge-preserving</string>
+             </property>
+            </item>
+           </widget>
+          </item>
+          <item row="1" column="0">
+           <widget class="QLabel" name="label_36">
+            <property name="font">
+             <font>
+              <pointsize>11</pointsize>
+             </font>
+            </property>
+            <property name="text">
+             <string>Smoothing Factor</string>
+            </property>
+            <property name="alignment">
+             <set>Qt::AlignCenter</set>
+            </property>
+           </widget>
+          </item>
+          <item row="1" column="1">
+           <widget class="QSpinBox" name="spinBox_2">
+            <property name="toolTip">
+             <string>Set smoothing for noise reduction filter</string>
+            </property>
+            <property name="alignment">
+             <set>Qt::AlignRight|Qt::AlignTrailing|Qt::AlignVCenter</set>
+            </property>
+           </widget>
+          </item>
+         </layout>
+        </widget>
+       </widget>
+       <widget class="QGroupBox" name="groupBox_9">
+        <property name="geometry">
+         <rect>
+          <x>0</x>
+          <y>380</y>
+          <width>301</width>
+          <height>71</height>
+         </rect>
+        </property>
+        <property name="title">
+         <string>Gradient</string>
+        </property>
+        <widget class="QToolButton" name="toolButtonMapGradient">
+         <property name="geometry">
+          <rect>
+           <x>10</x>
+           <y>30</y>
+           <width>32</width>
+           <height>32</height>
+          </rect>
+         </property>
+         <property name="font">
+          <font>
+           <pointsize>11</pointsize>
+          </font>
+         </property>
+         <property name="toolTip">
+          <string>Show gradient map</string>
+         </property>
+         <property name="text">
+          <string>...</string>
+         </property>
+         <property name="icon">
+          <iconset resource="resources.qrc">
+           <normaloff>:/icons/resources/icons/icon-gradient-32.png</normaloff>:/icons/resources/icons/icon-gradient-32.png</iconset>
+         </property>
+         <property name="iconSize">
+          <size>
+           <width>24</width>
+           <height>24</height>
+          </size>
+         </property>
+         <property name="checkable">
+          <bool>true</bool>
+         </property>
+        </widget>
+       </widget>
+      </widget>
+      <widget class="QWidget" name="SpotDataPage">
+       <property name="geometry">
+        <rect>
+         <x>0</x>
+         <y>0</y>
+         <width>300</width>
+         <height>534</height>
+        </rect>
+       </property>
+       <attribute name="label">
+        <string>Spot Data</string>
+       </attribute>
+       <widget class="QTableWidget" name="tableWidgetSpots">
+        <property name="geometry">
+         <rect>
+          <x>0</x>
+          <y>0</y>
+          <width>291</width>
+          <height>361</height>
+         </rect>
+        </property>
+        <property name="font">
+         <font>
+          <pointsize>11</pointsize>
+         </font>
+        </property>
+        <property name="sortingEnabled">
+         <bool>true</bool>
+        </property>
+        <attribute name="horizontalHeaderDefaultSectionSize">
+         <number>50</number>
+        </attribute>
+        <attribute name="horizontalHeaderStretchLastSection">
+         <bool>true</bool>
+        </attribute>
+        <column>
+         <property name="text">
+          <string>Spot Id</string>
+         </property>
+        </column>
+        <column>
+         <property name="text">
+          <string>X</string>
+         </property>
+        </column>
+        <column>
+         <property name="text">
+          <string>Y</string>
+         </property>
+        </column>
+        <column>
+         <property name="text">
+          <string>Visible</string>
+         </property>
+        </column>
+        <column>
+         <property name="text">
+          <string>Annotate</string>
+         </property>
+        </column>
+       </widget>
+       <widget class="QToolButton" name="toolButtonSpotLoad">
+        <property name="geometry">
+         <rect>
+          <x>10</x>
+          <y>380</y>
+          <width>32</width>
+          <height>32</height>
+         </rect>
+        </property>
+        <property name="toolTip">
+         <string>Load spot file</string>
+        </property>
+        <property name="text">
+         <string>...</string>
+        </property>
+        <property name="icon">
+         <iconset resource="resources.qrc">
+          <normaloff>:/icons/resources/icons/icons8-add-file-64.png</normaloff>:/icons/resources/icons/icons8-add-file-64.png</iconset>
+        </property>
+        <property name="iconSize">
+         <size>
+          <width>24</width>
+          <height>24</height>
+         </size>
+        </property>
+       </widget>
+       <widget class="QToolButton" name="toolButtonSpotRemove">
+        <property name="geometry">
+         <rect>
+          <x>250</x>
+          <y>380</y>
+          <width>32</width>
+          <height>32</height>
+         </rect>
+        </property>
+        <property name="toolTip">
+         <string>Remove selected spot(s)</string>
+        </property>
+        <property name="text">
+         <string>...</string>
+        </property>
+        <property name="icon">
+         <iconset resource="resources.qrc">
+          <normaloff>:/icons/delete</normaloff>:/icons/delete</iconset>
+        </property>
+        <property name="iconSize">
+         <size>
+          <width>24</width>
+          <height>24</height>
+         </size>
+        </property>
+       </widget>
+       <widget class="QToolButton" name="toolButtonSpotToggleView">
+        <property name="geometry">
+         <rect>
+          <x>150</x>
+          <y>380</y>
+          <width>32</width>
+          <height>32</height>
+         </rect>
+        </property>
+        <property name="toolTip">
+         <string>Show hide/spots</string>
+        </property>
+        <property name="text">
+         <string>...</string>
+        </property>
+        <property name="icon">
+         <iconset resource="resources.qrc">
+          <normaloff>:/icons/resources/icons/icons8-hide-64.png</normaloff>:/icons/resources/icons/icons8-hide-64.png</iconset>
+        </property>
+        <property name="iconSize">
+         <size>
+          <width>24</width>
+          <height>24</height>
+         </size>
+        </property>
+       </widget>
+       <widget class="QToolButton" name="toolButtonSpotLocate">
+        <property name="geometry">
+         <rect>
+          <x>70</x>
+          <y>380</y>
+          <width>32</width>
+          <height>32</height>
+         </rect>
+        </property>
+        <property name="toolTip">
+         <string>Place spot on map</string>
+        </property>
+        <property name="text">
+         <string>...</string>
+        </property>
+        <property name="icon">
+         <iconset resource="resources.qrc">
+          <normaloff>:/icons/resources/icons/icons8-location-marker-48.png</normaloff>:/icons/resources/icons/icons8-location-marker-48.png</iconset>
+        </property>
+        <property name="iconSize">
+         <size>
+          <width>24</width>
+          <height>24</height>
+         </size>
+        </property>
+        <property name="checkable">
+         <bool>true</bool>
+        </property>
+       </widget>
+       <widget class="QToolButton" name="toolButtonSpotMove">
+        <property name="geometry">
+         <rect>
+          <x>110</x>
+          <y>380</y>
+          <width>32</width>
+          <height>32</height>
+         </rect>
+        </property>
+        <property name="toolTip">
+         <string>Adjust spot location</string>
+        </property>
+        <property name="text">
+         <string>...</string>
+        </property>
+        <property name="icon">
+         <iconset resource="resources.qrc">
+          <normaloff>:/icons/resources/icons/icons8-move-49.png</normaloff>:/icons/resources/icons/icons8-move-49.png</iconset>
+        </property>
+        <property name="iconSize">
+         <size>
+          <width>24</width>
+          <height>24</height>
+         </size>
+        </property>
+        <property name="checkable">
+         <bool>true</bool>
+        </property>
+       </widget>
+       <widget class="QToolButton" name="toolButtonSpotSelectAll">
+        <property name="geometry">
+         <rect>
+          <x>190</x>
+          <y>380</y>
+          <width>32</width>
+          <height>32</height>
+         </rect>
+        </property>
+        <property name="toolTip">
+         <string>Select all spots</string>
+        </property>
+        <property name="text">
+         <string>Select All</string>
+        </property>
+        <property name="icon">
+         <iconset resource="resources.qrc">
+          <normaloff>:/icons/resources/icons/icons8-select-all-50.png</normaloff>:/icons/resources/icons/icons8-select-all-50.png</iconset>
+        </property>
+        <property name="iconSize">
+         <size>
+          <width>24</width>
+          <height>24</height>
+         </size>
+        </property>
+       </widget>
+       <widget class="QToolButton" name="toolButton">
+        <property name="geometry">
+         <rect>
+          <x>10</x>
+          <y>420</y>
+          <width>32</width>
+          <height>32</height>
+         </rect>
+        </property>
+        <property name="toolTip">
+         <string>Compare spots with map data</string>
+        </property>
+        <property name="text">
+         <string>...</string>
+        </property>
+        <property name="icon">
+         <iconset resource="resources.qrc">
+          <normaloff>:/icons/resources/icons/icons8-analysis-50.png</normaloff>:/icons/resources/icons/icons8-analysis-50.png</iconset>
+        </property>
+        <property name="iconSize">
+         <size>
+          <width>24</width>
+          <height>24</height>
+         </size>
+        </property>
+       </widget>
+      </widget>
+      <widget class="QWidget" name="FilterPage">
+       <property name="enabled">
+        <bool>true</bool>
+       </property>
+       <property name="geometry">
+        <rect>
+         <x>0</x>
+         <y>0</y>
+         <width>300</width>
+         <height>534</height>
+        </rect>
+       </property>
+       <attribute name="label">
+        <string>Filter</string>
+       </attribute>
+       <widget class="QGroupBox" name="groupBoxElemental">
+        <property name="geometry">
+         <rect>
+          <x>0</x>
+          <y>65</y>
+          <width>301</width>
+          <height>131</height>
+         </rect>
+        </property>
+        <property name="font">
+         <font>
+          <pointsize>11</pointsize>
+         </font>
+        </property>
+        <property name="title">
+         <string>Elemental</string>
+        </property>
+        <property name="alignment">
+         <set>Qt::AlignLeading|Qt::AlignLeft|Qt::AlignVCenter</set>
+        </property>
+        <widget class="QToolButton" name="toolButtonAddFilter">
+         <property name="geometry">
+          <rect>
+           <x>258</x>
+           <y>90</y>
+           <width>32</width>
+           <height>32</height>
+          </rect>
+         </property>
+         <property name="toolTip">
+          <string>Add filter</string>
+         </property>
+         <property name="text">
+          <string>Add filter</string>
+         </property>
+         <property name="icon">
+          <iconset resource="resources.qrc">
+           <normaloff>:/icons/resources/icons/icons8-filter-50.png</normaloff>:/icons/resources/icons/icons8-filter-50.png</iconset>
+         </property>
+         <property name="iconSize">
+          <size>
+           <width>24</width>
+           <height>24</height>
+          </size>
+         </property>
+        </widget>
+        <widget class="QComboBox" name="comboBoxFIsotope">
+         <property name="geometry">
+          <rect>
+           <x>5</x>
+           <y>30</y>
+           <width>101</width>
+           <height>22</height>
+          </rect>
+         </property>
+         <property name="toolTip">
+          <string>Select isotope for filtering</string>
+         </property>
+         <item>
+          <property name="text">
+           <string>Isotope</string>
+          </property>
+         </item>
+         <item>
+          <property name="text">
+           <string>Ratio</string>
+          </property>
+         </item>
+        </widget>
+        <widget class="QComboBox" name="comboBoxFSelect">
+         <property name="geometry">
+          <rect>
+           <x>5</x>
+           <y>60</y>
+           <width>101</width>
+           <height>22</height>
+          </rect>
+         </property>
+         <property name="toolTip">
+          <string>Choose a second isotope for filtering by ratio</string>
+         </property>
+         <item>
+          <property name="text">
+           <string>Isotope</string>
+          </property>
+         </item>
+         <item>
+          <property name="text">
+           <string>Ratio</string>
+          </property>
+         </item>
+        </widget>
+        <widget class="QLabel" name="labelFMaxVal">
+         <property name="geometry">
+          <rect>
+           <x>110</x>
+           <y>60</y>
+           <width>41</width>
+           <height>21</height>
+          </rect>
+         </property>
+         <property name="text">
+          <string>max</string>
+         </property>
+        </widget>
+        <widget class="QLabel" name="labelFMinVal">
+         <property name="geometry">
+          <rect>
+           <x>110</x>
+           <y>30</y>
+           <width>30</width>
+           <height>21</height>
+          </rect>
+         </property>
+         <property name="text">
+          <string>min</string>
+         </property>
+        </widget>
+        <widget class="QLineEdit" name="lineEditFMin">
+         <property name="geometry">
+          <rect>
+           <x>140</x>
+           <y>30</y>
+           <width>81</width>
+           <height>21</height>
+          </rect>
+         </property>
+         <property name="toolTip">
+          <string>Input minimum value for filtering</string>
+         </property>
+         <property name="alignment">
+          <set>Qt::AlignRight|Qt::AlignTrailing|Qt::AlignVCenter</set>
+         </property>
+        </widget>
+        <widget class="QLineEdit" name="lineEditFMax">
+         <property name="geometry">
+          <rect>
+           <x>140</x>
+           <y>60</y>
+           <width>81</width>
+           <height>21</height>
+          </rect>
+         </property>
+         <property name="toolTip">
+          <string>Input maximum value for filtering</string>
+         </property>
+         <property name="alignment">
+          <set>Qt::AlignRight|Qt::AlignTrailing|Qt::AlignVCenter</set>
+         </property>
+        </widget>
+        <widget class="QDoubleSpinBox" name="doubleSpinBoxFMinQ">
+         <property name="geometry">
+          <rect>
+           <x>230</x>
+           <y>30</y>
+           <width>64</width>
+           <height>21</height>
+          </rect>
+         </property>
+         <property name="font">
+          <font>
+           <pointsize>11</pointsize>
+          </font>
+         </property>
+         <property name="alignment">
+          <set>Qt::AlignRight|Qt::AlignTrailing|Qt::AlignVCenter</set>
+         </property>
+        </widget>
+        <widget class="QDoubleSpinBox" name="doubleSpinBoxFMaxQ">
+         <property name="geometry">
+          <rect>
+           <x>230</x>
+           <y>60</y>
+           <width>63</width>
+           <height>21</height>
+          </rect>
+         </property>
+         <property name="font">
+          <font>
+           <pointsize>11</pointsize>
+          </font>
+         </property>
+         <property name="alignment">
+          <set>Qt::AlignRight|Qt::AlignTrailing|Qt::AlignVCenter</set>
+         </property>
+        </widget>
+       </widget>
+       <widget class="QGroupBox" name="groupBoxPolygon">
+        <property name="geometry">
+         <rect>
+          <x>0</x>
+          <y>200</y>
+          <width>301</width>
+          <height>231</height>
+         </rect>
+        </property>
+        <property name="font">
+         <font>
+          <pointsize>11</pointsize>
+         </font>
+        </property>
+        <property name="title">
+         <string>Polygons</string>
+        </property>
+        <widget class="QTableWidget" name="tableWidget">
+         <property name="geometry">
+          <rect>
+           <x>10</x>
+           <y>70</y>
+           <width>281</width>
+           <height>111</height>
+          </rect>
+         </property>
+         <property name="sizePolicy">
+          <sizepolicy hsizetype="Fixed" vsizetype="Expanding">
+           <horstretch>0</horstretch>
+           <verstretch>0</verstretch>
+          </sizepolicy>
+         </property>
+         <attribute name="horizontalHeaderDefaultSectionSize">
+          <number>68</number>
+         </attribute>
+         <attribute name="horizontalHeaderStretchLastSection">
+          <bool>true</bool>
+         </attribute>
+         <column>
+          <property name="text">
+           <string>PolyID</string>
+          </property>
+          <property name="font">
+           <font>
+            <pointsize>11</pointsize>
+           </font>
+          </property>
+         </column>
+         <column>
+          <property name="text">
+           <string>Name</string>
+          </property>
+         </column>
+         <column>
+          <property name="text">
+           <string>Link</string>
+          </property>
+          <property name="font">
+           <font>
+            <pointsize>11</pointsize>
+           </font>
+          </property>
+         </column>
+         <column>
+          <property name="text">
+           <string>Analysis</string>
+          </property>
+          <property name="font">
+           <font>
+            <pointsize>11</pointsize>
+           </font>
+          </property>
+         </column>
+        </widget>
+        <widget class="QWidget" name="horizontalLayoutWidget_5">
+         <property name="geometry">
+          <rect>
+           <x>10</x>
+           <y>20</y>
+           <width>281</width>
+           <height>41</height>
+          </rect>
+         </property>
+         <layout class="QHBoxLayout" name="horizontalLayout_9">
+          <item>
+           <widget class="QToolButton" name="toolButtonPolyLoad">
+            <property name="maximumSize">
+             <size>
+              <width>32</width>
+              <height>32</height>
+             </size>
+            </property>
+            <property name="font">
+             <font>
+              <pointsize>11</pointsize>
+             </font>
+            </property>
+            <property name="toolTip">
+             <string>Load polygon file</string>
+            </property>
+            <property name="text">
+             <string>...</string>
+            </property>
+            <property name="icon">
+             <iconset resource="resources.qrc">
+              <normaloff>:/icons/resources/icons/icons8-add-file-64.png</normaloff>:/icons/resources/icons/icons8-add-file-64.png</iconset>
+            </property>
+            <property name="iconSize">
+             <size>
+              <width>24</width>
+              <height>24</height>
+             </size>
+            </property>
+           </widget>
+          </item>
+          <item>
+           <spacer name="horizontalSpacer_2">
+            <property name="orientation">
+             <enum>Qt::Horizontal</enum>
+            </property>
+            <property name="sizeHint" stdset="0">
+             <size>
+              <width>10</width>
+              <height>20</height>
+             </size>
+            </property>
+           </spacer>
+          </item>
+          <item>
+           <widget class="QToolButton" name="toolButtonPolyCreate">
+            <property name="maximumSize">
+             <size>
+              <width>32</width>
+              <height>32</height>
+             </size>
+            </property>
+            <property name="font">
+             <font>
+              <pointsize>11</pointsize>
+             </font>
+            </property>
+            <property name="toolTip">
+             <string>Create new polygon</string>
+            </property>
+            <property name="text">
+             <string>...</string>
+            </property>
+            <property name="icon">
+             <iconset resource="resources.qrc">
+              <normaloff>:/icons/resources/icons/icons8-radar-plot-80.png</normaloff>:/icons/resources/icons/icons8-radar-plot-80.png</iconset>
+            </property>
+            <property name="iconSize">
+             <size>
+              <width>24</width>
+              <height>24</height>
+             </size>
+            </property>
+            <property name="checkable">
+             <bool>true</bool>
+            </property>
+           </widget>
+          </item>
+          <item>
+           <widget class="QToolButton" name="toolButtonPolyMovePoint">
+            <property name="maximumSize">
+             <size>
+              <width>32</width>
+              <height>32</height>
+             </size>
+            </property>
+            <property name="font">
+             <font>
+              <pointsize>11</pointsize>
+             </font>
+            </property>
+            <property name="toolTip">
+             <string>Move point</string>
+            </property>
+            <property name="text">
+             <string>...</string>
+            </property>
+            <property name="icon">
+             <iconset resource="resources.qrc">
+              <normaloff>:/icons/resources/icons/icons8-move-49.png</normaloff>:/icons/resources/icons/icons8-move-49.png</iconset>
+            </property>
+            <property name="iconSize">
+             <size>
+              <width>24</width>
+              <height>24</height>
+             </size>
+            </property>
+            <property name="checkable">
+             <bool>true</bool>
+            </property>
+           </widget>
+          </item>
+          <item>
+           <widget class="QToolButton" name="toolButtonPolyAddPoint">
+            <property name="maximumSize">
+             <size>
+              <width>32</width>
+              <height>32</height>
+             </size>
+            </property>
+            <property name="font">
+             <font>
+              <pointsize>11</pointsize>
+             </font>
+            </property>
+            <property name="toolTip">
+             <string>Add point to polygon</string>
+            </property>
+            <property name="text">
+             <string>...</string>
+            </property>
+            <property name="icon">
+             <iconset resource="resources.qrc">
+              <normaloff>:/icons/resources/icons/icons8-add-48.png</normaloff>:/icons/resources/icons/icons8-add-48.png</iconset>
+            </property>
+            <property name="iconSize">
+             <size>
+              <width>24</width>
+              <height>24</height>
+             </size>
+            </property>
+            <property name="checkable">
+             <bool>true</bool>
+            </property>
+           </widget>
+          </item>
+          <item>
+           <widget class="QToolButton" name="toolButtonPolyRemovePoint">
+            <property name="maximumSize">
+             <size>
+              <width>32</width>
+              <height>32</height>
+             </size>
+            </property>
+            <property name="font">
+             <font>
+              <pointsize>11</pointsize>
+             </font>
+            </property>
+            <property name="toolTip">
+             <string>Remove point from polygon</string>
+            </property>
+            <property name="text">
+             <string>...</string>
+            </property>
+            <property name="icon">
+             <iconset resource="resources.qrc">
+              <normaloff>:/icons/resources/icons/icons8-edit-48.png</normaloff>:/icons/resources/icons/icons8-edit-48.png</iconset>
+            </property>
+            <property name="iconSize">
+             <size>
+              <width>24</width>
+              <height>24</height>
+             </size>
+            </property>
+            <property name="checkable">
+             <bool>true</bool>
+            </property>
+           </widget>
+          </item>
+          <item>
+           <spacer name="horizontalSpacer">
+            <property name="orientation">
+             <enum>Qt::Horizontal</enum>
+            </property>
+            <property name="sizeHint" stdset="0">
+             <size>
+              <width>10</width>
+              <height>20</height>
+             </size>
+            </property>
+           </spacer>
+          </item>
+          <item>
+           <widget class="QToolButton" name="toolButtonEdgeDetection">
+            <property name="maximumSize">
+             <size>
+              <width>32</width>
+              <height>32</height>
+             </size>
+            </property>
+            <property name="font">
+             <font>
+              <pointsize>11</pointsize>
+             </font>
+            </property>
+            <property name="toolTip">
+             <string>Add edge detection overlay to aid polygon placement</string>
+            </property>
+            <property name="text">
+             <string>Edge Detection</string>
+            </property>
+            <property name="icon">
+             <iconset resource="resources.qrc">
+              <normaloff>:/icons/resources/icons/icons8-spotlight-40.png</normaloff>:/icons/resources/icons/icons8-spotlight-40.png</iconset>
+            </property>
+            <property name="iconSize">
+             <size>
+              <width>24</width>
+              <height>24</height>
+             </size>
+            </property>
+            <property name="checkable">
+             <bool>true</bool>
+            </property>
+           </widget>
+          </item>
+         </layout>
+        </widget>
+        <widget class="QWidget" name="horizontalLayoutWidget_6">
+         <property name="geometry">
+          <rect>
+           <x>10</x>
+           <y>190</y>
+           <width>281</width>
+           <height>34</height>
+          </rect>
+         </property>
+         <layout class="QHBoxLayout" name="horizontalLayout_4">
+          <item>
+           <widget class="QToolButton" name="toolButtonPolyDelink">
+            <property name="maximumSize">
+             <size>
+              <width>32</width>
+              <height>32</height>
+             </size>
+            </property>
+            <property name="font">
+             <font>
+              <pointsize>11</pointsize>
+             </font>
+            </property>
+            <property name="toolTip">
+             <string>Delink selected polygons</string>
+            </property>
+            <property name="text">
+             <string>...</string>
+            </property>
+            <property name="icon">
+             <iconset resource="resources.qrc">
+              <normaloff>:/icons/resources/icons/icons8-delete-link-50.png</normaloff>:/icons/resources/icons/icons8-delete-link-50.png</iconset>
+            </property>
+            <property name="iconSize">
+             <size>
+              <width>24</width>
+              <height>24</height>
+             </size>
+            </property>
+           </widget>
+          </item>
+          <item>
+           <widget class="QToolButton" name="toolButtonPolyLink">
+            <property name="maximumSize">
+             <size>
+              <width>32</width>
+              <height>32</height>
+             </size>
+            </property>
+            <property name="font">
+             <font>
+              <pointsize>11</pointsize>
+             </font>
+            </property>
+            <property name="toolTip">
+             <string>Link selected polygons</string>
+            </property>
+            <property name="text">
+             <string>...</string>
+            </property>
+            <property name="icon">
+             <iconset resource="resources.qrc">
+              <normaloff>:/icons/resources/icons/icons8-link-50.png</normaloff>:/icons/resources/icons/icons8-link-50.png</iconset>
+            </property>
+            <property name="iconSize">
+             <size>
+              <width>24</width>
+              <height>24</height>
+             </size>
+            </property>
+           </widget>
+          </item>
+          <item>
+           <spacer name="horizontalSpacer_3">
+            <property name="orientation">
+             <enum>Qt::Horizontal</enum>
+            </property>
+            <property name="sizeHint" stdset="0">
+             <size>
+              <width>40</width>
+              <height>20</height>
+             </size>
+            </property>
+           </spacer>
+          </item>
+          <item>
+           <widget class="QToolButton" name="toolButtonPolySave">
+            <property name="maximumSize">
+             <size>
+              <width>32</width>
+              <height>32</height>
+             </size>
+            </property>
+            <property name="font">
+             <font>
+              <pointsize>11</pointsize>
+             </font>
+            </property>
+            <property name="toolTip">
+             <string>Save polygons to file</string>
+            </property>
+            <property name="text">
+             <string>...</string>
+            </property>
+            <property name="icon">
+             <iconset resource="resources.qrc">
+              <normaloff>:/icons/save</normaloff>:/icons/save</iconset>
+            </property>
+            <property name="iconSize">
+             <size>
+              <width>24</width>
+              <height>24</height>
+             </size>
+            </property>
+           </widget>
+          </item>
+          <item>
+           <widget class="QToolButton" name="toolButtonPolyDelete">
+            <property name="maximumSize">
+             <size>
+              <width>32</width>
+              <height>32</height>
+             </size>
+            </property>
+            <property name="font">
+             <font>
+              <pointsize>11</pointsize>
+             </font>
+            </property>
+            <property name="toolTip">
+             <string>Delete selected polygon</string>
+            </property>
+            <property name="text">
+             <string>...</string>
+            </property>
+            <property name="icon">
+             <iconset resource="resources.qrc">
+              <normaloff>:/icons/delete</normaloff>:/icons/delete</iconset>
+            </property>
+            <property name="iconSize">
+             <size>
+              <width>24</width>
+              <height>24</height>
+             </size>
+            </property>
+           </widget>
+          </item>
+         </layout>
+        </widget>
+       </widget>
+       <widget class="QGroupBox" name="groupBox_6">
+        <property name="geometry">
+         <rect>
+          <x>0</x>
+          <y>0</y>
+          <width>301</width>
+          <height>61</height>
+         </rect>
+        </property>
+        <property name="toolTip">
+         <string/>
+        </property>
+        <property name="title">
+         <string>Data for analysis</string>
+        </property>
+        <widget class="QWidget" name="horizontalLayoutWidget_7">
+         <property name="geometry">
+          <rect>
+           <x>10</x>
+           <y>20</y>
+           <width>176</width>
+           <height>36</height>
+          </rect>
+         </property>
+         <layout class="QHBoxLayout" name="horizontalLayout_10">
+          <item>
+           <widget class="QToolButton" name="toolButtonMapViewable">
+            <property name="maximumSize">
+             <size>
+              <width>32</width>
+              <height>32</height>
+             </size>
+            </property>
+            <property name="toolTip">
+             <string>Analyze full map extent</string>
+            </property>
+            <property name="text">
+             <string>Fullmap</string>
+            </property>
+            <property name="icon">
+             <iconset resource="resources.qrc">
+              <normaloff>:/icons/resources/icons/icons8-map-50.png</normaloff>:/icons/resources/icons/icons8-map-50.png</iconset>
+            </property>
+            <property name="iconSize">
+             <size>
+              <width>24</width>
+              <height>24</height>
+             </size>
+            </property>
+            <property name="checkable">
+             <bool>false</bool>
+            </property>
+            <property name="checked">
+             <bool>false</bool>
+            </property>
+           </widget>
+          </item>
+          <item>
+           <spacer name="horizontalSpacer_4">
+            <property name="orientation">
+             <enum>Qt::Horizontal</enum>
+            </property>
+            <property name="sizeHint" stdset="0">
+             <size>
+              <width>40</width>
+              <height>20</height>
+             </size>
+            </property>
+           </spacer>
+          </item>
+          <item>
+           <widget class="QToolButton" name="toolButtonMapPolygon">
+            <property name="maximumSize">
+             <size>
+              <width>32</width>
+              <height>32</height>
+             </size>
+            </property>
+            <property name="toolTip">
+             <string>Analyze data within polygon(s)</string>
+            </property>
+            <property name="text">
+             <string>Polygon</string>
+            </property>
+            <property name="icon">
+             <iconset resource="resources.qrc">
+              <normaloff>:/icons/resources/icons/icons8-radar-plot-80.png</normaloff>:/icons/resources/icons/icons8-radar-plot-80.png</iconset>
+            </property>
+            <property name="iconSize">
+             <size>
+              <width>24</width>
+              <height>24</height>
+             </size>
+            </property>
+            <property name="checkable">
+             <bool>true</bool>
+            </property>
+           </widget>
+          </item>
+          <item>
+           <widget class="QToolButton" name="toolButtonMapMask">
+            <property name="maximumSize">
+             <size>
+              <width>32</width>
+              <height>32</height>
+             </size>
+            </property>
+            <property name="toolTip">
+             <string>Analyze masked region</string>
+            </property>
+            <property name="text">
+             <string>Polygon</string>
+            </property>
+            <property name="icon">
+             <iconset resource="resources.qrc">
+              <normaloff>:/icons/resources/icons/icons8-anonymous-mask-light-50.png</normaloff>
+              <activeon>:/icons/resources/icons/icons8-anonymous-mask-dark-50.png</activeon>
+              <selectedon>:/icons/resources/icons/icons8-anonymous-mask-dark-50.png</selectedon>:/icons/resources/icons/icons8-anonymous-mask-light-50.png</iconset>
+            </property>
+            <property name="iconSize">
+             <size>
+              <width>24</width>
+              <height>24</height>
+             </size>
+            </property>
+            <property name="checkable">
+             <bool>true</bool>
+            </property>
+           </widget>
+          </item>
+          <item>
+           <widget class="QToolButton" name="toolButtonFilterToggle">
+            <property name="maximumSize">
+             <size>
+              <width>32</width>
+              <height>32</height>
+             </size>
+            </property>
+            <property name="toolTip">
+             <string>Turn isotope filters on/off</string>
+            </property>
+            <property name="text">
+             <string>...</string>
+            </property>
+            <property name="icon">
+             <iconset resource="resources.qrc">
+              <normaloff>:/icons/resources/icons/icons8-filter-50-2.png</normaloff>
+              <activeon>:/icons/resources/icons/icons8-filter-50.png</activeon>
+              <selectedon>:/icons/resources/icons/icons8-filter-50.png</selectedon>:/icons/resources/icons/icons8-filter-50-2.png</iconset>
+            </property>
+            <property name="iconSize">
+             <size>
+              <width>24</width>
+              <height>24</height>
+             </size>
+            </property>
+            <property name="checkable">
+             <bool>true</bool>
+            </property>
+           </widget>
+          </item>
+         </layout>
+        </widget>
+       </widget>
+      </widget>
+      <widget class="QWidget" name="ScatterPage">
+       <property name="enabled">
+        <bool>true</bool>
+       </property>
+       <property name="geometry">
+        <rect>
+         <x>0</x>
+         <y>0</y>
+         <width>300</width>
+         <height>534</height>
+        </rect>
+       </property>
+       <attribute name="label">
+        <string>Scatter and Ternary</string>
+       </attribute>
+       <widget class="QToolButton" name="toolButtonPlotScatter">
+        <property name="geometry">
+         <rect>
+          <x>255</x>
+          <y>250</y>
+          <width>32</width>
+          <height>32</height>
+         </rect>
+        </property>
+        <property name="font">
+         <font>
+          <pointsize>11</pointsize>
+         </font>
+        </property>
+        <property name="toolTip">
+         <string>Create plot</string>
+        </property>
+        <property name="text">
+         <string>Plot</string>
+        </property>
+        <property name="icon">
+         <iconset resource="resources.qrc">
+          <normaloff>:/icons/resources/icons/icons8-rocket-48.png</normaloff>:/icons/resources/icons/icons8-rocket-48.png</iconset>
+        </property>
+        <property name="iconSize">
+         <size>
+          <width>24</width>
+          <height>24</height>
+         </size>
+        </property>
+       </widget>
+       <widget class="QGroupBox" name="groupBoxAxes">
+        <property name="geometry">
+         <rect>
+          <x>0</x>
+          <y>0</y>
+          <width>301</width>
+          <height>131</height>
+         </rect>
+        </property>
+        <property name="font">
+         <font>
+          <pointsize>11</pointsize>
+         </font>
+        </property>
+        <property name="title">
+         <string>Axes</string>
+        </property>
+        <widget class="QWidget" name="gridLayoutWidget">
+         <property name="geometry">
+          <rect>
+           <x>10</x>
+           <y>20</y>
+           <width>281</width>
+           <height>104</height>
+          </rect>
+         </property>
+         <layout class="QGridLayout" name="gridLayoutAxes">
+          <item row="1" column="2">
+           <widget class="QComboBox" name="comboBoxScatterIsotopeY">
+            <property name="font">
+             <font>
+              <pointsize>11</pointsize>
+             </font>
+            </property>
+            <property name="toolTip">
+             <string>Select field for y-axis or left ternary vertex</string>
+            </property>
+            <item>
+             <property name="text">
+              <string>New Item</string>
+             </property>
+            </item>
+           </widget>
+          </item>
+          <item row="1" column="0">
+           <widget class="QLabel" name="labelYIsotope">
+            <property name="font">
+             <font>
+              <pointsize>11</pointsize>
+             </font>
+            </property>
+            <property name="text">
+             <string>Isotope Y</string>
+            </property>
+            <property name="alignment">
+             <set>Qt::AlignRight|Qt::AlignTrailing|Qt::AlignVCenter</set>
+            </property>
+           </widget>
+          </item>
+          <item row="1" column="1">
+           <widget class="QComboBox" name="comboBoxScatterSelectY">
+            <property name="font">
+             <font>
+              <pointsize>11</pointsize>
+             </font>
+            </property>
+            <item>
+             <property name="text">
+              <string>Isotope</string>
+             </property>
+            </item>
+            <item>
+             <property name="text">
+              <string>Ratio</string>
+             </property>
+            </item>
+           </widget>
+          </item>
+          <item row="0" column="2">
+           <widget class="QComboBox" name="comboBoxScatterIsotopeX">
+            <property name="font">
+             <font>
+              <pointsize>11</pointsize>
+             </font>
+            </property>
+            <property name="toolTip">
+             <string>Select field for x-axis or top ternary vertex</string>
+            </property>
+            <item>
+             <property name="text">
+              <string>New Item</string>
+             </property>
+            </item>
+           </widget>
+          </item>
+          <item row="0" column="1">
+           <widget class="QComboBox" name="comboBoxScatterSelectX">
+            <property name="font">
+             <font>
+              <pointsize>11</pointsize>
+             </font>
+            </property>
+            <item>
+             <property name="text">
+              <string>Isotope</string>
+             </property>
+            </item>
+            <item>
+             <property name="text">
+              <string>Ratio</string>
+             </property>
+            </item>
+           </widget>
+          </item>
+          <item row="0" column="0">
+           <widget class="QLabel" name="labelXIsotope">
+            <property name="font">
+             <font>
+              <pointsize>11</pointsize>
+             </font>
+            </property>
+            <property name="text">
+             <string>Isotope X</string>
+            </property>
+            <property name="alignment">
+             <set>Qt::AlignRight|Qt::AlignTrailing|Qt::AlignVCenter</set>
+            </property>
+           </widget>
+          </item>
+          <item row="2" column="0">
+           <widget class="QLabel" name="labelZIsotope">
+            <property name="font">
+             <font>
+              <pointsize>11</pointsize>
+             </font>
+            </property>
+            <property name="text">
+             <string>Isotope Z</string>
+            </property>
+            <property name="alignment">
+             <set>Qt::AlignRight|Qt::AlignTrailing|Qt::AlignVCenter</set>
+            </property>
+           </widget>
+          </item>
+          <item row="2" column="1">
+           <widget class="QComboBox" name="comboBoxScatterSelectZ">
+            <property name="font">
+             <font>
+              <pointsize>11</pointsize>
+             </font>
+            </property>
+            <property name="toolTip">
+             <string>select a third value for creating ternary plots</string>
+            </property>
+            <item>
+             <property name="text">
+              <string>Isotope</string>
+             </property>
+            </item>
+            <item>
+             <property name="text">
+              <string>Ratio</string>
+             </property>
+            </item>
+           </widget>
+          </item>
+          <item row="2" column="2">
+           <widget class="QComboBox" name="comboBoxScatterIsotopeZ">
+            <property name="font">
+             <font>
+              <pointsize>11</pointsize>
+             </font>
+            </property>
+            <property name="toolTip">
+             <string>Select field for right ternary vertex</string>
+            </property>
+           </widget>
+          </item>
+         </layout>
+        </widget>
+       </widget>
+       <widget class="QGroupBox" name="groupBoxScatterStyling">
+        <property name="geometry">
+         <rect>
+          <x>0</x>
+          <y>140</y>
+          <width>301</width>
+          <height>101</height>
+         </rect>
+        </property>
+        <property name="font">
+         <font>
+          <pointsize>11</pointsize>
+         </font>
+        </property>
+        <property name="title">
+         <string>Styling</string>
+        </property>
+        <widget class="QWidget" name="gridLayoutWidget_9">
+         <property name="geometry">
+          <rect>
+           <x>10</x>
+           <y>20</y>
+           <width>281</width>
+           <height>80</height>
+          </rect>
+         </property>
+         <layout class="QGridLayout" name="gridLayoutScatterParams">
+          <item row="0" column="0">
+           <widget class="QLabel" name="labelScatterPlotType">
+            <property name="font">
+             <font>
+              <pointsize>11</pointsize>
+             </font>
+            </property>
+            <property name="text">
+             <string>Plot type</string>
+            </property>
+            <property name="alignment">
+             <set>Qt::AlignRight|Qt::AlignTrailing|Qt::AlignVCenter</set>
+            </property>
+           </widget>
+          </item>
+          <item row="1" column="1">
+           <widget class="QComboBox" name="comboBoxScatterSelectC">
+            <property name="maximumSize">
+             <size>
+              <width>100</width>
+              <height>16777215</height>
+             </size>
+            </property>
+            <property name="font">
+             <font>
+              <pointsize>11</pointsize>
+             </font>
+            </property>
+            <property name="toolTip">
+             <string>add a value for defining point coloring</string>
+            </property>
+            <item>
+             <property name="text">
+              <string>Isotope</string>
+             </property>
+            </item>
+            <item>
+             <property name="text">
+              <string>Ratio</string>
+             </property>
+            </item>
+            <item>
+             <property name="text">
+              <string>Calculated Field</string>
+             </property>
+            </item>
+            <item>
+             <property name="text">
+              <string>PCA Score</string>
+             </property>
+            </item>
+            <item>
+             <property name="text">
+              <string>Cluster</string>
+             </property>
+            </item>
+            <item>
+             <property name="text">
+              <string>Cluster Score</string>
+             </property>
+            </item>
+            <item>
+             <property name="text">
+              <string>Special</string>
+             </property>
+            </item>
+           </widget>
+          </item>
+          <item row="1" column="0">
+           <widget class="QLabel" name="labelScatterColor">
+            <property name="font">
+             <font>
+              <pointsize>11</pointsize>
+             </font>
+            </property>
+            <property name="text">
+             <string>Color</string>
+            </property>
+            <property name="alignment">
+             <set>Qt::AlignRight|Qt::AlignTrailing|Qt::AlignVCenter</set>
+            </property>
+           </widget>
+          </item>
+          <item row="0" column="1">
+           <widget class="QComboBox" name="comboBoxScatterType">
+            <property name="maximumSize">
+             <size>
+              <width>100</width>
+              <height>16777215</height>
+             </size>
+            </property>
+            <property name="font">
+             <font>
+              <pointsize>11</pointsize>
+             </font>
+            </property>
+            <property name="toolTip">
+             <string>Select plot type</string>
+            </property>
+            <item>
+             <property name="text">
+              <string>Scatter</string>
+             </property>
+            </item>
+            <item>
+             <property name="text">
+              <string>Heatmap</string>
+             </property>
+            </item>
+           </widget>
+          </item>
+          <item row="1" column="2">
+           <widget class="QComboBox" name="comboBoxScatterIsotopeC">
+            <property name="maximumSize">
+             <size>
+              <width>100</width>
+              <height>16777215</height>
+             </size>
+            </property>
+            <property name="font">
+             <font>
+              <pointsize>11</pointsize>
+             </font>
+            </property>
+            <property name="toolTip">
+             <string>Select field for coloring points</string>
+            </property>
+           </widget>
+          </item>
+          <item row="0" column="2">
+           <widget class="QSpinBox" name="spinBoxHeatmapN">
+            <property name="enabled">
+             <bool>false</bool>
+            </property>
+            <property name="maximumSize">
+             <size>
+              <width>100</width>
+              <height>16777215</height>
+             </size>
+            </property>
+            <property name="font">
+             <font>
+              <pointsize>11</pointsize>
+             </font>
+            </property>
+            <property name="toolTip">
+             <string>Select resolution factor for heatmap</string>
+            </property>
+            <property name="alignment">
+             <set>Qt::AlignRight|Qt::AlignTrailing|Qt::AlignVCenter</set>
+            </property>
+            <property name="minimum">
+             <number>1</number>
+            </property>
+            <property name="maximum">
+             <number>100</number>
+            </property>
+            <property name="value">
+             <number>10</number>
+            </property>
+           </widget>
+          </item>
+         </layout>
+        </widget>
+       </widget>
+       <widget class="QToolButton" name="toolButtonTernaryMap">
+        <property name="geometry">
+         <rect>
+          <x>215</x>
+          <y>250</y>
+          <width>32</width>
+          <height>32</height>
+         </rect>
+        </property>
+        <property name="text">
+         <string>...</string>
+        </property>
+        <property name="icon">
+         <iconset resource="resources.qrc">
+          <normaloff>:/icons/resources/icons/icons8-illuminati-64.png</normaloff>:/icons/resources/icons/icons8-illuminati-64.png</iconset>
+        </property>
+        <property name="iconSize">
+         <size>
+          <width>24</width>
+          <height>24</height>
+         </size>
+        </property>
+       </widget>
+      </widget>
+      <widget class="QWidget" name="NDIMPage">
+       <property name="enabled">
+        <bool>true</bool>
+       </property>
+       <property name="geometry">
+        <rect>
+         <x>0</x>
+         <y>0</y>
+         <width>300</width>
+         <height>534</height>
+        </rect>
+       </property>
+       <attribute name="label">
+        <string>n-Dim</string>
+       </attribute>
+       <widget class="QPushButton" name="pushButton_34">
+        <property name="geometry">
+         <rect>
+          <x>300</x>
+          <y>80</y>
+          <width>75</width>
+          <height>24</height>
+         </rect>
+        </property>
+        <property name="text">
+         <string>Remove </string>
+        </property>
+       </widget>
+       <widget class="QGroupBox" name="groupBoxNDim">
+        <property name="geometry">
+         <rect>
+          <x>0</x>
+          <y>0</y>
+          <width>301</width>
+          <height>456</height>
+         </rect>
+        </property>
+        <property name="font">
+         <font>
+          <pointsize>11</pointsize>
+         </font>
+        </property>
+        <property name="title">
+         <string>Select Isotope</string>
+        </property>
+        <property name="alignment">
+         <set>Qt::AlignLeading|Qt::AlignLeft|Qt::AlignVCenter</set>
+        </property>
+        <widget class="QWidget" name="verticalLayoutWidget_3">
+         <property name="geometry">
+          <rect>
+           <x>10</x>
+           <y>25</y>
+           <width>281</width>
+           <height>408</height>
+          </rect>
+         </property>
+         <layout class="QVBoxLayout" name="verticalLayout_5">
+          <item>
+           <layout class="QFormLayout" name="formLayout_4">
+            <item row="0" column="0">
+             <widget class="QLabel" name="labelNDimPlotType">
+              <property name="font">
+               <font>
+                <pointsize>11</pointsize>
+               </font>
+              </property>
+              <property name="text">
+               <string>Plot type</string>
+              </property>
+              <property name="alignment">
+               <set>Qt::AlignCenter</set>
+              </property>
+             </widget>
+            </item>
+            <item row="0" column="1">
+             <widget class="QComboBox" name="comboBoxNDimPlotType">
+              <property name="maximumSize">
+               <size>
+                <width>200</width>
+                <height>16777215</height>
+               </size>
+              </property>
+              <property name="font">
+               <font>
+                <pointsize>11</pointsize>
+               </font>
+              </property>
+              <property name="toolTip">
+               <string>Select plot type for N-dimensional series</string>
+              </property>
+              <item>
+               <property name="text">
+                <string>TEC</string>
+               </property>
+              </item>
+              <item>
+               <property name="text">
+                <string>Radar</string>
+               </property>
+              </item>
+             </widget>
+            </item>
+            <item row="1" column="0">
+             <widget class="QLabel" name="labelNDimRefValues">
+              <property name="font">
+               <font>
+                <pointsize>11</pointsize>
+               </font>
+              </property>
+              <property name="text">
+               <string>Ref. values</string>
+              </property>
+              <property name="alignment">
+               <set>Qt::AlignCenter</set>
+              </property>
+             </widget>
+            </item>
+            <item row="1" column="1">
+             <widget class="QComboBox" name="comboBoxNDimRefMaterial">
+              <property name="maximumSize">
+               <size>
+                <width>200</width>
+                <height>16777215</height>
+               </size>
+              </property>
+              <property name="font">
+               <font>
+                <pointsize>11</pointsize>
+               </font>
+              </property>
+              <property name="toolTip">
+               <string>Select reference for normalizing series</string>
+              </property>
+             </widget>
+            </item>
+           </layout>
+          </item>
+          <item>
+           <layout class="QGridLayout" name="gridLayout">
+            <item row="1" column="0">
+             <widget class="QTableWidget" name="tableWidgetNDim">
+              <property name="maximumSize">
+               <size>
+                <width>16777215</width>
+                <height>200</height>
+               </size>
+              </property>
+              <property name="font">
+               <font>
+                <pointsize>11</pointsize>
+               </font>
+              </property>
+              <property name="toolTip">
+               <string>Add isotopes or select set below</string>
+              </property>
+              <property name="accessibleName">
+               <string>NDim</string>
+              </property>
+              <property name="selectionBehavior">
+               <enum>QAbstractItemView::SelectRows</enum>
+              </property>
+              <attribute name="horizontalHeaderDefaultSectionSize">
+               <number>75</number>
+              </attribute>
+              <attribute name="horizontalHeaderStretchLastSection">
+               <bool>true</bool>
+              </attribute>
+              <column>
+               <property name="text">
+                <string>Use</string>
+               </property>
+               <property name="font">
+                <font>
+                 <pointsize>11</pointsize>
+                </font>
+               </property>
+              </column>
+              <column>
+               <property name="text">
+                <string>Sample Id</string>
+               </property>
+               <property name="font">
+                <font>
+                 <pointsize>11</pointsize>
+                </font>
+               </property>
+              </column>
+              <column>
+               <property name="text">
+                <string>Isotope</string>
+               </property>
+               <property name="font">
+                <font>
+                 <pointsize>11</pointsize>
+                </font>
+               </property>
+              </column>
+             </widget>
+            </item>
+            <item row="2" column="0">
+             <layout class="QFormLayout" name="formLayout_2">
+              <item row="0" column="0">
+               <widget class="QLabel" name="labelNDimIsotope">
+                <property name="font">
+                 <font>
+                  <pointsize>11</pointsize>
+                 </font>
+                </property>
+                <property name="text">
+                 <string>Isotope</string>
+                </property>
+                <property name="alignment">
+                 <set>Qt::AlignRight|Qt::AlignTrailing|Qt::AlignVCenter</set>
+                </property>
+               </widget>
+              </item>
+              <item row="0" column="1">
+               <widget class="QComboBox" name="comboBoxNDimIsotope">
+                <property name="maximumSize">
+                 <size>
+                  <width>150</width>
+                  <height>16777215</height>
+                 </size>
+                </property>
+                <property name="font">
+                 <font>
+                  <pointsize>11</pointsize>
+                 </font>
+                </property>
+                <property name="toolTip">
+                 <string>Select isotope to add</string>
+                </property>
+                <item>
+                 <property name="text">
+                  <string>New Item</string>
+                 </property>
+                </item>
+               </widget>
+              </item>
+              <item row="1" column="0">
+               <widget class="QLabel" name="labelNDimPredefined">
+                <property name="font">
+                 <font>
+                  <pointsize>11</pointsize>
+                 </font>
+                </property>
+                <property name="text">
+                 <string>Predefined</string>
+                </property>
+                <property name="alignment">
+                 <set>Qt::AlignRight|Qt::AlignTrailing|Qt::AlignVCenter</set>
+                </property>
+               </widget>
+              </item>
+              <item row="1" column="1">
+               <widget class="QComboBox" name="comboBoxNDimIsotopeSet">
+                <property name="maximumSize">
+                 <size>
+                  <width>150</width>
+                  <height>16777215</height>
+                 </size>
+                </property>
+                <property name="font">
+                 <font>
+                  <pointsize>11</pointsize>
+                 </font>
+                </property>
+                <property name="toolTip">
+                 <string>Select predefined series, then add</string>
+                </property>
+                <item>
+                 <property name="text">
+                  <string>User Defined</string>
+                 </property>
+                </item>
+               </widget>
+              </item>
+              <item row="2" column="0">
+               <widget class="QLabel" name="labelNDimQuantiles">
+                <property name="text">
+                 <string>Quantiles</string>
+                </property>
+                <property name="alignment">
+                 <set>Qt::AlignRight|Qt::AlignTrailing|Qt::AlignVCenter</set>
+                </property>
+               </widget>
+              </item>
+              <item row="2" column="1">
+               <widget class="QComboBox" name="comboBoxNDimQuantiles">
+                <property name="maximumSize">
+                 <size>
+                  <width>150</width>
+                  <height>16777215</height>
+                 </size>
+                </property>
+                <property name="toolTip">
+                 <string>Select quantiles for statistics</string>
+                </property>
+                <item>
+                 <property name="text">
+                  <string>0.5</string>
+                 </property>
+                </item>
+                <item>
+                 <property name="text">
+                  <string>0.25, 0.75</string>
+                 </property>
+                </item>
+                <item>
+                 <property name="text">
+                  <string>0.25, 0.5, 0.75</string>
+                 </property>
+                </item>
+                <item>
+                 <property name="text">
+                  <string>0.05, 0.25, 0.5, 0.75, 0.95</string>
+                 </property>
+                </item>
+               </widget>
+              </item>
+             </layout>
+            </item>
+            <item row="1" column="1">
+             <layout class="QVBoxLayout" name="verticalLayout">
+              <item>
+               <widget class="QToolButton" name="toolButtonNDimSelectAll">
+                <property name="maximumSize">
+                 <size>
+                  <width>32</width>
+                  <height>32</height>
+                 </size>
+                </property>
+                <property name="toolTip">
+                 <string>Select all isotopes</string>
+                </property>
+                <property name="text">
+                 <string>Select All</string>
+                </property>
+                <property name="icon">
+                 <iconset resource="resources.qrc">
+                  <normaloff>:/icons/resources/icons/icons8-select-all-50.png</normaloff>:/icons/resources/icons/icons8-select-all-50.png</iconset>
+                </property>
+                <property name="iconSize">
+                 <size>
+                  <width>24</width>
+                  <height>24</height>
+                 </size>
+                </property>
+               </widget>
+              </item>
+              <item>
+               <widget class="QToolButton" name="toolButtonNDimUp">
+                <property name="maximumSize">
+                 <size>
+                  <width>32</width>
+                  <height>32</height>
+                 </size>
+                </property>
+                <property name="text">
+                 <string>...</string>
+                </property>
+                <property name="icon">
+                 <iconset resource="resources.qrc">
+                  <normaloff>:/icons/up</normaloff>:/icons/up</iconset>
+                </property>
+                <property name="iconSize">
+                 <size>
+                  <width>24</width>
+                  <height>24</height>
+                 </size>
+                </property>
+               </widget>
+              </item>
+              <item>
+               <widget class="QToolButton" name="toolButtonNDimDown">
+                <property name="maximumSize">
+                 <size>
+                  <width>32</width>
+                  <height>32</height>
+                 </size>
+                </property>
+                <property name="text">
+                 <string>...</string>
+                </property>
+                <property name="icon">
+                 <iconset>
+                  <normaloff>resources/icons/down.png</normaloff>resources/icons/down.png</iconset>
+                </property>
+                <property name="iconSize">
+                 <size>
+                  <width>24</width>
+                  <height>24</height>
+                 </size>
+                </property>
+               </widget>
+              </item>
+              <item>
+               <widget class="QToolButton" name="toolButtonNDimRemove">
+                <property name="maximumSize">
+                 <size>
+                  <width>32</width>
+                  <height>32</height>
+                 </size>
+                </property>
+                <property name="toolTip">
+                 <string>Delete selected isotope(s)</string>
+                </property>
+                <property name="text">
+                 <string>Remove</string>
+                </property>
+                <property name="icon">
+                 <iconset resource="resources.qrc">
+                  <normaloff>:/icons/delete</normaloff>:/icons/delete</iconset>
+                </property>
+                <property name="iconSize">
+                 <size>
+                  <width>24</width>
+                  <height>24</height>
+                 </size>
+                </property>
+               </widget>
+              </item>
+              <item>
+               <widget class="QToolButton" name="toolButtonNDimSaveList">
+                <property name="maximumSize">
+                 <size>
+                  <width>32</width>
+                  <height>32</height>
+                 </size>
+                </property>
+                <property name="toolTip">
+                 <string>Save series</string>
+                </property>
+                <property name="text">
+                 <string>Save</string>
+                </property>
+                <property name="icon">
+                 <iconset resource="resources.qrc">
+                  <normaloff>:/icons/save</normaloff>:/icons/save</iconset>
+                </property>
+                <property name="iconSize">
+                 <size>
+                  <width>24</width>
+                  <height>24</height>
+                 </size>
+                </property>
+               </widget>
+              </item>
+             </layout>
+            </item>
+            <item row="2" column="1">
+             <layout class="QVBoxLayout" name="verticalLayout_4">
+              <item>
+               <widget class="QToolButton" name="toolButtonNDimIsotopeAdd">
+                <property name="maximumSize">
+                 <size>
+                  <width>32</width>
+                  <height>32</height>
+                 </size>
+                </property>
+                <property name="toolTip">
+                 <string>Add isotope to series</string>
+                </property>
+                <property name="text">
+                 <string>Add</string>
+                </property>
+                <property name="icon">
+                 <iconset resource="resources.qrc">
+                  <normaloff>:/icons/resources/icons/icons8-add-50.png</normaloff>:/icons/resources/icons/icons8-add-50.png</iconset>
+                </property>
+                <property name="iconSize">
+                 <size>
+                  <width>24</width>
+                  <height>24</height>
+                 </size>
+                </property>
+               </widget>
+              </item>
+              <item>
+               <widget class="QToolButton" name="toolButtonNDimIsotopeSetAdd">
+                <property name="maximumSize">
+                 <size>
+                  <width>32</width>
+                  <height>32</height>
+                 </size>
+                </property>
+                <property name="toolTip">
+                 <string>Add predefined isotope series</string>
+                </property>
+                <property name="text">
+                 <string>Add</string>
+                </property>
+                <property name="icon">
+                 <iconset resource="resources.qrc">
+                  <normaloff>:/icons/resources/icons/icons8-add-list-50.png</normaloff>:/icons/resources/icons/icons8-add-list-50.png</iconset>
+                </property>
+                <property name="iconSize">
+                 <size>
+                  <width>24</width>
+                  <height>24</height>
+                 </size>
+                </property>
+               </widget>
+              </item>
+              <item>
+               <spacer name="verticalSpacer_9">
+                <property name="orientation">
+                 <enum>Qt::Vertical</enum>
+                </property>
+                <property name="sizeHint" stdset="0">
+                 <size>
+                  <width>20</width>
+                  <height>10</height>
+                 </size>
+                </property>
+               </spacer>
+              </item>
+              <item>
+               <widget class="QToolButton" name="toolButtonNDimPlot">
+                <property name="maximumSize">
+                 <size>
+                  <width>32</width>
+                  <height>32</height>
+                 </size>
+                </property>
+                <property name="toolTip">
+                 <string>Create N-dimensional plot plot</string>
+                </property>
+                <property name="text">
+                 <string>Plot</string>
+                </property>
+                <property name="icon">
+                 <iconset resource="resources.qrc">
+                  <normaloff>:/icons/resources/icons/icons8-rocket-48.png</normaloff>:/icons/resources/icons/icons8-rocket-48.png</iconset>
+                </property>
+                <property name="iconSize">
+                 <size>
+                  <width>24</width>
+                  <height>24</height>
+                 </size>
+                </property>
+               </widget>
+              </item>
+             </layout>
+            </item>
+           </layout>
+          </item>
+         </layout>
+        </widget>
+       </widget>
+      </widget>
+      <widget class="QWidget" name="PCAPage">
+       <property name="enabled">
+        <bool>true</bool>
+       </property>
+       <property name="geometry">
+        <rect>
+         <x>0</x>
+         <y>0</y>
+         <width>300</width>
+         <height>534</height>
+        </rect>
+       </property>
+       <attribute name="label">
+        <string>PCA</string>
+       </attribute>
+       <widget class="QGroupBox" name="groupBox_10">
+        <property name="geometry">
+         <rect>
+          <x>0</x>
+          <y>0</y>
+          <width>301</width>
+          <height>181</height>
+         </rect>
+        </property>
+        <property name="title">
+         <string/>
+        </property>
+        <widget class="QWidget" name="horizontalLayoutWidget_9">
+         <property name="geometry">
+          <rect>
+           <x>5</x>
+           <y>10</y>
+           <width>286</width>
+           <height>166</height>
+          </rect>
+         </property>
+         <layout class="QHBoxLayout" name="horizontalLayout_12">
+          <item>
+           <layout class="QFormLayout" name="formLayout_5">
+            <item row="0" column="0">
+             <widget class="QLabel" name="labelPCANumBasis">
+              <property name="font">
+               <font>
+                <pointsize>11</pointsize>
+               </font>
+              </property>
+              <property name="text">
+               <string>N Basis</string>
+              </property>
+              <property name="alignment">
+               <set>Qt::AlignLeading|Qt::AlignLeft|Qt::AlignVCenter</set>
+              </property>
+             </widget>
+            </item>
+            <item row="0" column="1">
+             <widget class="QSpinBox" name="spinBoxPCANumBasis">
+              <property name="maximumSize">
+               <size>
+                <width>150</width>
+                <height>16777215</height>
+               </size>
+              </property>
+              <property name="font">
+               <font>
+                <pointsize>11</pointsize>
+               </font>
+              </property>
+              <property name="toolTip">
+               <string>Number of basis vectors for dimensional reduction</string>
+              </property>
+              <property name="alignment">
+               <set>Qt::AlignRight|Qt::AlignTrailing|Qt::AlignVCenter</set>
+              </property>
+             </widget>
+            </item>
+            <item row="1" column="0">
+             <widget class="QLabel" name="labelPCX">
+              <property name="font">
+               <font>
+                <pointsize>11</pointsize>
+               </font>
+              </property>
+              <property name="text">
+               <string>PC X</string>
+              </property>
+              <property name="alignment">
+               <set>Qt::AlignLeading|Qt::AlignLeft|Qt::AlignVCenter</set>
+              </property>
+             </widget>
+            </item>
+            <item row="1" column="1">
+             <widget class="QSpinBox" name="spinBoxPCX">
+              <property name="maximumSize">
+               <size>
+                <width>150</width>
+                <height>16777215</height>
+               </size>
+              </property>
+              <property name="font">
+               <font>
+                <pointsize>11</pointsize>
+               </font>
+              </property>
+              <property name="toolTip">
+               <string>Principal component to display on x-axis</string>
+              </property>
+              <property name="alignment">
+               <set>Qt::AlignRight|Qt::AlignTrailing|Qt::AlignVCenter</set>
+              </property>
+             </widget>
+            </item>
+            <item row="2" column="0">
+             <widget class="QLabel" name="labelPCY">
+              <property name="font">
+               <font>
+                <pointsize>11</pointsize>
+               </font>
+              </property>
+              <property name="text">
+               <string>PC Y</string>
+              </property>
+              <property name="alignment">
+               <set>Qt::AlignLeading|Qt::AlignLeft|Qt::AlignVCenter</set>
+              </property>
+             </widget>
+            </item>
+            <item row="2" column="1">
+             <widget class="QSpinBox" name="spinBoxPCY">
+              <property name="maximumSize">
+               <size>
+                <width>150</width>
+                <height>16777215</height>
+               </size>
+              </property>
+              <property name="font">
+               <font>
+                <pointsize>11</pointsize>
+               </font>
+              </property>
+              <property name="toolTip">
+               <string>Principal component to display on y-axis</string>
+              </property>
+              <property name="alignment">
+               <set>Qt::AlignRight|Qt::AlignTrailing|Qt::AlignVCenter</set>
+              </property>
+             </widget>
+            </item>
+            <item row="3" column="0">
+             <widget class="QLabel" name="labelPCAPlotType">
+              <property name="font">
+               <font>
+                <pointsize>11</pointsize>
+               </font>
+              </property>
+              <property name="text">
+               <string>Plot type</string>
+              </property>
+             </widget>
+            </item>
+            <item row="3" column="1">
+             <widget class="QComboBox" name="comboBoxPCAPlotType">
+              <property name="maximumSize">
+               <size>
+                <width>150</width>
+                <height>16777215</height>
+               </size>
+              </property>
+              <property name="font">
+               <font>
+                <pointsize>11</pointsize>
+               </font>
+              </property>
+              <property name="toolTip">
+               <string>Method for displaying PCA plot</string>
+              </property>
+              <item>
+               <property name="text">
+                <string>Variance</string>
+               </property>
+              </item>
+              <item>
+               <property name="text">
+                <string>Vectors</string>
+               </property>
+              </item>
+              <item>
+               <property name="text">
+                <string>PC X vs. PC Y</string>
+               </property>
+              </item>
+              <item>
+               <property name="text">
+                <string>PC X Score Map</string>
+               </property>
+              </item>
+             </widget>
+            </item>
+            <item row="4" column="0">
+             <widget class="QLabel" name="labelPCAStyle">
+              <property name="font">
+               <font>
+                <pointsize>11</pointsize>
+               </font>
+              </property>
+              <property name="text">
+               <string>Plot style</string>
+              </property>
+              <property name="alignment">
+               <set>Qt::AlignLeading|Qt::AlignLeft|Qt::AlignVCenter</set>
+              </property>
+             </widget>
+            </item>
+            <item row="4" column="1">
+             <widget class="QComboBox" name="comboBoxPCAStyle">
+              <property name="maximumSize">
+               <size>
+                <width>150</width>
+                <height>16777215</height>
+               </size>
+              </property>
+              <property name="font">
+               <font>
+                <pointsize>11</pointsize>
+               </font>
+              </property>
+              <property name="toolTip">
+               <string>Style for scatter plots</string>
+              </property>
+              <item>
+               <property name="text">
+                <string>Scatter</string>
+               </property>
+              </item>
+              <item>
+               <property name="text">
+                <string>Heatmap</string>
+               </property>
+              </item>
+             </widget>
+            </item>
+           </layout>
+          </item>
+          <item>
+           <layout class="QVBoxLayout" name="verticalLayout_3">
+            <item>
+             <spacer name="verticalSpacer_8">
+              <property name="orientation">
+               <enum>Qt::Vertical</enum>
+              </property>
+              <property name="sizeHint" stdset="0">
+               <size>
+                <width>20</width>
+                <height>40</height>
+               </size>
+              </property>
+             </spacer>
+            </item>
+            <item>
+             <widget class="QToolButton" name="toolButtonPCAPlot">
+              <property name="maximumSize">
+               <size>
+                <width>32</width>
+                <height>32</height>
+               </size>
+              </property>
+              <property name="toolTip">
+               <string>Plot PCA results</string>
+              </property>
+              <property name="text">
+               <string>Plot</string>
+              </property>
+              <property name="icon">
+               <iconset resource="resources.qrc">
+                <normaloff>:/icons/resources/icons/icons8-rocket-48.png</normaloff>:/icons/resources/icons/icons8-rocket-48.png</iconset>
+              </property>
+              <property name="iconSize">
+               <size>
+                <width>24</width>
+                <height>24</height>
+               </size>
+              </property>
+             </widget>
+            </item>
+           </layout>
+          </item>
+         </layout>
+        </widget>
+       </widget>
+      </widget>
+      <widget class="QWidget" name="ClusteringPage">
+       <property name="enabled">
+        <bool>true</bool>
+       </property>
+       <property name="geometry">
+        <rect>
+         <x>0</x>
+         <y>0</y>
+         <width>300</width>
+         <height>534</height>
+        </rect>
+       </property>
+       <attribute name="label">
+        <string>Clustering</string>
+       </attribute>
+       <widget class="QStackedWidget" name="stackedWidget">
+        <property name="geometry">
+         <rect>
+          <x>0</x>
+          <y>0</y>
+          <width>301</width>
+          <height>421</height>
+         </rect>
+        </property>
+        <property name="currentIndex">
+         <number>0</number>
+        </property>
+        <widget class="QWidget" name="pageClustering">
+         <widget class="QGroupBox" name="groupBoxClustering">
+          <property name="geometry">
+           <rect>
+            <x>0</x>
+            <y>20</y>
+            <width>301</width>
+            <height>226</height>
+           </rect>
+          </property>
+          <property name="title">
+           <string/>
+          </property>
+          <property name="alignment">
+           <set>Qt::AlignCenter</set>
+          </property>
+          <widget class="QWidget" name="horizontalLayoutWidget_8">
+           <property name="geometry">
+            <rect>
+             <x>10</x>
+             <y>10</y>
+             <width>281</width>
+             <height>211</height>
+            </rect>
+           </property>
+           <layout class="QHBoxLayout" name="horizontalLayout_11">
+            <item>
+             <layout class="QFormLayout" name="formLayoutClusterSettings">
+              <item row="0" column="1">
+               <widget class="QComboBox" name="comboBoxClusterMethod">
+                <property name="maximumSize">
+                 <size>
+                  <width>150</width>
+                  <height>16777215</height>
+                 </size>
+                </property>
+                <property name="font">
+                 <font>
+                  <pointsize>11</pointsize>
+                 </font>
+                </property>
+                <property name="toolTip">
+                 <string>Select clustering method</string>
+                </property>
+                <item>
+                 <property name="text">
+                  <string>k-means</string>
+                 </property>
+                </item>
+                <item>
+                 <property name="text">
+                  <string>k-medoids</string>
+                 </property>
+                </item>
+                <item>
+                 <property name="text">
+                  <string>fuzzy c-means</string>
+                 </property>
+                </item>
+                <item>
+                 <property name="text">
+                  <string>all</string>
+                 </property>
+                </item>
+               </widget>
+              </item>
+              <item row="1" column="0">
+               <widget class="QLabel" name="labelNClusters">
+                <property name="font">
+                 <font>
+                  <pointsize>11</pointsize>
+                 </font>
+                </property>
+                <property name="text">
+                 <string>Clusters</string>
+                </property>
+               </widget>
+              </item>
+              <item row="1" column="1">
+               <widget class="QSpinBox" name="spinBoxNClusters">
+                <property name="maximumSize">
+                 <size>
+                  <width>150</width>
+                  <height>16777215</height>
+                 </size>
+                </property>
+                <property name="font">
+                 <font>
+                  <pointsize>11</pointsize>
+                 </font>
+                </property>
+                <property name="toolTip">
+                 <string>Change the number of clusters</string>
+                </property>
+                <property name="alignment">
+                 <set>Qt::AlignRight|Qt::AlignTrailing|Qt::AlignVCenter</set>
+                </property>
+                <property name="minimum">
+                 <number>1</number>
+                </property>
+                <property name="maximum">
+                 <number>500</number>
+                </property>
+                <property name="value">
+                 <number>5</number>
+                </property>
+               </widget>
+              </item>
+              <item row="2" column="0">
+               <widget class="QLabel" name="labelExponent">
+                <property name="font">
+                 <font>
+                  <pointsize>11</pointsize>
+                 </font>
+                </property>
+                <property name="text">
+                 <string>Exponent</string>
+                </property>
+               </widget>
+              </item>
+              <item row="2" column="1">
+               <layout class="QHBoxLayout" name="horizontalLayout">
+                <item>
+                 <widget class="QLabel" name="labelClusterExponent">
+                  <property name="font">
+                   <font>
+                    <pointsize>11</pointsize>
+                   </font>
+                  </property>
+                  <property name="text">
+                   <string>0</string>
+                  </property>
+                 </widget>
+                </item>
+                <item>
+                 <widget class="QSlider" name="horizontalSliderClusterExponent">
+                  <property name="enabled">
+                   <bool>true</bool>
+                  </property>
+                  <property name="maximumSize">
+                   <size>
+                    <width>150</width>
+                    <height>16777215</height>
+                   </size>
+                  </property>
+                  <property name="font">
+                   <font>
+                    <pointsize>11</pointsize>
+                   </font>
+                  </property>
+                  <property name="minimum">
+                   <number>1</number>
+                  </property>
+                  <property name="maximum">
+                   <number>3</number>
+                  </property>
+                  <property name="orientation">
+                   <enum>Qt::Horizontal</enum>
+                  </property>
+                  <property name="tickPosition">
+                   <enum>QSlider::TicksAbove</enum>
+                  </property>
+                  <property name="tickInterval">
+                   <number>5</number>
+                  </property>
+                 </widget>
+                </item>
+               </layout>
+              </item>
+              <item row="3" column="0">
+               <widget class="QLabel" name="labelClusterDistance">
+                <property name="font">
+                 <font>
+                  <pointsize>11</pointsize>
+                 </font>
+                </property>
+                <property name="text">
+                 <string>Distance</string>
+                </property>
+               </widget>
+              </item>
+              <item row="3" column="1">
+               <widget class="QComboBox" name="comboBoxClusterDistance">
+                <property name="maximumSize">
+                 <size>
+                  <width>150</width>
+                  <height>16777215</height>
+                 </size>
+                </property>
+                <property name="font">
+                 <font>
+                  <pointsize>11</pointsize>
+                 </font>
+                </property>
+                <property name="toolTip">
+                 <string>Change the multidimensional distance metric for clustering</string>
+                </property>
+                <item>
+                 <property name="text">
+                  <string>New Item</string>
+                 </property>
+                </item>
+               </widget>
+              </item>
+              <item row="4" column="0">
+               <widget class="QLabel" name="labelFCView">
+                <property name="font">
+                 <font>
+                  <pointsize>11</pointsize>
+                 </font>
+                </property>
+                <property name="text">
+                 <string>FC view</string>
+                </property>
+               </widget>
+              </item>
+              <item row="4" column="1">
+               <widget class="QSpinBox" name="spinBoxFCView">
+                <property name="maximumSize">
+                 <size>
+                  <width>150</width>
+                  <height>16777215</height>
+                 </size>
+                </property>
+                <property name="font">
+                 <font>
+                  <pointsize>11</pointsize>
+                 </font>
+                </property>
+                <property name="toolTip">
+                 <string>Fuzzy clustering only, choose map or individual cluster scores</string>
+                </property>
+                <property name="alignment">
+                 <set>Qt::AlignRight|Qt::AlignTrailing|Qt::AlignVCenter</set>
+                </property>
+               </widget>
+              </item>
+              <item row="5" column="0">
+               <widget class="QLabel" name="labelClusterStartingSeed">
+                <property name="font">
+                 <font>
+                  <pointsize>11</pointsize>
+                 </font>
+                </property>
+                <property name="text">
+                 <string>Starting seed</string>
+                </property>
+               </widget>
+              </item>
+              <item row="5" column="1">
+               <widget class="QLineEdit" name="lineEditSeed">
+                <property name="maximumSize">
+                 <size>
+                  <width>150</width>
+                  <height>16777215</height>
+                 </size>
+                </property>
+                <property name="font">
+                 <font>
+                  <pointsize>11</pointsize>
+                 </font>
+                </property>
+                <property name="toolTip">
+                 <string>Change the starting seed</string>
+                </property>
+                <property name="text">
+                 <string>23</string>
+                </property>
+                <property name="alignment">
+                 <set>Qt::AlignRight|Qt::AlignTrailing|Qt::AlignVCenter</set>
+                </property>
+               </widget>
+              </item>
+              <item row="0" column="0">
+               <widget class="QLabel" name="labelClusterMethod">
+                <property name="font">
+                 <font>
+                  <pointsize>11</pointsize>
+                 </font>
+                </property>
+                <property name="text">
+                 <string>Method</string>
+                </property>
+               </widget>
+              </item>
+             </layout>
+            </item>
+            <item>
+             <layout class="QVBoxLayout" name="verticalLayoutClusterTools">
+              <item>
+               <spacer name="verticalSpacer_4">
+                <property name="orientation">
+                 <enum>Qt::Vertical</enum>
+                </property>
+                <property name="sizeHint" stdset="0">
+                 <size>
+                  <width>20</width>
+                  <height>40</height>
+                 </size>
+                </property>
+               </spacer>
+              </item>
+              <item>
+               <widget class="QToolButton" name="toolButtonRunClustering">
+                <property name="maximumSize">
+                 <size>
+                  <width>32</width>
+                  <height>32</height>
+                 </size>
+                </property>
+                <property name="font">
+                 <font>
+                  <pointsize>11</pointsize>
+                 </font>
+                </property>
+                <property name="text">
+                 <string>Run Selected</string>
+                </property>
+                <property name="icon">
+                 <iconset resource="resources.qrc">
+                  <normaloff>:/icons/resources/icons/icons8-rocket-48.png</normaloff>:/icons/resources/icons/icons8-rocket-48.png</iconset>
+                </property>
+                <property name="iconSize">
+                 <size>
+                  <width>24</width>
+                  <height>24</height>
+                 </size>
+                </property>
+               </widget>
+              </item>
+             </layout>
+            </item>
+           </layout>
+          </widget>
+         </widget>
+        </widget>
+        <widget class="QWidget" name="pagetSNE">
+         <widget class="QGroupBox" name="groupBox_16">
+          <property name="geometry">
+           <rect>
+            <x>20</x>
+            <y>0</y>
+            <width>261</width>
+            <height>131</height>
+           </rect>
+          </property>
+          <property name="title">
+           <string>Point Type</string>
+          </property>
+          <property name="alignment">
+           <set>Qt::AlignCenter</set>
+          </property>
+          <widget class="QWidget" name="verticalLayoutWidget_20">
+           <property name="geometry">
+            <rect>
+             <x>20</x>
+             <y>30</y>
+             <width>121</width>
+             <height>81</height>
+            </rect>
+           </property>
+           <layout class="QVBoxLayout" name="verticalLayout_26">
+            <item>
+             <widget class="QRadioButton" name="radioButton_30">
+              <property name="text">
+               <string>Coordinates</string>
+              </property>
+             </widget>
+            </item>
+            <item>
+             <widget class="QRadioButton" name="radioButton_31">
+              <property name="text">
+               <string>Map</string>
+              </property>
+             </widget>
+            </item>
+           </layout>
+          </widget>
+         </widget>
+         <widget class="QPushButton" name="pushButton_37">
+          <property name="geometry">
+           <rect>
+            <x>50</x>
+            <y>360</y>
+            <width>91</width>
+            <height>31</height>
+           </rect>
+          </property>
+          <property name="text">
+           <string>Run tSNE</string>
+          </property>
+         </widget>
+         <widget class="QGroupBox" name="groupBoxtSNE">
+          <property name="geometry">
+           <rect>
+            <x>20</x>
+            <y>140</y>
+            <width>261</width>
+            <height>261</height>
+           </rect>
+          </property>
+          <property name="title">
+           <string>GroupBox</string>
+          </property>
+          <property name="alignment">
+           <set>Qt::AlignCenter</set>
+          </property>
+          <widget class="QLabel" name="label_102">
+           <property name="geometry">
+            <rect>
+             <x>10</x>
+             <y>190</y>
+             <width>111</width>
+             <height>21</height>
+            </rect>
+           </property>
+           <property name="text">
+            <string>Assign Groups</string>
+           </property>
+           <property name="alignment">
+            <set>Qt::AlignCenter</set>
+           </property>
+          </widget>
+          <widget class="QPushButton" name="pushButton_47">
+           <property name="geometry">
+            <rect>
+             <x>140</x>
+             <y>180</y>
+             <width>91</width>
+             <height>31</height>
+            </rect>
+           </property>
+           <property name="text">
+            <string>PushButton</string>
+           </property>
+          </widget>
+          <widget class="QWidget" name="verticalLayoutWidget_21">
+           <property name="geometry">
+            <rect>
+             <x>10</x>
+             <y>20</y>
+             <width>101</width>
+             <height>161</height>
+            </rect>
+           </property>
+           <layout class="QVBoxLayout" name="verticalLayout_27">
+            <item>
+             <widget class="QLabel" name="label_103">
+              <property name="text">
+               <string>Perplexity</string>
+              </property>
+              <property name="alignment">
+               <set>Qt::AlignCenter</set>
+              </property>
+             </widget>
+            </item>
+            <item>
+             <widget class="QLabel" name="label_104">
+              <property name="text">
+               <string>Exaggeration</string>
+              </property>
+              <property name="alignment">
+               <set>Qt::AlignCenter</set>
+              </property>
+             </widget>
+            </item>
+            <item>
+             <widget class="QLabel" name="label_105">
+              <property name="text">
+               <string>Distance</string>
+              </property>
+              <property name="alignment">
+               <set>Qt::AlignCenter</set>
+              </property>
+             </widget>
+            </item>
+            <item>
+             <widget class="QLabel" name="label_106">
+              <property name="text">
+               <string>Threshold</string>
+              </property>
+              <property name="alignment">
+               <set>Qt::AlignCenter</set>
+              </property>
+             </widget>
+            </item>
+            <item>
+             <widget class="QLabel" name="label_107">
+              <property name="text">
+               <string>Grid Size</string>
+              </property>
+              <property name="alignment">
+               <set>Qt::AlignCenter</set>
+              </property>
+             </widget>
+            </item>
+           </layout>
+          </widget>
+          <widget class="QWidget" name="verticalLayoutWidget_22">
+           <property name="geometry">
+            <rect>
+             <x>120</x>
+             <y>20</y>
+             <width>131</width>
+             <height>162</height>
+            </rect>
+           </property>
+           <layout class="QVBoxLayout" name="verticalLayout_28">
+            <item>
+             <widget class="QSlider" name="horizontalSlidertSNEPerplexity">
+              <property name="orientation">
+               <enum>Qt::Horizontal</enum>
+              </property>
+              <property name="tickPosition">
+               <enum>QSlider::TicksAbove</enum>
+              </property>
+              <property name="tickInterval">
+               <number>2</number>
+              </property>
+             </widget>
+            </item>
+            <item>
+             <widget class="QSlider" name="horizontalSlidertSNEExaggeration">
+              <property name="orientation">
+               <enum>Qt::Horizontal</enum>
+              </property>
+              <property name="tickPosition">
+               <enum>QSlider::TicksAbove</enum>
+              </property>
+              <property name="tickInterval">
+               <number>2</number>
+              </property>
+             </widget>
+            </item>
+            <item>
+             <widget class="QComboBox" name="comboBoxtSNEDistance_2">
+              <item>
+               <property name="text">
+                <string>Euclidean</string>
+               </property>
+              </item>
+             </widget>
+            </item>
+            <item>
+             <widget class="QSpinBox" name="spinBoxtSNEThreshold"/>
+            </item>
+            <item>
+             <widget class="QSpinBox" name="spinBoxtSNEGridSize"/>
+            </item>
+           </layout>
+          </widget>
+         </widget>
+        </widget>
+       </widget>
+      </widget>
+      <widget class="QWidget" name="ProfilingPage">
+       <property name="enabled">
+        <bool>true</bool>
+       </property>
+       <property name="geometry">
+        <rect>
+         <x>0</x>
+         <y>0</y>
+         <width>300</width>
+         <height>534</height>
+        </rect>
+       </property>
+       <attribute name="label">
+        <string>Profiling</string>
+       </attribute>
+       <widget class="QGroupBox" name="groupBoxProfileProperties">
+        <property name="geometry">
+         <rect>
+          <x>0</x>
+          <y>0</y>
+          <width>301</width>
+          <height>221</height>
+         </rect>
+        </property>
+        <property name="font">
+         <font>
+          <pointsize>11</pointsize>
+         </font>
+        </property>
+        <property name="title">
+         <string>Generation</string>
+        </property>
+        <widget class="QWidget" name="horizontalLayoutWidget_3">
+         <property name="geometry">
+          <rect>
+           <x>10</x>
+           <y>20</y>
+           <width>286</width>
+           <height>196</height>
+          </rect>
+         </property>
+         <layout class="QHBoxLayout" name="horizontalLayoutProfileGeneration">
+          <item>
+           <layout class="QFormLayout" name="formLayoutProfileParams">
+            <item row="0" column="0">
+             <widget class="QLabel" name="labelProfileList">
+              <property name="text">
+               <string>Profile</string>
+              </property>
+             </widget>
+            </item>
+            <item row="0" column="1">
+             <widget class="QComboBox" name="comboBoxProfileList">
+              <property name="maximumSize">
+               <size>
+                <width>120</width>
+                <height>16777215</height>
+               </size>
+              </property>
+             </widget>
+            </item>
+            <item row="1" column="0">
+             <widget class="QLabel" name="labelPointSort">
+              <property name="text">
+               <string>Point sort</string>
+              </property>
+             </widget>
+            </item>
+            <item row="1" column="1">
+             <widget class="QComboBox" name="comboBoxProfileSort">
+              <property name="maximumSize">
+               <size>
+                <width>120</width>
+                <height>16777215</height>
+               </size>
+              </property>
+              <property name="toolTip">
+               <string>Change sort of control points</string>
+              </property>
+              <item>
+               <property name="text">
+                <string>no</string>
+               </property>
+              </item>
+              <item>
+               <property name="text">
+                <string>x</string>
+               </property>
+              </item>
+              <item>
+               <property name="text">
+                <string>y</string>
+               </property>
+              </item>
+             </widget>
+            </item>
+            <item row="2" column="0">
+             <widget class="QLabel" name="labelPointRadius">
+              <property name="text">
+               <string>Point radius</string>
+              </property>
+             </widget>
+            </item>
+            <item row="2" column="1">
+             <widget class="QLineEdit" name="lineEditPointRadius">
+              <property name="maximumSize">
+               <size>
+                <width>120</width>
+                <height>16777215</height>
+               </size>
+              </property>
+              <property name="toolTip">
+               <string>Radius for determining point statistics</string>
+              </property>
+              <property name="text">
+               <string>5</string>
+              </property>
+              <property name="alignment">
+               <set>Qt::AlignRight|Qt::AlignTrailing|Qt::AlignVCenter</set>
+              </property>
+             </widget>
+            </item>
+            <item row="3" column="0">
+             <widget class="QLabel" name="labelPointThreshold">
+              <property name="text">
+               <string>Y-axis threshold</string>
+              </property>
+             </widget>
+            </item>
+            <item row="3" column="1">
+             <widget class="QLineEdit" name="lineEditYThresh">
+              <property name="maximumSize">
+               <size>
+                <width>120</width>
+                <height>16777215</height>
+               </size>
+              </property>
+              <property name="text">
+               <string>500</string>
+              </property>
+              <property name="alignment">
+               <set>Qt::AlignRight|Qt::AlignTrailing|Qt::AlignVCenter</set>
+              </property>
+             </widget>
+            </item>
+            <item row="4" column="0">
+             <widget class="QLabel" name="labelPointInterpDistance">
+              <property name="text">
+               <string>Interp. distance</string>
+              </property>
+             </widget>
+            </item>
+            <item row="4" column="1">
+             <widget class="QLineEdit" name="lineEditIntDist">
+              <property name="maximumSize">
+               <size>
+                <width>120</width>
+                <height>16777215</height>
+               </size>
+              </property>
+              <property name="toolTip">
+               <string>Distance between interpolated points</string>
+              </property>
+              <property name="text">
+               <string>50</string>
+              </property>
+              <property name="alignment">
+               <set>Qt::AlignRight|Qt::AlignTrailing|Qt::AlignVCenter</set>
+              </property>
+             </widget>
+            </item>
+            <item row="5" column="0">
+             <widget class="QLabel" name="labelPointStats">
+              <property name="text">
+               <string>Point &amp; error type</string>
+              </property>
+             </widget>
+            </item>
+            <item row="5" column="1">
+             <widget class="QComboBox" name="comboBoxPointType">
+              <property name="maximumSize">
+               <size>
+                <width>120</width>
+                <height>16777215</height>
+               </size>
+              </property>
+              <property name="toolTip">
+               <string>Statistic for estimating point value</string>
+              </property>
+              <item>
+               <property name="text">
+                <string>median + IQR</string>
+               </property>
+              </item>
+              <item>
+               <property name="text">
+                <string>mean + standard deviation</string>
+               </property>
+              </item>
+              <item>
+               <property name="text">
+                <string>mean + standard error</string>
+               </property>
+              </item>
+             </widget>
+            </item>
+           </layout>
+          </item>
+          <item>
+           <layout class="QVBoxLayout" name="verticalLayoutProfileTools">
+            <item>
+             <widget class="QToolButton" name="toolButtonPlotProfile">
+              <property name="maximumSize">
+               <size>
+                <width>32</width>
+                <height>32</height>
+               </size>
+              </property>
+              <property name="font">
+               <font>
+                <pointsize>11</pointsize>
+               </font>
+              </property>
+              <property name="toolTip">
+               <string>Create profile control points</string>
+              </property>
+              <property name="text">
+               <string>Toggle profiling</string>
+              </property>
+              <property name="icon">
+               <iconset resource="resources.qrc">
+                <normaloff>:/icons/resources/icons/icons8-polyline-40.png</normaloff>:/icons/resources/icons/icons8-polyline-40.png</iconset>
+              </property>
+              <property name="iconSize">
+               <size>
+                <width>24</width>
+                <height>24</height>
+               </size>
+              </property>
+              <property name="checkable">
+               <bool>true</bool>
+              </property>
+             </widget>
+            </item>
+            <item>
+             <widget class="QToolButton" name="toolButtonIPProfile">
+              <property name="maximumSize">
+               <size>
+                <width>32</width>
+                <height>32</height>
+               </size>
+              </property>
+              <property name="font">
+               <font>
+                <pointsize>11</pointsize>
+               </font>
+              </property>
+              <property name="toolTip">
+               <string>Interpolate between control points</string>
+              </property>
+              <property name="text">
+               <string>Interpolate profile</string>
+              </property>
+              <property name="icon">
+               <iconset resource="resources.qrc">
+                <normaloff>:/icons/resources/icons/icons8-dashed-line-50.png</normaloff>:/icons/resources/icons/icons8-dashed-line-50.png</iconset>
+              </property>
+              <property name="iconSize">
+               <size>
+                <width>24</width>
+                <height>24</height>
+               </size>
+              </property>
+              <property name="checkable">
+               <bool>true</bool>
+              </property>
+             </widget>
+            </item>
+            <item>
+             <widget class="QToolButton" name="toolButtonPointMove">
+              <property name="enabled">
+               <bool>false</bool>
+              </property>
+              <property name="maximumSize">
+               <size>
+                <width>32</width>
+                <height>32</height>
+               </size>
+              </property>
+              <property name="toolTip">
+               <string>Adjust profile point location</string>
+              </property>
+              <property name="text">
+               <string>...</string>
+              </property>
+              <property name="icon">
+               <iconset resource="resources.qrc">
+                <normaloff>:/icons/resources/icons/icons8-move-49.png</normaloff>:/icons/resources/icons/icons8-move-49.png</iconset>
+              </property>
+              <property name="iconSize">
+               <size>
+                <width>24</width>
+                <height>24</height>
+               </size>
+              </property>
+              <property name="checkable">
+               <bool>true</bool>
+              </property>
+              <property name="checked">
+               <bool>false</bool>
+              </property>
+             </widget>
+            </item>
+            <item>
+             <spacer name="verticalSpacer">
+              <property name="orientation">
+               <enum>Qt::Vertical</enum>
+              </property>
+              <property name="sizeHint" stdset="0">
+               <size>
+                <width>20</width>
+                <height>40</height>
+               </size>
+              </property>
+             </spacer>
+            </item>
+            <item>
+             <widget class="QToolButton" name="toolButtonClearProfile">
+              <property name="maximumSize">
+               <size>
+                <width>32</width>
+                <height>32</height>
+               </size>
+              </property>
+              <property name="font">
+               <font>
+                <pointsize>11</pointsize>
+               </font>
+              </property>
+              <property name="toolTip">
+               <string>Delete profile</string>
+              </property>
+              <property name="text">
+               <string>Delete profiile</string>
+              </property>
+              <property name="icon">
+               <iconset resource="resources.qrc">
+                <normaloff>:/icons/delete</normaloff>:/icons/delete</iconset>
+              </property>
+              <property name="iconSize">
+               <size>
+                <width>24</width>
+                <height>24</height>
+               </size>
+              </property>
+             </widget>
+            </item>
+           </layout>
+          </item>
+         </layout>
+        </widget>
+       </widget>
+       <widget class="QGroupBox" name="groupBoxProfilePoints">
+        <property name="geometry">
+         <rect>
+          <x>0</x>
+          <y>230</y>
+          <width>301</width>
+          <height>261</height>
+         </rect>
+        </property>
+        <property name="title">
+         <string>Control points</string>
+        </property>
+        <widget class="QWidget" name="horizontalLayoutWidget">
+         <property name="geometry">
+          <rect>
+           <x>10</x>
+           <y>30</y>
+           <width>281</width>
+           <height>221</height>
+          </rect>
+         </property>
+         <layout class="QHBoxLayout" name="horizontalLayout_6">
+          <item>
+           <widget class="QTableWidget" name="tableWidgetProfilePoints">
+            <property name="font">
+             <font>
+              <pointsize>11</pointsize>
+             </font>
+            </property>
+            <property name="accessibleName">
+             <string>Profiling</string>
+            </property>
+            <property name="sizeAdjustPolicy">
+             <enum>QAbstractScrollArea::AdjustToContents</enum>
+            </property>
+            <property name="sortingEnabled">
+             <bool>false</bool>
+            </property>
+            <attribute name="horizontalHeaderDefaultSectionSize">
+             <number>80</number>
+            </attribute>
+            <attribute name="horizontalHeaderStretchLastSection">
+             <bool>true</bool>
+            </attribute>
+            <column>
+             <property name="text">
+              <string>Point</string>
+             </property>
+             <property name="font">
+              <font>
+               <pointsize>11</pointsize>
+              </font>
+             </property>
+            </column>
+            <column>
+             <property name="text">
+              <string>X</string>
+             </property>
+             <property name="font">
+              <font>
+               <pointsize>11</pointsize>
+              </font>
+             </property>
+            </column>
+            <column>
+             <property name="text">
+              <string>Y</string>
+             </property>
+             <property name="font">
+              <font>
+               <pointsize>11</pointsize>
+              </font>
+             </property>
+            </column>
+           </widget>
+          </item>
+          <item>
+           <layout class="QVBoxLayout" name="verticalLayoutPointTools">
+            <item>
+             <widget class="QToolButton" name="toolButtonPointSelectAll">
+              <property name="maximumSize">
+               <size>
+                <width>32</width>
+                <height>32</height>
+               </size>
+              </property>
+              <property name="font">
+               <font>
+                <pointsize>11</pointsize>
+               </font>
+              </property>
+              <property name="toolTip">
+               <string>Select all profile points</string>
+              </property>
+              <property name="text">
+               <string>Select All</string>
+              </property>
+              <property name="icon">
+               <iconset resource="resources.qrc">
+                <normaloff>:/icons/resources/icons/icons8-select-all-50.png</normaloff>:/icons/resources/icons/icons8-select-all-50.png</iconset>
+              </property>
+              <property name="iconSize">
+               <size>
+                <width>24</width>
+                <height>24</height>
+               </size>
+              </property>
+             </widget>
+            </item>
+            <item>
+             <widget class="QToolButton" name="toolButtonPointUp">
+              <property name="maximumSize">
+               <size>
+                <width>32</width>
+                <height>32</height>
+               </size>
+              </property>
+              <property name="font">
+               <font>
+                <pointsize>11</pointsize>
+               </font>
+              </property>
+              <property name="toolTip">
+               <string>Move selected point up</string>
+              </property>
+              <property name="text">
+               <string>Move up</string>
+              </property>
+              <property name="icon">
+               <iconset resource="resources.qrc">
+                <normaloff>:/icons/up</normaloff>:/icons/up</iconset>
+              </property>
+              <property name="iconSize">
+               <size>
+                <width>24</width>
+                <height>24</height>
+               </size>
+              </property>
+             </widget>
+            </item>
+            <item>
+             <widget class="QToolButton" name="toolButtonPointDown">
+              <property name="maximumSize">
+               <size>
+                <width>32</width>
+                <height>32</height>
+               </size>
+              </property>
+              <property name="font">
+               <font>
+                <pointsize>11</pointsize>
+               </font>
+              </property>
+              <property name="toolTip">
+               <string>Move selected point down</string>
+              </property>
+              <property name="text">
+               <string>Move down</string>
+              </property>
+              <property name="icon">
+               <iconset>
+                <normaloff>resources/icons/down.png</normaloff>resources/icons/down.png</iconset>
+              </property>
+              <property name="iconSize">
+               <size>
+                <width>24</width>
+                <height>24</height>
+               </size>
+              </property>
+             </widget>
+            </item>
+            <item>
+             <spacer name="verticalSpacer_6">
+              <property name="orientation">
+               <enum>Qt::Vertical</enum>
+              </property>
+              <property name="sizeHint" stdset="0">
+               <size>
+                <width>20</width>
+                <height>40</height>
+               </size>
+              </property>
+             </spacer>
+            </item>
+            <item>
+             <widget class="QToolButton" name="toolButtonPointDelete">
+              <property name="maximumSize">
+               <size>
+                <width>32</width>
+                <height>32</height>
+               </size>
+              </property>
+              <property name="font">
+               <font>
+                <pointsize>11</pointsize>
+               </font>
+              </property>
+              <property name="toolTip">
+               <string>Delete point(s)</string>
+              </property>
+              <property name="text">
+               <string>Delete points</string>
+              </property>
+              <property name="icon">
+               <iconset resource="resources.qrc">
+                <normaloff>:/icons/delete</normaloff>:/icons/delete</iconset>
+              </property>
+              <property name="iconSize">
+               <size>
+                <width>24</width>
+                <height>24</height>
+               </size>
+              </property>
+             </widget>
+            </item>
+            <item>
+             <spacer name="verticalSpacer_7">
+              <property name="orientation">
+               <enum>Qt::Vertical</enum>
+              </property>
+              <property name="sizeHint" stdset="0">
+               <size>
+                <width>20</width>
+                <height>40</height>
+               </size>
+              </property>
+             </spacer>
+            </item>
+            <item>
+             <widget class="QToolButton" name="toolButtonPointSave">
+              <property name="maximumSize">
+               <size>
+                <width>32</width>
+                <height>32</height>
+               </size>
+              </property>
+              <property name="font">
+               <font>
+                <pointsize>11</pointsize>
+               </font>
+              </property>
+              <property name="toolTip">
+               <string>Save profile</string>
+              </property>
+              <property name="text">
+               <string>Save profile</string>
+              </property>
+              <property name="icon">
+               <iconset resource="resources.qrc">
+                <normaloff>:/icons/save</normaloff>:/icons/save</iconset>
+              </property>
+              <property name="iconSize">
+               <size>
+                <width>24</width>
+                <height>24</height>
+               </size>
+              </property>
+             </widget>
+            </item>
+           </layout>
+          </item>
+         </layout>
+        </widget>
+       </widget>
+      </widget>
+      <widget class="QWidget" name="SpecialFunctionPage">
+       <property name="geometry">
+        <rect>
+         <x>0</x>
+         <y>0</y>
+         <width>300</width>
+         <height>534</height>
+        </rect>
+       </property>
+       <attribute name="label">
+        <string>Special Functions</string>
+       </attribute>
+       <widget class="QTabWidget" name="tabWidgetSpecialFcn">
+        <property name="geometry">
+         <rect>
+          <x>0</x>
+          <y>0</y>
+          <width>300</width>
+          <height>431</height>
+         </rect>
+        </property>
+        <property name="maximumSize">
+         <size>
+          <width>300</width>
+          <height>16777215</height>
+         </size>
+        </property>
+        <property name="font">
+         <font>
+          <pointsize>11</pointsize>
+         </font>
+        </property>
+        <property name="currentIndex">
+         <number>3</number>
+        </property>
+        <widget class="QWidget" name="tabThermometry">
+         <attribute name="title">
+          <string>Thermometry</string>
+         </attribute>
+         <widget class="QWidget" name="formLayoutWidget_7">
+          <property name="geometry">
+           <rect>
+            <x>10</x>
+            <y>10</y>
+            <width>281</width>
+            <height>131</height>
+           </rect>
+          </property>
+          <layout class="QFormLayout" name="formLayoutThermometry">
+           <item row="0" column="0">
+            <widget class="QLabel" name="labelThermometryMethod">
+             <property name="text">
+              <string>Method</string>
+             </property>
+            </widget>
+           </item>
+           <item row="0" column="1">
+            <widget class="QComboBox" name="ComboBoxThermometryMethod">
+             <property name="maximumSize">
+              <size>
+               <width>200</width>
+               <height>16777215</height>
+              </size>
+             </property>
+            </widget>
+           </item>
+          </layout>
+         </widget>
+        </widget>
+        <widget class="QWidget" name="tabBarometry">
+         <attribute name="title">
+          <string>Barometry</string>
+         </attribute>
+         <widget class="QWidget" name="formLayoutWidget_8">
+          <property name="geometry">
+           <rect>
+            <x>10</x>
+            <y>10</y>
+            <width>281</width>
+            <height>131</height>
+           </rect>
+          </property>
+          <layout class="QFormLayout" name="formLayoutBarometry">
+           <item row="0" column="0">
+            <widget class="QLabel" name="labelBarometryMethod">
+             <property name="text">
+              <string>Method</string>
+             </property>
+            </widget>
+           </item>
+           <item row="0" column="1">
+            <widget class="QComboBox" name="ComboBoxBarometryMethod">
+             <property name="maximumSize">
+              <size>
+               <width>200</width>
+               <height>16777215</height>
+              </size>
+             </property>
+            </widget>
+           </item>
+          </layout>
+         </widget>
+        </widget>
+        <widget class="QWidget" name="tabDating">
+         <attribute name="title">
+          <string>Dating</string>
+         </attribute>
+         <widget class="QWidget" name="formLayoutWidget_6">
+          <property name="geometry">
+           <rect>
+            <x>10</x>
+            <y>10</y>
+            <width>281</width>
+            <height>131</height>
+           </rect>
+          </property>
+          <layout class="QFormLayout" name="formLayoutDating">
+           <item row="0" column="0">
+            <widget class="QLabel" name="labelDatingMethod">
+             <property name="text">
+              <string>Method</string>
+             </property>
+            </widget>
+           </item>
+           <item row="0" column="1">
+            <widget class="QComboBox" name="ComboBoxDatingMethod">
+             <property name="maximumSize">
+              <size>
+               <width>200</width>
+               <height>16777215</height>
+              </size>
+             </property>
+             <item>
+              <property name="text">
+               <string>Re-Os</string>
+              </property>
+             </item>
+            </widget>
+           </item>
+          </layout>
+         </widget>
+        </widget>
+        <widget class="QWidget" name="tabDiffusion">
+         <attribute name="title">
+          <string>Diffusion</string>
+         </attribute>
+         <widget class="QWidget" name="formLayoutWidget_9">
+          <property name="geometry">
+           <rect>
+            <x>10</x>
+            <y>10</y>
+            <width>281</width>
+            <height>151</height>
+           </rect>
+          </property>
+          <layout class="QFormLayout" name="formLayoutDiffusion">
+           <item row="2" column="0">
+            <widget class="QLabel" name="labelDimensionality">
+             <property name="text">
+              <string>Dimensionality</string>
+             </property>
+            </widget>
+           </item>
+           <item row="2" column="1">
+            <widget class="QComboBox" name="comboBoxDimensionality">
+             <property name="maximumSize">
+              <size>
+               <width>200</width>
+               <height>16777215</height>
+              </size>
+             </property>
+             <item>
+              <property name="text">
+               <string>One-dimensional</string>
+              </property>
+             </item>
+             <item>
+              <property name="text">
+               <string>Two-dimensional</string>
+              </property>
+             </item>
+            </widget>
+           </item>
+           <item row="3" column="0">
+            <widget class="QLabel" name="labelDatingDiffusionMethod">
+             <property name="text">
+              <string>Method</string>
+             </property>
+            </widget>
+           </item>
+           <item row="3" column="1">
+            <widget class="QComboBox" name="ComboBoxDiffusionMethod">
+             <property name="maximumSize">
+              <size>
+               <width>200</width>
+               <height>16777215</height>
+              </size>
+             </property>
+            </widget>
+           </item>
+           <item row="0" column="0">
+            <widget class="QLabel" name="labelRegion">
+             <property name="text">
+              <string>Region</string>
+             </property>
+            </widget>
+           </item>
+           <item row="0" column="1">
+            <widget class="QComboBox" name="comboBoxRegion">
+             <property name="maximumSize">
+              <size>
+               <width>200</width>
+               <height>16777215</height>
+              </size>
+             </property>
+            </widget>
+           </item>
+           <item row="1" column="0">
+            <widget class="QLabel" name="labelDiffusionProfile">
+             <property name="text">
+              <string>Profile</string>
+             </property>
+            </widget>
+           </item>
+           <item row="1" column="1">
+            <widget class="QComboBox" name="comboBoxDiffusionProfile">
+             <property name="maximumSize">
+              <size>
+               <width>200</width>
+               <height>16777215</height>
+              </size>
+             </property>
+            </widget>
+           </item>
+          </layout>
+         </widget>
+         <widget class="QWidget" name="horizontalLayoutWidget_4">
+          <property name="geometry">
+           <rect>
+            <x>10</x>
+            <y>170</y>
+            <width>281</width>
+            <height>181</height>
+           </rect>
+          </property>
+          <layout class="QHBoxLayout" name="horizontalLayout_8">
+           <item>
+            <widget class="QTableWidget" name="tableWidgetDiffusionConstants">
+             <attribute name="horizontalHeaderDefaultSectionSize">
+              <number>79</number>
+             </attribute>
+             <column>
+              <property name="text">
+               <string>Use</string>
+              </property>
+             </column>
+             <column>
+              <property name="text">
+               <string>Species</string>
+              </property>
+             </column>
+             <column>
+              <property name="text">
+               <string>D</string>
+              </property>
+             </column>
+            </widget>
+           </item>
+           <item>
+            <layout class="QVBoxLayout" name="verticalLayout_10">
+             <item>
+              <widget class="QToolButton" name="toolButtonDiffusionLoad">
+               <property name="font">
+                <font>
+                 <pointsize>11</pointsize>
+                </font>
+               </property>
+               <property name="toolTip">
+                <string>Load polygon file</string>
+               </property>
+               <property name="text">
+                <string>...</string>
+               </property>
+               <property name="icon">
+                <iconset resource="resources.qrc">
+                 <normaloff>:/icons/resources/icons/icons8-add-file-64.png</normaloff>:/icons/resources/icons/icons8-add-file-64.png</iconset>
+               </property>
+              </widget>
+             </item>
+             <item>
+              <spacer name="verticalSpacer_5">
+               <property name="orientation">
+                <enum>Qt::Vertical</enum>
+               </property>
+               <property name="sizeHint" stdset="0">
+                <size>
+                 <width>20</width>
+                 <height>40</height>
+                </size>
+               </property>
+              </spacer>
+             </item>
+            </layout>
+           </item>
+          </layout>
+         </widget>
+        </widget>
+       </widget>
+      </widget>
+     </widget>
+    </item>
+    <item row="0" column="1">
+     <widget class="QTabWidget" name="canvasWindow">
+      <property name="font">
+       <font>
+        <pointsize>11</pointsize>
+       </font>
+      </property>
+      <property name="currentIndex">
+       <number>1</number>
+      </property>
+      <property name="documentMode">
+       <bool>false</bool>
+      </property>
+      <property name="tabsClosable">
+       <bool>false</bool>
+      </property>
+      <property name="tabBarAutoHide">
+       <bool>false</bool>
+      </property>
+      <widget class="QWidget" name="singleViewTab">
+       <attribute name="title">
+        <string>Single View</string>
+       </attribute>
+       <layout class="QVBoxLayout" name="verticalLayout_7">
+        <item>
+         <widget class="QWidget" name="widgetSingleView" native="true"/>
+        </item>
+        <item>
+         <widget class="QGroupBox" name="groupBoxInfo">
+          <property name="minimumSize">
+           <size>
+            <width>200</width>
+            <height>40</height>
+           </size>
+          </property>
+          <property name="maximumSize">
+           <size>
+            <width>16777215</width>
+            <height>40</height>
+           </size>
+          </property>
+          <property name="title">
+           <string/>
+          </property>
+          <layout class="QGridLayout" name="gridLayout_8">
+           <property name="topMargin">
+            <number>0</number>
+           </property>
+           <property name="bottomMargin">
+            <number>0</number>
+           </property>
+           <property name="verticalSpacing">
+            <number>-1</number>
+           </property>
+           <item row="0" column="1">
+            <widget class="QToolButton" name="toolButtonPanSV">
+             <property name="toolTip">
+              <string>Shift plot</string>
+             </property>
+             <property name="icon">
+              <iconset resource="resources.qrc">
+               <normaloff>:/icons/move</normaloff>:/icons/move</iconset>
+             </property>
+             <property name="checkable">
+              <bool>true</bool>
+             </property>
+            </widget>
+           </item>
+           <item row="0" column="0">
+            <widget class="QToolButton" name="toolButtonHomeSV">
+             <property name="toolTip">
+              <string>Return to home view</string>
+             </property>
+             <property name="icon">
+              <iconset resource="resources.qrc">
+               <normaloff>:/icons/home</normaloff>:/icons/home</iconset>
+             </property>
+            </widget>
+           </item>
+           <item row="0" column="8">
+            <widget class="QToolButton" name="toolButtonDistanceSV">
+             <property name="toolTip">
+              <string>Measure distance</string>
+             </property>
+             <property name="icon">
+              <iconset resource="resources.qrc">
+               <normaloff>:/icons/resources/icons/icons8-ruler-50.png</normaloff>:/icons/resources/icons/icons8-ruler-50.png</iconset>
+             </property>
+             <property name="iconSize">
+              <size>
+               <width>18</width>
+               <height>18</height>
+              </size>
+             </property>
+             <property name="checkable">
+              <bool>true</bool>
+             </property>
+            </widget>
+           </item>
+           <item row="0" column="9">
+            <widget class="QToolButton" name="toolButtonSaveSV">
+             <property name="toolTip">
+              <string>Save plot</string>
+             </property>
+             <property name="icon">
+              <iconset resource="resources.qrc">
+               <normaloff>:/icons/save</normaloff>:/icons/save</iconset>
+             </property>
+            </widget>
+           </item>
+           <item row="0" column="15">
+            <layout class="QVBoxLayout" name="verticalLayout_17">
+             <item>
+              <widget class="QLabel" name="labelInfoY">
+               <property name="font">
+                <font>
+                 <family>Avenir</family>
+                 <pointsize>9</pointsize>
+                </font>
+               </property>
+               <property name="text">
+                <string>X: 0</string>
+               </property>
+              </widget>
+             </item>
+             <item>
+              <widget class="QLabel" name="labelInfoX">
+               <property name="font">
+                <font>
+                 <family>Avenir</family>
+                 <pointsize>9</pointsize>
+                </font>
+               </property>
+               <property name="text">
+                <string>Y: 0</string>
+               </property>
+              </widget>
+             </item>
+            </layout>
+           </item>
+           <item row="0" column="16">
+            <widget class="QLabel" name="labelInfoV">
+             <property name="font">
+              <font>
+               <family>Avenir</family>
+               <pointsize>9</pointsize>
+              </font>
+             </property>
+             <property name="text">
+              <string>V: 0</string>
+             </property>
+            </widget>
+           </item>
+           <item row="0" column="14">
+            <widget class="QLabel" name="labelInfoStats">
+             <property name="text">
+              <string/>
+             </property>
+            </widget>
+           </item>
+           <item row="0" column="13">
+            <widget class="QLabel" name="labelInfoStatsL">
+             <property name="maximumSize">
+              <size>
+               <width>40</width>
+               <height>16777215</height>
+              </size>
+             </property>
+             <property name="font">
+              <font>
+               <pointsize>11</pointsize>
+              </font>
+             </property>
+             <property name="text">
+              <string>Stats:</string>
+             </property>
+            </widget>
+           </item>
+           <item row="0" column="6">
+            <widget class="QToolButton" name="toolButtonAxesSV">
+             <property name="toolTip">
+              <string>Axes tool</string>
+             </property>
+             <property name="icon">
+              <iconset resource="resources.qrc">
+               <normaloff>:/icons/axis</normaloff>:/icons/axis</iconset>
+             </property>
+            </widget>
+           </item>
+           <item row="0" column="7">
+            <widget class="QToolButton" name="toolButtonAnnotateSV">
+             <property name="toolTip">
+              <string>Add annotation</string>
+             </property>
+             <property name="icon">
+              <iconset resource="resources.qrc">
+               <normaloff>:/icons/resources/icons/icons8-add-text-50.png</normaloff>:/icons/resources/icons/icons8-add-text-50.png</iconset>
+             </property>
+             <property name="iconSize">
+              <size>
+               <width>18</width>
+               <height>18</height>
+              </size>
+             </property>
+             <property name="checkable">
+              <bool>true</bool>
+             </property>
+            </widget>
+           </item>
+           <item row="0" column="3">
+            <widget class="QToolButton" name="toolButtonPreferencesSV">
+             <property name="toolTip">
+              <string>Change colormap</string>
+             </property>
+             <property name="icon">
+              <iconset resource="resources.qrc">
+               <normaloff>:/icons/preferences</normaloff>:/icons/preferences</iconset>
+             </property>
+            </widget>
+           </item>
+           <item row="0" column="2">
+            <widget class="QToolButton" name="toolButtonZoomSV">
+             <property name="toolTip">
+              <string>Zoom In/Out</string>
+             </property>
+             <property name="icon">
+              <iconset resource="resources.qrc">
+               <normaloff>:/icons/zoom</normaloff>:/icons/zoom</iconset>
+             </property>
+             <property name="checkable">
+              <bool>true</bool>
+             </property>
+            </widget>
+           </item>
+          </layout>
+         </widget>
+        </item>
+       </layout>
+      </widget>
+      <widget class="QWidget" name="multiViewTab">
+       <attribute name="title">
+        <string>Multi View</string>
+       </attribute>
+       <layout class="QVBoxLayout" name="verticalLayout_6">
+        <item>
+         <layout class="QHBoxLayout" name="horizontalLayout_3">
+          <property name="spacing">
+           <number>8</number>
+          </property>
+          <property name="leftMargin">
+           <number>12</number>
+          </property>
+          <item>
+           <widget class="QComboBox" name="comboBoxPlots">
+            <property name="maximumSize">
+             <size>
+              <width>200</width>
+              <height>16777215</height>
+             </size>
+            </property>
+            <item>
+             <property name="text">
+              <string>New Item</string>
+             </property>
+            </item>
+           </widget>
+          </item>
+          <item>
+           <widget class="QToolButton" name="toolButtonRemovePlots">
+            <property name="minimumSize">
+             <size>
+              <width>100</width>
+              <height>24</height>
+             </size>
+            </property>
+            <property name="layoutDirection">
+             <enum>Qt::LeftToRight</enum>
+            </property>
+            <property name="text">
+             <string>Remove</string>
+            </property>
+           </widget>
+          </item>
+          <item>
+           <widget class="QWidget" name="widget" native="true"/>
+          </item>
+         </layout>
+        </item>
+        <item>
+         <widget class="QWidget" name="widgetMultiView" native="true">
+          <property name="minimumSize">
+           <size>
+            <width>500</width>
+            <height>450</height>
+           </size>
+          </property>
+         </widget>
+        </item>
+        <item>
+         <widget class="QGroupBox" name="groupBoxInfoM">
+          <property name="minimumSize">
+           <size>
+            <width>0</width>
+            <height>40</height>
+           </size>
+          </property>
+          <property name="maximumSize">
+           <size>
+            <width>16777215</width>
+            <height>40</height>
+           </size>
+          </property>
+          <property name="title">
+           <string/>
+          </property>
+          <layout class="QGridLayout" name="gridLayoutInfoM">
+           <property name="topMargin">
+            <number>0</number>
+           </property>
+           <property name="bottomMargin">
+            <number>0</number>
+           </property>
+           <item row="0" column="8">
+            <widget class="QLabel" name="labelInfoStatsLM">
+             <property name="maximumSize">
+              <size>
+               <width>40</width>
+               <height>16777215</height>
+              </size>
+             </property>
+             <property name="text">
+              <string>Stats:</string>
+             </property>
+            </widget>
+           </item>
+           <item row="0" column="2">
+            <widget class="QToolButton" name="toolButtonPanMV">
+             <property name="toolTip">
+              <string>Pan figure</string>
+             </property>
+             <property name="icon">
+              <iconset resource="resources.qrc">
+               <normaloff>:/icons/move</normaloff>:/icons/move</iconset>
+             </property>
+             <property name="iconSize">
+              <size>
+               <width>18</width>
+               <height>18</height>
+              </size>
+             </property>
+            </widget>
+           </item>
+           <item row="0" column="5">
+            <widget class="QToolButton" name="toolButtonAxesMV">
+             <property name="toolTip">
+              <string>Axis borders and spacing</string>
+             </property>
+             <property name="icon">
+              <iconset resource="resources.qrc">
+               <normaloff>:/icons/axis</normaloff>:/icons/axis</iconset>
+             </property>
+             <property name="iconSize">
+              <size>
+               <width>18</width>
+               <height>18</height>
+              </size>
+             </property>
+            </widget>
+           </item>
+           <item row="0" column="4">
+            <widget class="QToolButton" name="toolButtonPreferencesMV">
+             <property name="toolTip">
+              <string>Figure options</string>
+             </property>
+             <property name="icon">
+              <iconset resource="resources.qrc">
+               <normaloff>:/icons/preferences</normaloff>:/icons/preferences</iconset>
+             </property>
+             <property name="iconSize">
+              <size>
+               <width>18</width>
+               <height>18</height>
+              </size>
+             </property>
+            </widget>
+           </item>
+           <item row="0" column="6">
+            <widget class="QToolButton" name="toolButtonSaveMV">
+             <property name="toolTip">
+              <string>Save image or data</string>
+             </property>
+             <property name="icon">
+              <iconset resource="resources.qrc">
+               <normaloff>:/icons/save</normaloff>:/icons/save</iconset>
+             </property>
+             <property name="iconSize">
+              <size>
+               <width>18</width>
+               <height>18</height>
+              </size>
+             </property>
+            </widget>
+           </item>
+           <item row="0" column="3">
+            <widget class="QToolButton" name="toolButtonZoomMV">
+             <property name="toolTip">
+              <string>Zoom in/out</string>
+             </property>
+             <property name="icon">
+              <iconset resource="resources.qrc">
+               <normaloff>:/icons/zoom</normaloff>:/icons/zoom</iconset>
+             </property>
+             <property name="iconSize">
+              <size>
+               <width>18</width>
+               <height>18</height>
+              </size>
+             </property>
+            </widget>
+           </item>
+           <item row="0" column="9">
+            <widget class="QLabel" name="labelInfoStatsM">
+             <property name="text">
+              <string/>
+             </property>
+            </widget>
+           </item>
+           <item row="0" column="0">
+            <widget class="QToolButton" name="toolButtonHomeMV">
+             <property name="toolTip">
+              <string>Original view</string>
+             </property>
+             <property name="icon">
+              <iconset resource="resources.qrc">
+               <normaloff>:/icons/home</normaloff>:/icons/home</iconset>
+             </property>
+             <property name="iconSize">
+              <size>
+               <width>18</width>
+               <height>18</height>
+              </size>
+             </property>
+            </widget>
+           </item>
+           <item row="0" column="10">
+            <layout class="QVBoxLayout" name="verticalLayout_16">
+             <item>
+              <widget class="QLabel" name="labelInfoYM">
+               <property name="font">
+                <font>
+                 <family>Avenir</family>
+                 <pointsize>9</pointsize>
+                </font>
+               </property>
+               <property name="text">
+                <string>Y: 0</string>
+               </property>
+              </widget>
+             </item>
+             <item>
+              <widget class="QLabel" name="labelInfoXM">
+               <property name="font">
+                <font>
+                 <family>Avenir</family>
+                 <pointsize>9</pointsize>
+                </font>
+               </property>
+               <property name="text">
+                <string>X: 0</string>
+               </property>
+              </widget>
+             </item>
+            </layout>
+           </item>
+          </layout>
+         </widget>
+        </item>
+       </layout>
+      </widget>
+      <widget class="QWidget" name="quickViewTab">
+       <attribute name="title">
+        <string>Quick View</string>
+       </attribute>
+      </widget>
+     </widget>
+    </item>
+    <item row="1" column="1" rowspan="2">
+     <widget class="QTabWidget" name="tabWidget">
+      <property name="minimumSize">
+       <size>
+        <width>0</width>
+        <height>250</height>
+       </size>
+      </property>
+      <property name="font">
+       <font>
+        <pointsize>11</pointsize>
+       </font>
+      </property>
+      <property name="currentIndex">
+       <number>2</number>
+      </property>
+      <widget class="QWidget" name="tabNotes">
+       <property name="toolTip">
+        <string/>
+       </property>
+       <attribute name="title">
+        <string>Notes</string>
+       </attribute>
+       <widget class="QTextEdit" name="textEditNotes">
+        <property name="geometry">
+         <rect>
+          <x>10</x>
+          <y>10</y>
+          <width>526</width>
+          <height>201</height>
+         </rect>
+        </property>
+        <property name="cursor" stdset="0">
+         <cursorShape>IBeamCursor</cursorShape>
+        </property>
+       </widget>
+      </widget>
+      <widget class="QWidget" name="tabFilterList">
+       <attribute name="title">
+        <string>Filters</string>
+       </attribute>
+       <widget class="QWidget" name="layoutWidget">
+        <property name="geometry">
+         <rect>
+          <x>10</x>
+          <y>5</y>
+          <width>526</width>
+          <height>211</height>
+         </rect>
+        </property>
+        <layout class="QHBoxLayout" name="horizontalLayoutFilter">
+         <property name="spacing">
+          <number>1</number>
+         </property>
+         <property name="leftMargin">
+          <number>1</number>
+         </property>
+         <property name="topMargin">
+          <number>1</number>
+         </property>
+         <property name="rightMargin">
+          <number>1</number>
+         </property>
+         <property name="bottomMargin">
+          <number>1</number>
+         </property>
+         <item>
+          <layout class="QVBoxLayout" name="verticalLayout_9">
+           <item>
+            <widget class="QTableWidget" name="tableWidgetFilters">
+             <property name="minimumSize">
+              <size>
+               <width>0</width>
+               <height>80</height>
+              </size>
+             </property>
+             <property name="maximumSize">
+              <size>
+               <width>480</width>
+               <height>160</height>
+              </size>
+             </property>
+             <property name="accessibleName">
+              <string>Filters</string>
+             </property>
+             <property name="selectionBehavior">
+              <enum>QAbstractItemView::SelectRows</enum>
+             </property>
+             <attribute name="horizontalHeaderDefaultSectionSize">
+              <number>68</number>
+             </attribute>
+             <attribute name="horizontalHeaderStretchLastSection">
+              <bool>true</bool>
+             </attribute>
+             <column>
+              <property name="text">
+               <string>Use</string>
+              </property>
+              <property name="font">
+               <font>
+                <pointsize>11</pointsize>
+               </font>
+              </property>
+             </column>
+             <column>
+              <property name="text">
+               <string>Isotope 1</string>
+              </property>
+              <property name="font">
+               <font>
+                <pointsize>11</pointsize>
+               </font>
+              </property>
+             </column>
+             <column>
+              <property name="text">
+               <string>Isotope 2</string>
+              </property>
+              <property name="font">
+               <font>
+                <pointsize>11</pointsize>
+               </font>
+              </property>
+             </column>
+             <column>
+              <property name="text">
+               <string>Ratio</string>
+              </property>
+              <property name="font">
+               <font>
+                <pointsize>11</pointsize>
+               </font>
+              </property>
+             </column>
+             <column>
+              <property name="text">
+               <string>Norm</string>
+              </property>
+              <property name="font">
+               <font>
+                <pointsize>11</pointsize>
+               </font>
+              </property>
+             </column>
+             <column>
+              <property name="text">
+               <string>Min</string>
+              </property>
+              <property name="font">
+               <font>
+                <pointsize>11</pointsize>
+               </font>
+              </property>
+             </column>
+             <column>
+              <property name="text">
+               <string>Max</string>
+              </property>
+              <property name="font">
+               <font>
+                <pointsize>11</pointsize>
+               </font>
+              </property>
+             </column>
+            </widget>
+           </item>
+           <item>
+            <widget class="QLabel" name="labelFilterInfo">
+             <property name="minimumSize">
+              <size>
+               <width>0</width>
+               <height>18</height>
+              </size>
+             </property>
+             <property name="maximumSize">
+              <size>
+               <width>16777215</width>
+               <height>18</height>
+              </size>
+             </property>
+             <property name="font">
+              <font>
+               <pointsize>9</pointsize>
+              </font>
+             </property>
+             <property name="frameShape">
+              <enum>QFrame::Box</enum>
+             </property>
+             <property name="frameShadow">
+              <enum>QFrame::Raised</enum>
+             </property>
+             <property name="text">
+              <string>Ok</string>
+             </property>
+             <property name="alignment">
+              <set>Qt::AlignLeading|Qt::AlignLeft|Qt::AlignVCenter</set>
+             </property>
+             <property name="wordWrap">
+              <bool>true</bool>
+             </property>
+            </widget>
+           </item>
+          </layout>
+         </item>
+         <item>
+          <layout class="QVBoxLayout" name="verticalLayoutFilterTools">
+           <item>
+            <widget class="QToolButton" name="toolButtonFilterSelectAll">
+             <property name="minimumSize">
+              <size>
+               <width>0</width>
+               <height>30</height>
+              </size>
+             </property>
+             <property name="maximumSize">
+              <size>
+               <width>32</width>
+               <height>32</height>
+              </size>
+             </property>
+             <property name="text">
+              <string>Select All</string>
+             </property>
+             <property name="icon">
+              <iconset resource="resources.qrc">
+               <normaloff>:/icons/resources/icons/icons8-select-all-50.png</normaloff>:/icons/resources/icons/icons8-select-all-50.png</iconset>
+             </property>
+             <property name="iconSize">
+              <size>
+               <width>18</width>
+               <height>18</height>
+              </size>
+             </property>
+            </widget>
+           </item>
+           <item>
+            <widget class="QToolButton" name="toolButtonFilterUp">
+             <property name="maximumSize">
+              <size>
+               <width>32</width>
+               <height>32</height>
+              </size>
+             </property>
+             <property name="text">
+              <string>...</string>
+             </property>
+             <property name="icon">
+              <iconset resource="resources.qrc">
+               <normaloff>:/icons/up</normaloff>:/icons/up</iconset>
+             </property>
+             <property name="iconSize">
+              <size>
+               <width>24</width>
+               <height>24</height>
+              </size>
+             </property>
+            </widget>
+           </item>
+           <item>
+            <widget class="QToolButton" name="toolButtonFilterDown">
+             <property name="maximumSize">
+              <size>
+               <width>32</width>
+               <height>32</height>
+              </size>
+             </property>
+             <property name="text">
+              <string>...</string>
+             </property>
+             <property name="icon">
+              <iconset>
+               <normaloff>resources/icons/down.png</normaloff>resources/icons/down.png</iconset>
+             </property>
+             <property name="iconSize">
+              <size>
+               <width>24</width>
+               <height>24</height>
+              </size>
+             </property>
+            </widget>
+           </item>
+           <item>
+            <spacer name="verticalSpacer_2">
+             <property name="orientation">
+              <enum>Qt::Vertical</enum>
+             </property>
+             <property name="sizeHint" stdset="0">
+              <size>
+               <width>20</width>
+               <height>40</height>
+              </size>
+             </property>
+            </spacer>
+           </item>
+           <item>
+            <widget class="QToolButton" name="toolButtonFilterRemove">
+             <property name="enabled">
+              <bool>true</bool>
+             </property>
+             <property name="minimumSize">
+              <size>
+               <width>0</width>
+               <height>30</height>
+              </size>
+             </property>
+             <property name="maximumSize">
+              <size>
+               <width>32</width>
+               <height>32</height>
+              </size>
+             </property>
+             <property name="text">
+              <string>Remove </string>
+             </property>
+             <property name="icon">
+              <iconset resource="resources.qrc">
+               <normaloff>:/icons/delete</normaloff>:/icons/delete</iconset>
+             </property>
+             <property name="iconSize">
+              <size>
+               <width>24</width>
+               <height>24</height>
+              </size>
+             </property>
+            </widget>
+           </item>
+          </layout>
+         </item>
+        </layout>
+       </widget>
+      </widget>
+      <widget class="QWidget" name="tabProfileView">
+       <attribute name="title">
+        <string>Profiles</string>
+       </attribute>
+       <layout class="QVBoxLayout" name="verticalLayout_19">
+        <property name="topMargin">
+         <number>0</number>
+        </property>
+        <property name="bottomMargin">
+         <number>0</number>
+        </property>
+        <item>
+         <layout class="QHBoxLayout" name="horizontalLayout_2">
+          <item>
+           <widget class="QWidget" name="widgetProfilePlot" native="true">
+            <property name="minimumSize">
+             <size>
+              <width>0</width>
+              <height>150</height>
+             </size>
+            </property>
+           </widget>
+          </item>
+          <item>
+           <layout class="QVBoxLayout" name="verticalLayout_2">
+            <property name="sizeConstraint">
+             <enum>QLayout::SetNoConstraint</enum>
+            </property>
+            <item>
+             <widget class="QToolButton" name="toolButtonProfileEditToggle">
+              <property name="maximumSize">
+               <size>
+                <width>32</width>
+                <height>32</height>
+               </size>
+              </property>
+              <property name="toolTip">
+               <string>Toggle profile point masking</string>
+              </property>
+              <property name="text">
+               <string>...</string>
+              </property>
+              <property name="icon">
+               <iconset resource="resources.qrc">
+                <normaloff>:/icons/resources/icons/icons8-ball-point-pen-64.png</normaloff>:/icons/resources/icons/icons8-ball-point-pen-64.png</iconset>
+              </property>
+              <property name="iconSize">
+               <size>
+                <width>24</width>
+                <height>24</height>
+               </size>
+              </property>
+              <property name="checkable">
+               <bool>true</bool>
+              </property>
+             </widget>
+            </item>
+            <item>
+             <widget class="QToolButton" name="toolButtonProfilePointToggle">
+              <property name="maximumSize">
+               <size>
+                <width>32</width>
+                <height>32</height>
+               </size>
+              </property>
+              <property name="toolTip">
+               <string>Mask/unmask profile points</string>
+              </property>
+              <property name="text">
+               <string>...</string>
+              </property>
+              <property name="icon">
+               <iconset resource="resources.qrc">
+                <normaloff>:/icons/resources/icons/icons8-hide-64.png</normaloff>:/icons/resources/icons/icons8-hide-64.png</iconset>
+              </property>
+              <property name="iconSize">
+               <size>
+                <width>24</width>
+                <height>24</height>
+               </size>
+              </property>
+              <property name="checkable">
+               <bool>true</bool>
+              </property>
+             </widget>
+            </item>
+            <item>
+             <widget class="QToolButton" name="toolButtonProfileExport">
+              <property name="maximumSize">
+               <size>
+                <width>32</width>
+                <height>32</height>
+               </size>
+              </property>
+              <property name="toolTip">
+               <string>Save profile data</string>
+              </property>
+              <property name="text">
+               <string>...</string>
+              </property>
+              <property name="icon">
+               <iconset resource="resources.qrc">
+                <normaloff>:/icons/save</normaloff>:/icons/save</iconset>
+              </property>
+              <property name="iconSize">
+               <size>
+                <width>24</width>
+                <height>24</height>
+               </size>
+              </property>
+             </widget>
+            </item>
+            <item>
+             <spacer name="verticalSpacer_3">
+              <property name="orientation">
+               <enum>Qt::Vertical</enum>
+              </property>
+              <property name="sizeHint" stdset="0">
+               <size>
+                <width>20</width>
+                <height>40</height>
+               </size>
+              </property>
+             </spacer>
+            </item>
+           </layout>
+          </item>
+         </layout>
+        </item>
+       </layout>
+      </widget>
+     </widget>
+    </item>
+    <item row="0" column="2" rowspan="3">
+     <widget class="QToolBox" name="toolBoxTreeView">
+      <property name="minimumSize">
+       <size>
+        <width>221</width>
+        <height>0</height>
+       </size>
+      </property>
+      <property name="maximumSize">
+       <size>
+        <width>120</width>
+        <height>16777215</height>
+       </size>
+      </property>
+      <property name="font">
+       <font>
+        <pointsize>12</pointsize>
+       </font>
+      </property>
+      <property name="currentIndex">
+       <number>1</number>
+      </property>
+      <widget class="QWidget" name="TreeView">
+       <property name="geometry">
+        <rect>
+         <x>0</x>
+         <y>0</y>
+         <width>221</width>
+         <height>765</height>
+        </rect>
+       </property>
+       <attribute name="label">
+        <string>Plot Tree View</string>
+       </attribute>
+       <widget class="QTreeView" name="treeView">
+        <property name="geometry">
+         <rect>
+          <x>0</x>
+          <y>0</y>
+          <width>221</width>
+          <height>651</height>
+         </rect>
+        </property>
+        <property name="font">
+         <font>
+          <pointsize>11</pointsize>
+         </font>
+        </property>
+        <property name="mouseTracking">
+         <bool>true</bool>
+        </property>
+       </widget>
+      </widget>
+      <widget class="QWidget" name="pageStyles">
+       <property name="geometry">
+        <rect>
+         <x>0</x>
+         <y>0</y>
+         <width>221</width>
+         <height>765</height>
+        </rect>
+       </property>
+       <attribute name="label">
+        <string>Styling</string>
+       </attribute>
+       <widget class="QToolBox" name="toolBoxStyle">
+        <property name="geometry">
+         <rect>
+          <x>0</x>
+          <y>10</y>
+          <width>221</width>
+          <height>656</height>
+         </rect>
+        </property>
+        <property name="font">
+         <font>
+          <pointsize>11</pointsize>
+          <bold>false</bold>
+         </font>
+        </property>
+        <property name="frameShape">
+         <enum>QFrame::Panel</enum>
+        </property>
+        <property name="frameShadow">
+         <enum>QFrame::Raised</enum>
+        </property>
+        <property name="currentIndex">
+         <number>0</number>
+        </property>
+        <widget class="QWidget" name="StyleGeneral">
+         <property name="geometry">
+          <rect>
+           <x>0</x>
+           <y>0</y>
+           <width>219</width>
+           <height>484</height>
+          </rect>
+         </property>
+         <attribute name="icon">
+          <iconset resource="resources.qrc">
+           <normaloff>:/icons/resources/icons/icons8-gear-48.png</normaloff>:/icons/resources/icons/icons8-gear-48.png</iconset>
+         </attribute>
+         <attribute name="label">
+          <string>General</string>
+         </attribute>
+         <widget class="QWidget" name="formLayoutWidget_13">
+          <property name="geometry">
+           <rect>
+            <x>5</x>
+            <y>5</y>
+            <width>211</width>
+            <height>121</height>
+           </rect>
+          </property>
+          <layout class="QFormLayout" name="formLayout_10">
+           <item row="0" column="0">
+            <widget class="QLabel" name="label_2">
+             <property name="font">
+              <font>
+               <pointsize>11</pointsize>
+               <bold>false</bold>
+              </font>
+             </property>
+             <property name="text">
+              <string>Concentration</string>
+             </property>
+            </widget>
+           </item>
+           <item row="0" column="1">
+            <widget class="QLineEdit" name="lineEditConcentrationUnits">
+             <property name="maximumSize">
+              <size>
+               <width>115</width>
+               <height>16777215</height>
+              </size>
+             </property>
+             <property name="font">
+              <font>
+               <pointsize>11</pointsize>
+               <bold>false</bold>
+              </font>
+             </property>
+             <property name="text">
+              <string>ppm</string>
+             </property>
+            </widget>
+           </item>
+           <item row="1" column="0">
+            <widget class="QLabel" name="labelScaleUnits">
+             <property name="font">
+              <font>
+               <pointsize>11</pointsize>
+               <bold>false</bold>
+              </font>
+             </property>
+             <property name="text">
+              <string>Scale units</string>
+             </property>
+            </widget>
+           </item>
+           <item row="1" column="1">
+            <widget class="QLineEdit" name="lineEditScaleUnits">
+             <property name="maximumSize">
+              <size>
+               <width>115</width>
+               <height>16777215</height>
+              </size>
+             </property>
+             <property name="font">
+              <font>
+               <pointsize>11</pointsize>
+               <bold>false</bold>
+              </font>
+             </property>
+             <property name="text">
+              <string>um</string>
+             </property>
+            </widget>
+           </item>
+           <item row="2" column="0">
+            <widget class="QLabel" name="label_62">
+             <property name="font">
+              <font>
+               <pointsize>11</pointsize>
+               <bold>false</bold>
+              </font>
+             </property>
+             <property name="text">
+              <string>Font size</string>
+             </property>
+             <property name="alignment">
+              <set>Qt::AlignLeading|Qt::AlignLeft|Qt::AlignVCenter</set>
+             </property>
+            </widget>
+           </item>
+           <item row="2" column="1">
+            <widget class="QLineEdit" name="lineEditPlotFontSize">
+             <property name="maximumSize">
+              <size>
+               <width>115</width>
+               <height>16777215</height>
+              </size>
+             </property>
+             <property name="font">
+              <font>
+               <pointsize>11</pointsize>
+               <bold>false</bold>
+              </font>
+             </property>
+             <property name="toolTip">
+              <string>Change the starting seed</string>
+             </property>
+             <property name="text">
+              <string>11</string>
+             </property>
+             <property name="alignment">
+              <set>Qt::AlignRight|Qt::AlignTrailing|Qt::AlignVCenter</set>
+             </property>
+            </widget>
+           </item>
+           <item row="3" column="0">
+            <widget class="QLabel" name="labelTtickDirection">
+             <property name="text">
+              <string>Tick direction</string>
+             </property>
+            </widget>
+           </item>
+           <item row="3" column="1">
+            <widget class="QComboBox" name="comboBoxTickDirection">
+             <item>
+              <property name="text">
+               <string>out</string>
+              </property>
+             </item>
+             <item>
+              <property name="text">
+               <string>in</string>
+              </property>
+             </item>
+            </widget>
+           </item>
+          </layout>
+         </widget>
+        </widget>
+        <widget class="QWidget" name="StyleMaps">
+         <property name="geometry">
+          <rect>
+           <x>0</x>
+           <y>0</y>
+           <width>100</width>
+           <height>30</height>
+          </rect>
+         </property>
+         <attribute name="icon">
+          <iconset resource="resources.qrc">
+           <normaloff>:/icons/resources/icons/icons8-heat-map-100.png</normaloff>:/icons/resources/icons/icons8-heat-map-100.png</iconset>
+         </attribute>
+         <attribute name="label">
+          <string>Maps</string>
+         </attribute>
+         <widget class="QWidget" name="formLayoutWidget_12">
+          <property name="geometry">
+           <rect>
+            <x>5</x>
+            <y>0</y>
+            <width>211</width>
+            <height>131</height>
+           </rect>
+          </property>
+          <layout class="QFormLayout" name="formLayout_7">
+           <item row="0" column="0">
+            <widget class="QLabel" name="label_49">
+             <property name="font">
+              <font>
+               <pointsize>11</pointsize>
+               <bold>false</bold>
+              </font>
+             </property>
+             <property name="text">
+              <string>Colormap</string>
+             </property>
+             <property name="alignment">
+              <set>Qt::AlignLeading|Qt::AlignLeft|Qt::AlignVCenter</set>
+             </property>
+            </widget>
+           </item>
+           <item row="0" column="1">
+            <widget class="QComboBox" name="comboBoxCM">
+             <property name="maximumSize">
+              <size>
+               <width>115</width>
+               <height>16777215</height>
+              </size>
+             </property>
+             <property name="font">
+              <font>
+               <pointsize>11</pointsize>
+               <bold>false</bold>
+              </font>
+             </property>
+            </widget>
+           </item>
+           <item row="1" column="0">
+            <widget class="QLabel" name="label_50">
+             <property name="font">
+              <font>
+               <pointsize>11</pointsize>
+               <bold>false</bold>
+              </font>
+             </property>
+             <property name="text">
+              <string>Scale location</string>
+             </property>
+             <property name="alignment">
+              <set>Qt::AlignLeading|Qt::AlignLeft|Qt::AlignVCenter</set>
+             </property>
+            </widget>
+           </item>
+           <item row="1" column="1">
+            <widget class="QComboBox" name="comboBox_24">
+             <property name="maximumSize">
+              <size>
+               <width>115</width>
+               <height>16777215</height>
+              </size>
+             </property>
+             <property name="font">
+              <font>
+               <pointsize>11</pointsize>
+               <bold>false</bold>
+              </font>
+             </property>
+             <item>
+              <property name="text">
+               <string>none</string>
+              </property>
+             </item>
+             <item>
+              <property name="text">
+               <string>northeast</string>
+              </property>
+             </item>
+             <item>
+              <property name="text">
+               <string>northwest</string>
+              </property>
+             </item>
+             <item>
+              <property name="text">
+               <string>southwest</string>
+              </property>
+             </item>
+             <item>
+              <property name="text">
+               <string>southeast</string>
+              </property>
+             </item>
+            </widget>
+           </item>
+           <item row="2" column="0">
+            <widget class="QLabel" name="label_52">
+             <property name="font">
+              <font>
+               <pointsize>11</pointsize>
+               <bold>false</bold>
+              </font>
+             </property>
+             <property name="text">
+              <string>Scale direction</string>
+             </property>
+             <property name="alignment">
+              <set>Qt::AlignLeading|Qt::AlignLeft|Qt::AlignVCenter</set>
+             </property>
+            </widget>
+           </item>
+           <item row="2" column="1">
+            <widget class="QComboBox" name="comboBoxCBP">
+             <property name="maximumSize">
+              <size>
+               <width>115</width>
+               <height>16777215</height>
+              </size>
+             </property>
+             <property name="font">
+              <font>
+               <pointsize>11</pointsize>
+               <bold>false</bold>
+              </font>
+             </property>
+             <item>
+              <property name="text">
+               <string>horizontal</string>
+              </property>
+             </item>
+             <item>
+              <property name="text">
+               <string>vertical</string>
+              </property>
+             </item>
+            </widget>
+           </item>
+           <item row="3" column="0">
+            <widget class="QLabel" name="label_56">
+             <property name="font">
+              <font>
+               <pointsize>11</pointsize>
+               <bold>false</bold>
+              </font>
+             </property>
+             <property name="text">
+              <string>Overlay color</string>
+             </property>
+             <property name="alignment">
+              <set>Qt::AlignLeading|Qt::AlignLeft|Qt::AlignVCenter</set>
+             </property>
+            </widget>
+           </item>
+           <item row="3" column="1">
+            <widget class="QToolButton" name="toolButtonOverlayColor">
+             <property name="maximumSize">
+              <size>
+               <width>18</width>
+               <height>18</height>
+              </size>
+             </property>
+             <property name="font">
+              <font>
+               <pointsize>11</pointsize>
+               <bold>false</bold>
+              </font>
+             </property>
+             <property name="text">
+              <string/>
+             </property>
+            </widget>
+           </item>
+          </layout>
+         </widget>
+        </widget>
+        <widget class="QWidget" name="Scatter">
+         <property name="geometry">
+          <rect>
+           <x>0</x>
+           <y>0</y>
+           <width>219</width>
+           <height>484</height>
+          </rect>
+         </property>
+         <attribute name="icon">
+          <iconset resource="resources.qrc">
+           <normaloff>:/icons/resources/icons/icons8-scatter-plot-80.png</normaloff>:/icons/resources/icons/icons8-scatter-plot-80.png</iconset>
+         </attribute>
+         <attribute name="label">
+          <string>Scatter and Heatmap</string>
+         </attribute>
+         <widget class="QWidget" name="formLayoutWidget_14">
+          <property name="geometry">
+           <rect>
+            <x>5</x>
+            <y>0</y>
+            <width>211</width>
+            <height>311</height>
+           </rect>
+          </property>
+          <layout class="QFormLayout" name="formLayout_11">
+           <item row="0" column="0">
+            <widget class="QLabel" name="labelScatterPlotType">
+             <property name="font">
+              <font>
+               <pointsize>11</pointsize>
+               <bold>false</bold>
+              </font>
+             </property>
+             <property name="text">
+              <string>Plot type</string>
+             </property>
+             <property name="alignment">
+              <set>Qt::AlignRight|Qt::AlignTrailing|Qt::AlignVCenter</set>
+             </property>
+            </widget>
+           </item>
+           <item row="0" column="1">
+            <widget class="QComboBox" name="comboBoxScatterType">
+             <property name="maximumSize">
+              <size>
+               <width>115</width>
+               <height>16777215</height>
+              </size>
+             </property>
+             <property name="font">
+              <font>
+               <pointsize>11</pointsize>
+               <bold>false</bold>
+              </font>
+             </property>
+             <property name="toolTip">
+              <string>Select plot type</string>
+             </property>
+             <item>
+              <property name="text">
+               <string>Scatter</string>
+              </property>
+             </item>
+             <item>
+              <property name="text">
+               <string>Heatmap</string>
+              </property>
+             </item>
+            </widget>
+           </item>
+           <item row="1" column="0">
+            <widget class="QLabel" name="labelScatterPlotType_2">
+             <property name="font">
+              <font>
+               <pointsize>11</pointsize>
+               <bold>false</bold>
+              </font>
+             </property>
+             <property name="text">
+              <string>Resolution</string>
+             </property>
+             <property name="alignment">
+              <set>Qt::AlignRight|Qt::AlignTrailing|Qt::AlignVCenter</set>
+             </property>
+            </widget>
+           </item>
+           <item row="1" column="1">
+            <widget class="QSpinBox" name="spinBoxHeatmapN">
+             <property name="enabled">
+              <bool>false</bool>
+             </property>
+             <property name="maximumSize">
+              <size>
+               <width>115</width>
+               <height>16777215</height>
+              </size>
+             </property>
+             <property name="font">
+              <font>
+               <pointsize>11</pointsize>
+               <bold>false</bold>
+              </font>
+             </property>
+             <property name="toolTip">
+              <string>Select resolution factor for heatmap</string>
+             </property>
+             <property name="alignment">
+              <set>Qt::AlignRight|Qt::AlignTrailing|Qt::AlignVCenter</set>
+             </property>
+             <property name="minimum">
+              <number>1</number>
+             </property>
+             <property name="maximum">
+              <number>100</number>
+             </property>
+             <property name="value">
+              <number>10</number>
+             </property>
+            </widget>
+           </item>
+           <item row="2" column="0">
+            <widget class="QLabel" name="labelSymbol">
+             <property name="font">
+              <font>
+               <pointsize>11</pointsize>
+               <bold>false</bold>
+              </font>
+             </property>
+             <property name="text">
+              <string>Symbol</string>
+             </property>
+            </widget>
+           </item>
+           <item row="2" column="1">
+            <widget class="QComboBox" name="comboBoxSymbol">
+             <property name="maximumSize">
+              <size>
+               <width>115</width>
+               <height>16777215</height>
+              </size>
+             </property>
+             <property name="font">
+              <font>
+               <pointsize>11</pointsize>
+               <bold>false</bold>
+              </font>
+             </property>
+             <item>
+              <property name="text">
+               <string>circle</string>
+              </property>
+             </item>
+             <item>
+              <property name="text">
+               <string>square</string>
+              </property>
+             </item>
+             <item>
+              <property name="text">
+               <string>diamond</string>
+              </property>
+             </item>
+             <item>
+              <property name="text">
+               <string>triangle (up)</string>
+              </property>
+             </item>
+             <item>
+              <property name="text">
+               <string>triangle (down)</string>
+              </property>
+             </item>
+            </widget>
+           </item>
+           <item row="3" column="0">
+            <widget class="QLabel" name="labelPointSize">
+             <property name="text">
+              <string>Point size</string>
+             </property>
+            </widget>
+           </item>
+           <item row="3" column="1">
+            <widget class="QDoubleSpinBox" name="doubleSpinBoxPointSize"/>
+           </item>
+           <item row="5" column="0">
+            <widget class="QLabel" name="labelScatterColor">
+             <property name="font">
+              <font>
+               <pointsize>11</pointsize>
+               <bold>false</bold>
+              </font>
+             </property>
+             <property name="text">
+              <string>Color by field</string>
+             </property>
+             <property name="alignment">
+              <set>Qt::AlignRight|Qt::AlignTrailing|Qt::AlignVCenter</set>
+             </property>
+            </widget>
+           </item>
+           <item row="5" column="1">
+            <widget class="QComboBox" name="comboBoxScatterSelectC">
+             <property name="maximumSize">
+              <size>
+               <width>100</width>
+               <height>16777215</height>
+              </size>
+             </property>
+             <property name="font">
+              <font>
+               <pointsize>11</pointsize>
+               <bold>false</bold>
+              </font>
+             </property>
+             <property name="toolTip">
+              <string>add a value for defining point coloring</string>
+             </property>
+             <item>
+              <property name="text">
+               <string>Isotope</string>
+              </property>
+             </item>
+             <item>
+              <property name="text">
+               <string>Ratio</string>
+              </property>
+             </item>
+             <item>
+              <property name="text">
+               <string>Calculated Field</string>
+              </property>
+             </item>
+             <item>
+              <property name="text">
+               <string>PCA Score</string>
+              </property>
+             </item>
+             <item>
+              <property name="text">
+               <string>Cluster</string>
+              </property>
+             </item>
+             <item>
+              <property name="text">
+               <string>Cluster Score</string>
+              </property>
+             </item>
+             <item>
+              <property name="text">
+               <string>Special</string>
+              </property>
+             </item>
+            </widget>
+           </item>
+           <item row="6" column="0">
+            <widget class="QLabel" name="labelScatterColor_2">
+             <property name="font">
+              <font>
+               <pointsize>11</pointsize>
+               <bold>false</bold>
+              </font>
+             </property>
+             <property name="text">
+              <string>Field</string>
+             </property>
+             <property name="alignment">
+              <set>Qt::AlignRight|Qt::AlignTrailing|Qt::AlignVCenter</set>
+             </property>
+            </widget>
+           </item>
+           <item row="6" column="1">
+            <widget class="QComboBox" name="comboBoxScatterIsotopeC">
+             <property name="maximumSize">
+              <size>
+               <width>100</width>
+               <height>16777215</height>
+              </size>
+             </property>
+             <property name="font">
+              <font>
+               <pointsize>11</pointsize>
+               <bold>false</bold>
+              </font>
+             </property>
+             <property name="toolTip">
+              <string>Select field for coloring points</string>
+             </property>
+            </widget>
+           </item>
+           <item row="8" column="0">
+            <widget class="QLabel" name="labelAspectRatio">
+             <property name="font">
+              <font>
+               <pointsize>11</pointsize>
+               <bold>false</bold>
+              </font>
+             </property>
+             <property name="text">
+              <string>Aspect ratio</string>
+             </property>
+            </widget>
+           </item>
+           <item row="8" column="1">
+            <widget class="QLineEdit" name="lineEditAspectRatio">
+             <property name="maximumSize">
+              <size>
+               <width>115</width>
+               <height>16777215</height>
+              </size>
+             </property>
+             <property name="toolTip">
+              <string>Set aspect ratio of plot (not maps)</string>
+             </property>
+             <property name="text">
+              <string>1.0</string>
+             </property>
+            </widget>
+           </item>
+           <item row="4" column="0">
+            <widget class="QLabel" name="labelLineWidth">
+             <property name="text">
+              <string>Line width</string>
+             </property>
+            </widget>
+           </item>
+           <item row="7" column="0">
+            <widget class="QLabel" name="labelTransparency">
+             <property name="text">
+              <string>Transparency</string>
+             </property>
+            </widget>
+           </item>
+           <item row="7" column="1">
+            <layout class="QHBoxLayout" name="horizontalLayout_13">
+             <item>
+              <widget class="QLabel" name="labelClusterTransparency">
+               <property name="maximumSize">
+                <size>
+                 <width>20</width>
+                 <height>16777215</height>
+                </size>
+               </property>
+               <property name="font">
+                <font>
+                 <pointsize>10</pointsize>
+                 <bold>false</bold>
+                </font>
+               </property>
+               <property name="text">
+                <string>100</string>
+               </property>
+               <property name="alignment">
+                <set>Qt::AlignRight|Qt::AlignTrailing|Qt::AlignVCenter</set>
+               </property>
+              </widget>
+             </item>
+             <item>
+              <widget class="QSlider" name="horizontalSliderClusterTransparency">
+               <property name="maximumSize">
+                <size>
+                 <width>150</width>
+                 <height>16777215</height>
+                </size>
+               </property>
+               <property name="font">
+                <font>
+                 <pointsize>11</pointsize>
+                 <bold>false</bold>
+                </font>
+               </property>
+               <property name="minimum">
+                <number>0</number>
+               </property>
+               <property name="maximum">
+                <number>100</number>
+               </property>
+               <property name="singleStep">
+                <number>5</number>
+               </property>
+               <property name="sliderPosition">
+                <number>100</number>
+               </property>
+               <property name="orientation">
+                <enum>Qt::Horizontal</enum>
+               </property>
+               <property name="tickPosition">
+                <enum>QSlider::TicksAbove</enum>
+               </property>
+               <property name="tickInterval">
+                <number>25</number>
+               </property>
+              </widget>
+             </item>
+            </layout>
+           </item>
+           <item row="4" column="1">
+            <widget class="QComboBox" name="comboBoxLineWidth">
+             <item>
+              <property name="text">
+               <string>0.25</string>
+              </property>
+             </item>
+             <item>
+              <property name="text">
+               <string>0.5</string>
+              </property>
+             </item>
+             <item>
+              <property name="text">
+               <string>0.75</string>
+              </property>
+             </item>
+             <item>
+              <property name="text">
+               <string>1</string>
+              </property>
+             </item>
+             <item>
+              <property name="text">
+               <string>1.5</string>
+              </property>
+             </item>
+             <item>
+              <property name="text">
+               <string>2</string>
+              </property>
+             </item>
+             <item>
+              <property name="text">
+               <string>2.5</string>
+              </property>
+             </item>
+             <item>
+              <property name="text">
+               <string>3</string>
+              </property>
+             </item>
+            </widget>
+           </item>
+          </layout>
+         </widget>
+        </widget>
+        <widget class="QWidget" name="Clusters">
+         <property name="geometry">
+          <rect>
+           <x>0</x>
+           <y>0</y>
+           <width>219</width>
+           <height>484</height>
+          </rect>
+         </property>
+         <attribute name="icon">
+          <iconset resource="resources.qrc">
+           <normaloff>:/icons/resources/icons/icons8-mind-map-filled-50.png</normaloff>:/icons/resources/icons/icons8-mind-map-filled-50.png</iconset>
+         </attribute>
+         <attribute name="label">
+          <string>Clusters</string>
+         </attribute>
+         <widget class="QTableWidget" name="tableWidgetViewGroups">
+          <property name="geometry">
+           <rect>
+            <x>5</x>
+            <y>45</y>
+            <width>211</width>
+            <height>181</height>
+           </rect>
+          </property>
+          <property name="font">
+           <font>
+            <pointsize>11</pointsize>
+            <bold>false</bold>
+           </font>
+          </property>
+          <column>
+           <property name="text">
+            <string>View Group</string>
+           </property>
+           <property name="font">
+            <font>
+             <pointsize>11</pointsize>
+            </font>
+           </property>
+          </column>
+         </widget>
+         <widget class="QWidget" name="formLayoutWidget_2">
+          <property name="geometry">
+           <rect>
+            <x>5</x>
+            <y>5</y>
+            <width>211</width>
+            <height>31</height>
+           </rect>
+          </property>
+          <layout class="QFormLayout" name="formLayoutGroupStyles">
+           <item row="0" column="0">
+            <widget class="QLabel" name="label_59">
+             <property name="font">
+              <font>
+               <pointsize>11</pointsize>
+               <bold>false</bold>
+              </font>
+             </property>
+             <property name="text">
+              <string>Point grouping</string>
+             </property>
+             <property name="alignment">
+              <set>Qt::AlignLeading|Qt::AlignLeft|Qt::AlignVCenter</set>
+             </property>
+            </widget>
+           </item>
+           <item row="0" column="1">
+            <widget class="QComboBox" name="comboBoxColorMethod">
+             <property name="maximumSize">
+              <size>
+               <width>115</width>
+               <height>16777215</height>
+              </size>
+             </property>
+             <property name="font">
+              <font>
+               <pointsize>11</pointsize>
+               <bold>false</bold>
+              </font>
+             </property>
+             <property name="toolTip">
+              <string>Select clustering method</string>
+             </property>
+             <item>
+              <property name="text">
+               <string>none</string>
+              </property>
+             </item>
+             <item>
+              <property name="text">
+               <string>k-means</string>
+              </property>
+             </item>
+             <item>
+              <property name="text">
+               <string>k-medoids</string>
+              </property>
+             </item>
+             <item>
+              <property name="text">
+               <string>fuzzy c-means</string>
+              </property>
+             </item>
+            </widget>
+           </item>
+          </layout>
+         </widget>
+         <widget class="QWidget" name="horizontalLayoutWidget_10">
+          <property name="geometry">
+           <rect>
+            <x>5</x>
+            <y>230</y>
+            <width>211</width>
+            <height>36</height>
+           </rect>
+          </property>
+          <layout class="QHBoxLayout" name="horizontalLayout_14">
+           <item>
+            <widget class="QToolButton" name="toolButtonPolyLink_2">
+             <property name="maximumSize">
+              <size>
+               <width>32</width>
+               <height>32</height>
+              </size>
+             </property>
+             <property name="font">
+              <font>
+               <pointsize>11</pointsize>
+               <bold>false</bold>
+              </font>
+             </property>
+             <property name="toolTip">
+              <string>Link selected polygons</string>
+             </property>
+             <property name="text">
+              <string>...</string>
+             </property>
+             <property name="icon">
+              <iconset resource="resources.qrc">
+               <normaloff>:/icons/resources/icons/icons8-link-50.png</normaloff>:/icons/resources/icons/icons8-link-50.png</iconset>
+             </property>
+             <property name="iconSize">
+              <size>
+               <width>24</width>
+               <height>24</height>
+              </size>
+             </property>
+            </widget>
+           </item>
+           <item>
+            <widget class="QToolButton" name="toolButtonPolyDelink_2">
+             <property name="maximumSize">
+              <size>
+               <width>32</width>
+               <height>32</height>
+              </size>
+             </property>
+             <property name="font">
+              <font>
+               <pointsize>11</pointsize>
+               <bold>false</bold>
+              </font>
+             </property>
+             <property name="toolTip">
+              <string>Delink selected polygons</string>
+             </property>
+             <property name="text">
+              <string>...</string>
+             </property>
+             <property name="icon">
+              <iconset resource="resources.qrc">
+               <normaloff>:/icons/resources/icons/icons8-delete-link-50.png</normaloff>:/icons/resources/icons/icons8-delete-link-50.png</iconset>
+             </property>
+             <property name="iconSize">
+              <size>
+               <width>24</width>
+               <height>24</height>
+              </size>
+             </property>
+            </widget>
+           </item>
+           <item>
+            <spacer name="horizontalSpacer_5">
+             <property name="orientation">
+              <enum>Qt::Horizontal</enum>
+             </property>
+             <property name="sizeHint" stdset="0">
+              <size>
+               <width>40</width>
+               <height>20</height>
+              </size>
+             </property>
+            </spacer>
+           </item>
+           <item>
+            <widget class="QToolButton" name="toolButtonGroupMask">
+             <property name="maximumSize">
+              <size>
+               <width>32</width>
+               <height>32</height>
+              </size>
+             </property>
+             <property name="font">
+              <font>
+               <pointsize>11</pointsize>
+               <bold>false</bold>
+              </font>
+             </property>
+             <property name="toolTip">
+              <string>Create mask from selection</string>
+             </property>
+             <property name="text">
+              <string>On</string>
+             </property>
+             <property name="icon">
+              <iconset resource="resources.qrc">
+               <normaloff>:/icons/resources/icons/icons8-anonymous-mask-dark-50.png</normaloff>:/icons/resources/icons/icons8-anonymous-mask-dark-50.png</iconset>
+             </property>
+             <property name="iconSize">
+              <size>
+               <width>24</width>
+               <height>24</height>
+              </size>
+             </property>
+             <property name="checkable">
+              <bool>true</bool>
+             </property>
+            </widget>
+           </item>
+           <item>
+            <widget class="QToolButton" name="toolButtonGroupMaskInverse">
+             <property name="maximumSize">
+              <size>
+               <width>32</width>
+               <height>32</height>
+              </size>
+             </property>
+             <property name="font">
+              <font>
+               <pointsize>11</pointsize>
+               <bold>false</bold>
+              </font>
+             </property>
+             <property name="toolTip">
+              <string>Create mask from inverse selection</string>
+             </property>
+             <property name="text">
+              <string>Off</string>
+             </property>
+             <property name="icon">
+              <iconset resource="resources.qrc">
+               <normaloff>:/icons/resources/icons/icons8-anonymous-mask-light-50.png</normaloff>:/icons/resources/icons/icons8-anonymous-mask-light-50.png</iconset>
+             </property>
+             <property name="iconSize">
+              <size>
+               <width>24</width>
+               <height>24</height>
+              </size>
+             </property>
+             <property name="checkable">
+              <bool>true</bool>
+             </property>
+            </widget>
+           </item>
+          </layout>
+         </widget>
+        </widget>
+        <widget class="QWidget" name="Profiles">
+         <property name="geometry">
+          <rect>
+           <x>0</x>
+           <y>0</y>
+           <width>100</width>
+           <height>30</height>
+          </rect>
+         </property>
+         <attribute name="icon">
+          <iconset resource="resources.qrc">
+           <normaloff>:/icons/resources/icons/icons8-polyline-40.png</normaloff>:/icons/resources/icons/icons8-polyline-40.png</iconset>
+         </attribute>
+         <attribute name="label">
+          <string>Profiles and Polygons</string>
+         </attribute>
+        </widget>
+       </widget>
+      </widget>
+      <widget class="QWidget" name="page_12">
+       <property name="geometry">
+        <rect>
+         <x>0</x>
+         <y>0</y>
+         <width>221</width>
+         <height>765</height>
+        </rect>
+       </property>
+       <attribute name="label">
+        <string>Calculator</string>
+       </attribute>
+       <widget class="QWidget" name="gridLayoutWidget_8">
+        <property name="geometry">
+         <rect>
+          <x>0</x>
+          <y>320</y>
+          <width>221</width>
+          <height>320</height>
+         </rect>
+        </property>
+        <layout class="QGridLayout" name="gridLayout_2">
+         <item row="10" column="3">
+          <widget class="QPushButton" name="pushButtonEqual">
+           <property name="sizePolicy">
+            <sizepolicy hsizetype="Expanding" vsizetype="Fixed">
+             <horstretch>0</horstretch>
+             <verstretch>0</verstretch>
+            </sizepolicy>
+           </property>
+           <property name="minimumSize">
+            <size>
+             <width>35</width>
+             <height>35</height>
+            </size>
+           </property>
+           <property name="maximumSize">
+            <size>
+             <width>55</width>
+             <height>40</height>
+            </size>
+           </property>
+           <property name="font">
+            <font>
+             <pointsize>11</pointsize>
+            </font>
+           </property>
+           <property name="text">
+            <string>=</string>
+           </property>
+          </widget>
+         </item>
+         <item row="8" column="2">
+          <widget class="QPushButton" name="pushButton6">
+           <property name="minimumSize">
+            <size>
+             <width>35</width>
+             <height>35</height>
+            </size>
+           </property>
+           <property name="maximumSize">
+            <size>
+             <width>55</width>
+             <height>40</height>
+            </size>
+           </property>
+           <property name="font">
+            <font>
+             <pointsize>11</pointsize>
+            </font>
+           </property>
+           <property name="text">
+            <string>6</string>
+           </property>
+          </widget>
+         </item>
+         <item row="1" column="3">
+          <widget class="QPushButton" name="pushButtonBracC">
+           <property name="minimumSize">
+            <size>
+             <width>35</width>
+             <height>35</height>
+            </size>
+           </property>
+           <property name="maximumSize">
+            <size>
+             <width>55</width>
+             <height>40</height>
+            </size>
+           </property>
+           <property name="font">
+            <font>
+             <pointsize>11</pointsize>
+            </font>
+           </property>
+           <property name="text">
+            <string>(</string>
+           </property>
+          </widget>
+         </item>
+         <item row="7" column="3">
+          <widget class="QPushButton" name="pushButtonMul">
+           <property name="minimumSize">
+            <size>
+             <width>35</width>
+             <height>35</height>
+            </size>
+           </property>
+           <property name="maximumSize">
+            <size>
+             <width>55</width>
+             <height>40</height>
+            </size>
+           </property>
+           <property name="font">
+            <font>
+             <pointsize>11</pointsize>
+            </font>
+           </property>
+           <property name="text">
+            <string>*</string>
+           </property>
+          </widget>
+         </item>
+         <item row="8" column="1">
+          <widget class="QPushButton" name="pushButton5">
+           <property name="minimumSize">
+            <size>
+             <width>35</width>
+             <height>35</height>
+            </size>
+           </property>
+           <property name="maximumSize">
+            <size>
+             <width>55</width>
+             <height>40</height>
+            </size>
+           </property>
+           <property name="font">
+            <font>
+             <pointsize>11</pointsize>
+            </font>
+           </property>
+           <property name="text">
+            <string>5</string>
+           </property>
+          </widget>
+         </item>
+         <item row="3" column="1">
+          <widget class="QPushButton" name="pushButtonPower2">
+           <property name="minimumSize">
+            <size>
+             <width>35</width>
+             <height>35</height>
+            </size>
+           </property>
+           <property name="maximumSize">
+            <size>
+             <width>55</width>
+             <height>40</height>
+            </size>
+           </property>
+           <property name="font">
+            <font>
+             <pointsize>11</pointsize>
+            </font>
+           </property>
+           <property name="text">
+            <string>x^2</string>
+           </property>
+          </widget>
+         </item>
+         <item row="9" column="2">
+          <widget class="QPushButton" name="pushButton3">
+           <property name="minimumSize">
+            <size>
+             <width>35</width>
+             <height>35</height>
+            </size>
+           </property>
+           <property name="maximumSize">
+            <size>
+             <width>55</width>
+             <height>40</height>
+            </size>
+           </property>
+           <property name="font">
+            <font>
+             <pointsize>11</pointsize>
+            </font>
+           </property>
+           <property name="text">
+            <string>3</string>
+           </property>
+          </widget>
+         </item>
+         <item row="10" column="1">
+          <widget class="QPushButton" name="pushButtonDec">
+           <property name="minimumSize">
+            <size>
+             <width>35</width>
+             <height>35</height>
+            </size>
+           </property>
+           <property name="maximumSize">
+            <size>
+             <width>55</width>
+             <height>40</height>
+            </size>
+           </property>
+           <property name="font">
+            <font>
+             <pointsize>11</pointsize>
+            </font>
+           </property>
+           <property name="text">
+            <string>.</string>
+           </property>
+          </widget>
+         </item>
+         <item row="1" column="0">
+          <widget class="QPushButton" name="pushButtonLog">
+           <property name="minimumSize">
+            <size>
+             <width>35</width>
+             <height>35</height>
+            </size>
+           </property>
+           <property name="maximumSize">
+            <size>
+             <width>55</width>
+             <height>40</height>
+            </size>
+           </property>
+           <property name="font">
+            <font>
+             <pointsize>11</pointsize>
+            </font>
+           </property>
+           <property name="text">
+            <string>log</string>
+           </property>
+          </widget>
+         </item>
+         <item row="8" column="0">
+          <widget class="QPushButton" name="pushButton4">
+           <property name="minimumSize">
+            <size>
+             <width>35</width>
+             <height>35</height>
+            </size>
+           </property>
+           <property name="maximumSize">
+            <size>
+             <width>55</width>
+             <height>40</height>
+            </size>
+           </property>
+           <property name="font">
+            <font>
+             <pointsize>11</pointsize>
+            </font>
+           </property>
+           <property name="text">
+            <string>4</string>
+           </property>
+          </widget>
+         </item>
+         <item row="9" column="0">
+          <widget class="QPushButton" name="pushButton1">
+           <property name="minimumSize">
+            <size>
+             <width>35</width>
+             <height>35</height>
+            </size>
+           </property>
+           <property name="maximumSize">
+            <size>
+             <width>55</width>
+             <height>40</height>
+            </size>
+           </property>
+           <property name="font">
+            <font>
+             <pointsize>11</pointsize>
+            </font>
+           </property>
+           <property name="text">
+            <string>1</string>
+           </property>
+          </widget>
+         </item>
+         <item row="6" column="1">
+          <widget class="QPushButton" name="pushButtonPowerY">
+           <property name="minimumSize">
+            <size>
+             <width>35</width>
+             <height>35</height>
+            </size>
+           </property>
+           <property name="maximumSize">
+            <size>
+             <width>55</width>
+             <height>40</height>
+            </size>
+           </property>
+           <property name="font">
+            <font>
+             <pointsize>11</pointsize>
+            </font>
+           </property>
+           <property name="text">
+            <string>x^y</string>
+           </property>
+          </widget>
+         </item>
+         <item row="10" column="0">
+          <widget class="QPushButton" name="pushButton0">
+           <property name="minimumSize">
+            <size>
+             <width>35</width>
+             <height>35</height>
+            </size>
+           </property>
+           <property name="maximumSize">
+            <size>
+             <width>55</width>
+             <height>40</height>
+            </size>
+           </property>
+           <property name="font">
+            <font>
+             <pointsize>11</pointsize>
+            </font>
+           </property>
+           <property name="text">
+            <string>0</string>
+           </property>
+          </widget>
+         </item>
+         <item row="9" column="3">
+          <widget class="QPushButton" name="pushButtonAdd">
+           <property name="minimumSize">
+            <size>
+             <width>35</width>
+             <height>35</height>
+            </size>
+           </property>
+           <property name="maximumSize">
+            <size>
+             <width>55</width>
+             <height>40</height>
+            </size>
+           </property>
+           <property name="font">
+            <font>
+             <pointsize>11</pointsize>
+            </font>
+           </property>
+           <property name="text">
+            <string>+</string>
+           </property>
+          </widget>
+         </item>
+         <item row="8" column="3">
+          <widget class="QPushButton" name="pushButtonSub">
+           <property name="minimumSize">
+            <size>
+             <width>35</width>
+             <height>35</height>
+            </size>
+           </property>
+           <property name="maximumSize">
+            <size>
+             <width>55</width>
+             <height>40</height>
+            </size>
+           </property>
+           <property name="font">
+            <font>
+             <pointsize>11</pointsize>
+            </font>
+           </property>
+           <property name="text">
+            <string>-</string>
+           </property>
+          </widget>
+         </item>
+         <item row="7" column="2">
+          <widget class="QPushButton" name="pushButton9">
+           <property name="minimumSize">
+            <size>
+             <width>35</width>
+             <height>35</height>
+            </size>
+           </property>
+           <property name="maximumSize">
+            <size>
+             <width>55</width>
+             <height>40</height>
+            </size>
+           </property>
+           <property name="font">
+            <font>
+             <pointsize>11</pointsize>
+            </font>
+           </property>
+           <property name="text">
+            <string>9</string>
+           </property>
+          </widget>
+         </item>
+         <item row="6" column="2">
+          <widget class="QPushButton" name="pushButtonPerc">
+           <property name="minimumSize">
+            <size>
+             <width>35</width>
+             <height>35</height>
+            </size>
+           </property>
+           <property name="maximumSize">
+            <size>
+             <width>55</width>
+             <height>40</height>
+            </size>
+           </property>
+           <property name="font">
+            <font>
+             <pointsize>11</pointsize>
+            </font>
+           </property>
+           <property name="text">
+            <string>%</string>
+           </property>
+          </widget>
+         </item>
+         <item row="3" column="2">
+          <widget class="QPushButton" name="pushButtonSqrt">
+           <property name="minimumSize">
+            <size>
+             <width>35</width>
+             <height>35</height>
+            </size>
+           </property>
+           <property name="maximumSize">
+            <size>
+             <width>55</width>
+             <height>40</height>
+            </size>
+           </property>
+           <property name="font">
+            <font>
+             <pointsize>11</pointsize>
+            </font>
+           </property>
+           <property name="text">
+            <string>√</string>
+           </property>
+          </widget>
+         </item>
+         <item row="3" column="3">
+          <widget class="QPushButton" name="pushButtonBracO">
+           <property name="minimumSize">
+            <size>
+             <width>35</width>
+             <height>35</height>
+            </size>
+           </property>
+           <property name="maximumSize">
+            <size>
+             <width>55</width>
+             <height>40</height>
+            </size>
+           </property>
+           <property name="font">
+            <font>
+             <pointsize>11</pointsize>
+            </font>
+           </property>
+           <property name="text">
+            <string>)</string>
+           </property>
+          </widget>
+         </item>
+         <item row="9" column="1">
+          <widget class="QPushButton" name="pushButton2">
+           <property name="minimumSize">
+            <size>
+             <width>35</width>
+             <height>35</height>
+            </size>
+           </property>
+           <property name="maximumSize">
+            <size>
+             <width>55</width>
+             <height>40</height>
+            </size>
+           </property>
+           <property name="font">
+            <font>
+             <pointsize>11</pointsize>
+            </font>
+           </property>
+           <property name="text">
+            <string>2</string>
+           </property>
+          </widget>
+         </item>
+         <item row="3" column="0">
+          <widget class="QPushButton" name="pushButtonLn">
+           <property name="minimumSize">
+            <size>
+             <width>35</width>
+             <height>35</height>
+            </size>
+           </property>
+           <property name="maximumSize">
+            <size>
+             <width>55</width>
+             <height>40</height>
+            </size>
+           </property>
+           <property name="font">
+            <font>
+             <pointsize>11</pointsize>
+            </font>
+           </property>
+           <property name="text">
+            <string>ln</string>
+           </property>
+          </widget>
+         </item>
+         <item row="6" column="0">
+          <widget class="QPushButton" name="pushButtonExp">
+           <property name="minimumSize">
+            <size>
+             <width>35</width>
+             <height>35</height>
+            </size>
+           </property>
+           <property name="maximumSize">
+            <size>
+             <width>55</width>
+             <height>40</height>
+            </size>
+           </property>
+           <property name="font">
+            <font>
+             <pointsize>11</pointsize>
+            </font>
+           </property>
+           <property name="text">
+            <string>exp</string>
+           </property>
+          </widget>
+         </item>
+         <item row="7" column="0">
+          <widget class="QPushButton" name="pushButton7">
+           <property name="minimumSize">
+            <size>
+             <width>35</width>
+             <height>35</height>
+            </size>
+           </property>
+           <property name="maximumSize">
+            <size>
+             <width>55</width>
+             <height>40</height>
+            </size>
+           </property>
+           <property name="font">
+            <font>
+             <pointsize>11</pointsize>
+            </font>
+           </property>
+           <property name="text">
+            <string>7</string>
+           </property>
+          </widget>
+         </item>
+         <item row="6" column="3">
+          <widget class="QPushButton" name="pushButtonDiv">
+           <property name="minimumSize">
+            <size>
+             <width>35</width>
+             <height>35</height>
+            </size>
+           </property>
+           <property name="maximumSize">
+            <size>
+             <width>55</width>
+             <height>40</height>
+            </size>
+           </property>
+           <property name="font">
+            <font>
+             <pointsize>11</pointsize>
+            </font>
+           </property>
+           <property name="text">
+            <string>/</string>
+           </property>
+          </widget>
+         </item>
+         <item row="7" column="1">
+          <widget class="QPushButton" name="pushButton8">
+           <property name="minimumSize">
+            <size>
+             <width>35</width>
+             <height>35</height>
+            </size>
+           </property>
+           <property name="maximumSize">
+            <size>
+             <width>55</width>
+             <height>40</height>
+            </size>
+           </property>
+           <property name="font">
+            <font>
+             <pointsize>11</pointsize>
+            </font>
+           </property>
+           <property name="text">
+            <string>8</string>
+           </property>
+          </widget>
+         </item>
+         <item row="0" column="3">
+          <widget class="QPushButton" name="pushButtonClear">
+           <property name="minimumSize">
+            <size>
+             <width>35</width>
+             <height>35</height>
+            </size>
+           </property>
+           <property name="maximumSize">
+            <size>
+             <width>55</width>
+             <height>40</height>
+            </size>
+           </property>
+           <property name="font">
+            <font>
+             <pointsize>11</pointsize>
+            </font>
+           </property>
+           <property name="text">
+            <string>C</string>
+           </property>
+          </widget>
+         </item>
+         <item row="0" column="2">
+          <widget class="QPushButton" name="pushButtonAllClear">
+           <property name="minimumSize">
+            <size>
+             <width>35</width>
+             <height>35</height>
+            </size>
+           </property>
+           <property name="maximumSize">
+            <size>
+             <width>55</width>
+             <height>40</height>
+            </size>
+           </property>
+           <property name="font">
+            <font>
+             <pointsize>11</pointsize>
+            </font>
+           </property>
+           <property name="text">
+            <string>AC</string>
+           </property>
+          </widget>
+         </item>
+         <item row="1" column="2">
+          <widget class="QPushButton" name="pushButtonInv">
+           <property name="minimumSize">
+            <size>
+             <width>35</width>
+             <height>35</height>
+            </size>
+           </property>
+           <property name="maximumSize">
+            <size>
+             <width>55</width>
+             <height>40</height>
+            </size>
+           </property>
+           <property name="font">
+            <font>
+             <pointsize>11</pointsize>
+            </font>
+           </property>
+           <property name="text">
+            <string>inv</string>
+           </property>
+          </widget>
+         </item>
+         <item row="1" column="1">
+          <widget class="QPushButton" name="pushButton10x">
+           <property name="minimumSize">
+            <size>
+             <width>35</width>
+             <height>35</height>
+            </size>
+           </property>
+           <property name="maximumSize">
+            <size>
+             <width>55</width>
+             <height>40</height>
+            </size>
+           </property>
+           <property name="font">
+            <font>
+             <pointsize>11</pointsize>
+            </font>
+           </property>
+           <property name="text">
+            <string>10^x</string>
+           </property>
+          </widget>
+         </item>
+         <item row="0" column="0">
+          <widget class="QPushButton" name="pushButtonVariableNorm">
+           <property name="minimumSize">
+            <size>
+             <width>35</width>
+             <height>35</height>
+            </size>
+           </property>
+           <property name="maximumSize">
+            <size>
+             <width>55</width>
+             <height>40</height>
+            </size>
+           </property>
+           <property name="font">
+            <font>
+             <pointsize>11</pointsize>
+            </font>
+           </property>
+           <property name="text">
+            <string>Norm</string>
+           </property>
+          </widget>
+         </item>
+         <item row="0" column="1">
+          <widget class="QPushButton" name="pushButtonVariable">
+           <property name="minimumSize">
+            <size>
+             <width>35</width>
+             <height>35</height>
+            </size>
+           </property>
+           <property name="maximumSize">
+            <size>
+             <width>55</width>
+             <height>40</height>
+            </size>
+           </property>
+           <property name="text">
+            <string>Var</string>
+           </property>
+          </widget>
+         </item>
+        </layout>
+       </widget>
+       <widget class="QToolButton" name="toolButtonSaveFormula">
+        <property name="geometry">
+         <rect>
+          <x>180</x>
+          <y>240</y>
+          <width>32</width>
+          <height>32</height>
+         </rect>
+        </property>
+        <property name="maximumSize">
+         <size>
+          <width>32</width>
+          <height>32</height>
+         </size>
+        </property>
+        <property name="toolTip">
+         <string>Save profile data</string>
+        </property>
+        <property name="text">
+         <string>...</string>
+        </property>
+        <property name="icon">
+         <iconset resource="resources.qrc">
+          <normaloff>:/icons/save</normaloff>:/icons/save</iconset>
+        </property>
+        <property name="iconSize">
+         <size>
+          <width>24</width>
+          <height>24</height>
+         </size>
+        </property>
+       </widget>
+       <widget class="QToolButton" name="toolButtonCalcAddElement">
+        <property name="geometry">
+         <rect>
+          <x>100</x>
+          <y>240</y>
+          <width>32</width>
+          <height>32</height>
+         </rect>
+        </property>
+        <property name="text">
+         <string>Add</string>
+        </property>
+        <property name="icon">
+         <iconset resource="resources.qrc">
+          <normaloff>:/icons/resources/icons/icons8-add-50.png</normaloff>:/icons/resources/icons/icons8-add-50.png</iconset>
+        </property>
+        <property name="iconSize">
+         <size>
+          <width>24</width>
+          <height>24</height>
+         </size>
+        </property>
+       </widget>
+       <widget class="QToolButton" name="toolButtonCalcRemoveElement">
+        <property name="geometry">
+         <rect>
+          <x>140</x>
+          <y>240</y>
+          <width>32</width>
+          <height>32</height>
+         </rect>
+        </property>
+        <property name="text">
+         <string>Remove</string>
+        </property>
+        <property name="icon">
+         <iconset resource="resources.qrc">
+          <normaloff>:/icons/resources/icons/icons8-minus-64.png</normaloff>:/icons/resources/icons/icons8-minus-64.png</iconset>
+        </property>
+        <property name="iconSize">
+         <size>
+          <width>24</width>
+          <height>24</height>
+         </size>
+        </property>
+       </widget>
+       <widget class="QGroupBox" name="groupBox_7">
+        <property name="geometry">
+         <rect>
+          <x>0</x>
+          <y>20</y>
+          <width>221</width>
+          <height>211</height>
+         </rect>
+        </property>
+        <property name="font">
+         <font>
+          <pointsize>11</pointsize>
+         </font>
+        </property>
+        <property name="title">
+         <string>Enter Formula</string>
+        </property>
+        <widget class="QTextEdit" name="textEditCalcScreen">
+         <property name="geometry">
+          <rect>
+           <x>10</x>
+           <y>30</y>
+           <width>200</width>
+           <height>121</height>
+          </rect>
+         </property>
+        </widget>
+        <widget class="QLabel" name="labelCalcMessage">
+         <property name="geometry">
+          <rect>
+           <x>10</x>
+           <y>160</y>
+           <width>201</width>
+           <height>41</height>
+          </rect>
+         </property>
+         <property name="frameShape">
+          <enum>QFrame::Box</enum>
+         </property>
+         <property name="frameShadow">
+          <enum>QFrame::Raised</enum>
+         </property>
+         <property name="text">
+          <string>Ok</string>
+         </property>
+         <property name="alignment">
+          <set>Qt::AlignLeading|Qt::AlignLeft|Qt::AlignTop</set>
+         </property>
+         <property name="wordWrap">
+          <bool>true</bool>
+         </property>
+        </widget>
+       </widget>
+       <widget class="QComboBox" name="comboBox">
+        <property name="geometry">
+         <rect>
+          <x>0</x>
+          <y>280</y>
+          <width>221</width>
+          <height>32</height>
+         </rect>
+        </property>
+        <property name="font">
+         <font>
+          <pointsize>11</pointsize>
+         </font>
+        </property>
+        <item>
+         <property name="text">
+          <string>Select Variable</string>
+         </property>
+        </item>
+       </widget>
+      </widget>
+     </widget>
+    </item>
+   </layout>
+  </widget>
+  <widget class="QMenuBar" name="menubar">
+   <property name="geometry">
+    <rect>
+     <x>0</x>
+     <y>0</y>
+     <width>1123</width>
+     <height>24</height>
+    </rect>
+   </property>
+   <property name="font">
+    <font>
+     <pointsize>12</pointsize>
+    </font>
+   </property>
+   <widget class="QMenu" name="menuFile">
+    <property name="font">
+     <font>
+      <pointsize>12</pointsize>
+     </font>
+    </property>
+    <property name="title">
+     <string>File</string>
+    </property>
+    <addaction name="actionOpen_Directory"/>
+    <addaction name="actionOpen_Spot_File"/>
+   </widget>
+   <widget class="QMenu" name="menuPlot">
+    <property name="font">
+     <font>
+      <pointsize>12</pointsize>
+     </font>
+    </property>
+    <property name="title">
+     <string>Plot</string>
+    </property>
+    <addaction name="actionBiPlot"/>
+    <addaction name="actionTernary"/>
+    <addaction name="actionTEC"/>
+    <addaction name="actionRadar"/>
+    <addaction name="actionCluster"/>
+   </widget>
+   <widget class="QMenu" name="menuAnalyze">
+    <property name="font">
+     <font>
+      <pointsize>12</pointsize>
+     </font>
+    </property>
+    <property name="title">
+     <string>Analyze</string>
+    </property>
+    <addaction name="actionCompare_Spot_Map"/>
+    <addaction name="actionBatch_Process"/>
+   </widget>
+   <widget class="QMenu" name="menuHelp">
+    <property name="font">
+     <font>
+      <pointsize>12</pointsize>
+     </font>
+    </property>
+    <property name="title">
+     <string>Help</string>
+    </property>
+   </widget>
+   <widget class="QMenu" name="menuLaME">
+    <property name="font">
+     <font>
+      <pointsize>12</pointsize>
+      <bold>true</bold>
+     </font>
+    </property>
+    <property name="title">
+     <string>LaME</string>
+    </property>
+    <addaction name="actionAbout"/>
+    <addaction name="separator"/>
+    <addaction name="actionPreferences"/>
+    <addaction name="separator"/>
+    <addaction name="actionQuit_LaME"/>
+   </widget>
+   <addaction name="menuLaME"/>
+   <addaction name="menuFile"/>
+   <addaction name="menuPlot"/>
+   <addaction name="menuAnalyze"/>
+   <addaction name="menuHelp"/>
+  </widget>
+  <widget class="QStatusBar" name="statusbar"/>
+  <widget class="QToolBar" name="toolBar">
+   <property name="font">
+    <font>
+     <pointsize>12</pointsize>
+    </font>
+   </property>
+   <property name="windowTitle">
+    <string>toolBar</string>
+   </property>
+   <property name="iconSize">
+    <size>
+     <width>24</width>
+     <height>24</height>
+    </size>
+   </property>
+   <attribute name="toolBarArea">
+    <enum>TopToolBarArea</enum>
+   </attribute>
+   <attribute name="toolBarBreak">
+    <bool>false</bool>
+   </attribute>
+   <addaction name="actionOpen"/>
+   <addaction name="actionSelectAnalytes"/>
+   <addaction name="actionSpotData"/>
+   <addaction name="actionFilter_Tools"/>
+   <addaction name="actionPolygon"/>
+   <addaction name="actionBiPlot"/>
+   <addaction name="actionTEC"/>
+   <addaction name="actionProfiles"/>
+   <addaction name="actionCluster"/>
+   <addaction name="actionCalculator"/>
+  </widget>
+  <action name="actionOpen">
+   <property name="icon">
+    <iconset resource="resources.qrc">
+     <normaloff>:/icons/resources/icons/icons8-add-folder-40.png</normaloff>:/icons/resources/icons/icons8-add-folder-40.png</iconset>
+   </property>
+   <property name="text">
+    <string>Open</string>
+   </property>
+   <property name="toolTip">
+    <string>Open a directory to sample maps</string>
+   </property>
+   <property name="font">
+    <font>
+     <pointsize>12</pointsize>
+    </font>
+   </property>
+  </action>
+  <action name="actionSave">
+   <property name="text">
+    <string>Save</string>
+   </property>
+  </action>
+  <action name="actionUndo">
+   <property name="text">
+    <string>Undo</string>
+   </property>
+  </action>
+  <action name="actionCut">
+   <property name="text">
+    <string>Cut</string>
+   </property>
+  </action>
+  <action name="actionCop">
+   <property name="text">
+    <string>Cop</string>
+   </property>
+  </action>
+  <action name="actionShortcuts">
+   <property name="text">
+    <string>Shortcuts</string>
+   </property>
+  </action>
+  <action name="actionDataset">
+   <property name="text">
+    <string>Dataset</string>
+   </property>
+  </action>
+  <action name="actionCalculator">
+   <property name="icon">
+    <iconset>
+     <normalon>:/icons/resources/icons/icons8-calculator-48.png</normalon>
+    </iconset>
+   </property>
+   <property name="text">
+    <string>Calculator</string>
+   </property>
+   <property name="toolTip">
+    <string>Calculate custom and predefined maps</string>
+   </property>
+   <property name="font">
+    <font>
+     <pointsize>12</pointsize>
+    </font>
+   </property>
+  </action>
+  <action name="actionSelectAnalytes">
+   <property name="checkable">
+    <bool>false</bool>
+   </property>
+   <property name="enabled">
+    <bool>true</bool>
+   </property>
+   <property name="icon">
+    <iconset resource="resources.qrc">
+     <normaloff>:/icons/resources/icons/icons8-atom-64.png</normaloff>:/icons/resources/icons/icons8-atom-64.png</iconset>
+   </property>
+   <property name="text">
+    <string>Select Analytes</string>
+   </property>
+   <property name="toolTip">
+    <string>Select analytes for processing</string>
+   </property>
+   <property name="font">
+    <font>
+     <pointsize>12</pointsize>
+    </font>
+   </property>
+   <property name="shortcut">
+    <string>Ctrl+I</string>
+   </property>
+   <property name="menuRole">
+    <enum>QAction::TextHeuristicRole</enum>
+   </property>
+   <property name="iconVisibleInMenu">
+    <bool>false</bool>
+   </property>
+  </action>
+  <action name="actionOpen_Directory">
+   <property name="text">
+    <string>Open Directory</string>
+   </property>
+   <property name="font">
+    <font>
+     <pointsize>12</pointsize>
+    </font>
+   </property>
+  </action>
+  <action name="actionOpen_Spot_File">
+   <property name="text">
+    <string>Open Spot File</string>
+   </property>
+   <property name="font">
+    <font>
+     <pointsize>12</pointsize>
+    </font>
+   </property>
+  </action>
+  <action name="actionBiPlot">
+   <property name="icon">
+    <iconset resource="resources.qrc">
+     <normaloff>:/icons/resources/icons/icons8-scatter-plot-80.png</normaloff>:/icons/resources/icons/icons8-scatter-plot-80.png</iconset>
+   </property>
+   <property name="text">
+    <string>Bi-Plot</string>
+   </property>
+   <property name="font">
+    <font>
+     <pointsize>12</pointsize>
+    </font>
+   </property>
+  </action>
+  <action name="actionTernary">
+   <property name="text">
+    <string>Ternary</string>
+   </property>
+   <property name="font">
+    <font>
+     <pointsize>12</pointsize>
+    </font>
+   </property>
+  </action>
+  <action name="actionCluster">
+   <property name="icon">
+    <iconset resource="resources.qrc">
+     <normaloff>:/icons/resources/icons/icons8-mind-map-50.png</normaloff>:/icons/resources/icons/icons8-mind-map-50.png</iconset>
+   </property>
+   <property name="text">
+    <string>Cluster</string>
+   </property>
+   <property name="font">
+    <font>
+     <pointsize>12</pointsize>
+    </font>
+   </property>
+  </action>
+  <action name="actionTEC">
+   <property name="icon">
+    <iconset resource="resources.qrc">
+     <normaloff>:/icons/resources/icons/icons8-graph-60.png</normaloff>:/icons/resources/icons/icons8-graph-60.png</iconset>
+   </property>
+   <property name="text">
+    <string>TEC</string>
+   </property>
+   <property name="font">
+    <font>
+     <pointsize>12</pointsize>
+    </font>
+   </property>
+  </action>
+  <action name="actionRadar">
+   <property name="text">
+    <string>Radar</string>
+   </property>
+   <property name="font">
+    <font>
+     <pointsize>12</pointsize>
+    </font>
+   </property>
+  </action>
+  <action name="actionCompare_Spot_Map">
+   <property name="text">
+    <string>Compare Spot/Map</string>
+   </property>
+   <property name="font">
+    <font>
+     <pointsize>12</pointsize>
+    </font>
+   </property>
+  </action>
+  <action name="actionPreferences">
+   <property name="text">
+    <string>Preferences</string>
+   </property>
+   <property name="font">
+    <font>
+     <pointsize>12</pointsize>
+     <bold>false</bold>
+    </font>
+   </property>
+  </action>
+  <action name="actionAbout">
+   <property name="text">
+    <string>About</string>
+   </property>
+   <property name="font">
+    <font>
+     <pointsize>12</pointsize>
+    </font>
+   </property>
+  </action>
+  <action name="actionQuit_LaME">
+   <property name="text">
+    <string>Quit LaME</string>
+   </property>
+  </action>
+  <action name="actionBatch_Process">
+   <property name="text">
+    <string>Batch Process</string>
+   </property>
+  </action>
+  <action name="actionSpotData">
+   <property name="icon">
+    <iconset resource="resources.qrc">
+     <normaloff>:/icons/resources/icons/icons8-country-80.png</normaloff>:/icons/resources/icons/icons8-country-80.png</iconset>
+   </property>
+   <property name="text">
+    <string>Spot Data</string>
+   </property>
+   <property name="toolTip">
+    <string>Open spot tools</string>
+   </property>
+   <property name="font">
+    <font>
+     <pointsize>12</pointsize>
+    </font>
+   </property>
+   <property name="menuRole">
+    <enum>QAction::TextHeuristicRole</enum>
+   </property>
+  </action>
+  <action name="actionFilter_Tools">
+   <property name="icon">
+    <iconset resource="resources.qrc">
+     <normaloff>:/icons/resources/icons/icons8-filter-50.png</normaloff>:/icons/resources/icons/icons8-filter-50.png</iconset>
+   </property>
+   <property name="text">
+    <string>Filter Tools</string>
+   </property>
+   <property name="toolTip">
+    <string>Open filtering tools</string>
+   </property>
+   <property name="shortcut">
+    <string>Ctrl+F</string>
+   </property>
+   <property name="menuRole">
+    <enum>QAction::TextHeuristicRole</enum>
+   </property>
+  </action>
+  <action name="actionProfiles">
+   <property name="icon">
+    <iconset resource="resources.qrc">
+     <normaloff>:/icons/resources/icons/icons8-polyline-40.png</normaloff>:/icons/resources/icons/icons8-polyline-40.png</iconset>
+   </property>
+   <property name="text">
+    <string>Profiles</string>
+   </property>
+   <property name="toolTip">
+    <string>Profiles</string>
+   </property>
+   <property name="menuRole">
+    <enum>QAction::TextHeuristicRole</enum>
+   </property>
+  </action>
+  <action name="actionPolygon">
+   <property name="icon">
+    <iconset resource="resources.qrc">
+     <normaloff>:/icons/resources/icons/icons8-radar-plot-80.png</normaloff>:/icons/resources/icons/icons8-radar-plot-80.png</iconset>
+   </property>
+   <property name="text">
+    <string>Polygon</string>
+   </property>
+   <property name="toolTip">
+    <string>Add/select polygons</string>
+   </property>
+   <property name="menuRole">
+    <enum>QAction::TextHeuristicRole</enum>
+   </property>
+  </action>
+ </widget>
+ <resources>
+  <include location="resources.qrc"/>
+ </resources>
+ <connections/>
+</ui>