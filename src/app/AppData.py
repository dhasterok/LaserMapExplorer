--- conflicted
+++ resolved
@@ -160,16 +160,12 @@
     def set_field(self, ax, value):
         setattr(self, f"{self.axis[ax]}_field", value)
 
-<<<<<<< HEAD
-    
-=======
     def get_field_type(self, ax):
         return getattr(self, f"{self.axis[ax]}_field_type")
 
     def set_field_type(self, ax, value):
         setattr(self, f"{self.axis[ax]}_field_type", value)
 
->>>>>>> 01b89b34
     def validate_field_type(self, new_field_type):
         if self.sample_id == "":
             return False
