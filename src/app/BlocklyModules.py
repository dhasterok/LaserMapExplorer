import sys, os, re, copy, random, darkdetect
import numpy as np
import pandas as pd
pd.options.mode.copy_on_write = True
import matplotlib
matplotlib.use('Qt5Agg')
from PyQt6.QtWidgets import QWidget, QDialog
from matplotlib.backends.backend_qtagg import FigureCanvasQTAgg as FigureCanvas
#from matplotlib.figure import Figure
#from matplotlib.projections.polar import PolarAxes
#from matplotlib.collections import PathCollection
import matplotlib.gridspec as gs
#import matplotlib.pyplot as plt
from matplotlib.path import Path
from matplotlib.patches import Patch
import matplotlib.colors as colors
from matplotlib.backends.backend_qt import NavigationToolbar2QT as NavigationToolbar
import cmcrameri as cmc
from scipy.stats import yeojohnson, percentileofscore
from sklearn.cluster import KMeans
from sklearn.metrics import silhouette_score
#from sklearn_extra.cluster import KMedoids
import skfuzzy as fuzz
from sklearn.preprocessing import StandardScaler
from sklearn.decomposition import PCA
from src.common.ternary_plot import ternary
from src.common.plot_spider import plot_spider_norm
from src.common.scalebar import scalebar
from src.app.LameIO import LameIO
import src.common.csvdict as csvdict
#import src.radar_factory
from src.common.radar import Radar
from src.ui.MainWindow import Ui_MainWindow
#from src.ui.PreferencesWindow import Ui_PreferencesWindow
from src.common.LamePlot import plot_map_mpl, plot_small_histogram, plot_histogram, plot_correlation, get_scatter_data, plot_scatter, plot_ternary_map, plot_ndim, plot_pca, plot_clusters, cluster_performance_plot
from src.app.FieldSelectionWindow import FieldDialog
from src.app.AnalyteSelectionWindow import AnalyteDialog
from src.common.DataAnalysis import Clustering, DimensionalReduction
from src.common.TableFunctions import TableFcn as TableFcn
import src.common.CustomMplCanvas as mplc
from src.app.PlotViewerWindow import PlotViewer
from src.common.DataHandling import SampleObj
from src.app.PlotTree import PlotTree
from src.app.CropImage import CropTool
from src.app.ImageProcessing import ImageProcessing as ip
from src.app.StyleToolbox import Styling, StyleTheme
from src.app.Profile import Profiling
from src.common.Polygon import PolygonManager
from src.common.Calculator import CustomFieldCalculator as cfc
from src.app.SpecialTools import SpecialFunctions as specfun
from src.common.NoteTaking import Notes
from src.common.Browser import Browser
import src.app.QuickView as QV
from src.app.config import BASEDIR, ICONPATH, SSPATH, load_stylesheet
from src.common.ExtendedDF import AttributeDataFrame
import src.common.format as fmt
from src.common.colorfunc import get_hex_color, get_rgb_color
import src.app.config as config
from src.app.help_mapping import create_help_mapping
from src.common.Logger import LoggerDock
from src.app.AppData import AppData
import os
import json

class LameBlockly(PlotViewer):
    def __init__(self,parent, *args, **kwargs):
        super().__init__(self)
        # setup initial logging options
        # self.logger = LogCounter()
        self.logger_options = {
                'IO': False,
                'Data': False,
                'Analyte selector': False,
                'Plot selector': False,
                'Plotting': False,
                'Polygon': False,
                'Profile': False,
                'Masking': False,
                'Tree': False,
                'Styles': True,
                'Calculator': False,
                'Browser': False,
                'UI': True
            }
        #Initialize nested data which will hold the main sets of data for analysis
        self.data = {}
        self.lasermaps = {}
        self.outlier_method = 'none'
        self.negative_method = 'ignore negatives'
        self.calc_dict = {}
        self.csv_files = []
        self.laser_map_dict = {}
        self.persistent_filters = pd.DataFrame()
        self.persistent_filters = pd.DataFrame(columns=['use', 'field_type', 'field', 'norm', 'min', 'max', 'operator', 'persistent'])
        self.plot_type = 'field map'
        self.field_type_list = ['Analyte', 'Analyte (normalized)']

        self.app_data = AppData(self.data)

        self.blockly  = parent.web_view.page() # This is the QWebEngineView that displays the Blockly interface
        self.statusLabel = parent.statusLabel
        # Plot Selector
        #-------------------------
        self.sort_method = 'mass'

        self.plot_info = {}

         # preferences
        self.default_preferences = {'Units':{'Concentration': 'ppm', 'Distance': 'µm', 'Temperature':'°C', 'Pressure':'MPa', 'Date':'Ma', 'FontSize':11, 'TickDir':'out'}}
        self.preferences = copy.deepcopy(self.default_preferences)

<<<<<<< HEAD
        self.io = LameIO(self, connect_actions=False )
=======
        self.io = LameIO(self, connect_actions=False)
>>>>>>> fc2ec7a0

        self.plot_style = Styling(self)
        #set style using 'default' style them
        self.style_themes = StyleTheme(parent)
        self.plot_style.style_dict = self.style_themes.default_style_dict()
        
        # # Initialise plotviewer form
        # self.plot_viewer = PlotViewer(self)
        self.update_bins = False

        self.showMass = False
        # # Noise reduction
        # self.noise_reduction = ip(self)

        # # Spot Data 
        # #-------------------------
        # self.spotdata = AttributeDataFrame()

        # # Filter
        # #-------------------------
        # self.load_filter_tables()

        # # Multidimensional
        # #------------------------
        # self.pca_results = []

        # # Clustering
        # #-------------------------
        # Initialise dimentionality reduction class 
        self.dimensional_reduction = DimensionalReduction(self)

        # Initialise class from DataAnalysis
        self.clustering = Clustering(self)


        # distance_metrics = ['euclidean', 'manhattan', 'mahalanobis', 'cosine']
        
        #         # Notes
        # #-------------------------
        # self.notes = Notes(self)

                # Select analyte Tab
        #-------------------------
        self.ref_data = pd.read_excel(os.path.join(BASEDIR,'resources/app_data/earthref.xlsx'))
        self.ref_data = self.ref_data[self.ref_data['sigma']!=1]
        self.ref_list = self.ref_data['layer']+' ['+self.ref_data['model']+'] '+ self.ref_data['reference']

        self.ref_chem = None

    def change_sample(self, index, save_analysis= True):
        """Changes sample and plots first map

        Parameters
        ----------
        index: int
            index of sample name for identifying data.
        """
        # if DEBUG:
        #     print(f"change_sample, index: {index}")

        if self.app_data.sample_id == self.app_data.sample_list[index]:
            # if selected sample id is same as previous
            return
            
        self.app_data.sample_id = self.app_data.sample_list[index]
        self.io.initialize_sample_object(self.outlier_method, self.negative_method)

    # -------------------------------------
    # Reset to start
    # -------------------------------------
    def reset_analysis(self, selection='full'):
        if self.app_data.sample_id == '':
            return



        if selection =='full':
            if self.data:
                #reset self.data
                self.data = {}
                self.multi_view_index = []
                self.laser_map_dict = {}
                self.multiview_info_label = {}
                self.ndim_list = []
                self.lasermaps = {}

                # make the first plot
                self.plot_flag = True
                # self.update_SV()
            # reset_sample id
            self.app_data.sample_id = None

    def open_select_analyte_dialog(self):
        """Opens Select Analyte dialog

        Opens a dialog to select analytes for analysis either graphically or in a table.  Selection updates the list of analytes, and ratios in plot selector and comboBoxes.
        
        .. seealso::
            :ref:`AnalyteSelectionWindow` for the dialog
        """
        if self.app_data.sample_id == '':
            return

        self.analyte_dialog = AnalyteDialog(self)
        self.analyte_dialog.show()

        result = self.analyte_dialog.exec()  # Store the result here
        if result == QDialog.DialogCode.Accepted:
            self.update_analyte_ratio_selection(analyte_dict= self.analyte_dialog.norm_dict)   
            
        if result == QDialog.DialogCode.Rejected:
            pass
    
    def open_field_selector_dialog(self):
        """Opens Select Analyte dialog

        Opens a dialog to select analytes for analysis either graphically or in a table.  Selection updates the list of analytes, and ratios in plot selector and comboBoxes.
        
        .. seealso::
            :ref:`AnalyteSelectionWindow` for the dialog
        """
        if self.app_data.sample_id == '':
            return

        self.field_selection_dialog = FieldDialog(self)
        self.field_selection_dialog.show()

        result = self.field_selection_dialog.exec()  # Store the result here
        if result == QDialog.DialogCode.Accepted:
            self.selected_fields =  self.field_selection_dialog.selected_fields
            
        if result == QDialog.DialogCode.Rejected:
            pass

    def update_analyte_ratio_selection(self,analyte_dict):
        """Updates analytes/ratios in mainwindow and its corresponding scale used for each field

        Updates analytes/ratios and its corresponding scale used for each field based on selection made by user in Analyteselection window or if user choses analyte list in blockly
        
        Parameters
            ----------
            analyte_dict: dict
                key: Analyte/Ratio name
                value: scale used (linear/log/logit)
        """
        #update self.data['norm'] with selection
        for analyte in self.data[self.app_data.sample_id].processed_data.match_attribute('data_type','Analyte'):
            if analyte in list(analyte_dict.keys()):
                self.data[self.app_data.sample_id].processed_data.set_attribute(analyte, 'use', True)
            else:
                self.data[self.app_data.sample_id].processed_data.set_attribute(analyte, 'use', False)

        for analyte, norm in analyte_dict.items():
            if '/' in analyte:
                if analyte not in self.data[self.app_data.sample_id].processed_data.columns:
                    analyte_1, analyte_2 = analyte.split(' / ') 
                    self.data[self.app_data.sample_id].compute_ratio(analyte_1, analyte_2)

            self.data[self.app_data.sample_id].processed_data.set_attribute(analyte,'norm',norm)


    


    # -------------------------------------
    # laser map functions and plotting
    # -------------------------------------
    # def plot_map_mpl(self, sample_id, field_type, field):
    #     """Create a matplotlib canvas for plotting a map

    #     Create a map using ``mplc.MplCanvas``.

    #     Parameters
    #     ----------
    #     sample_id : str
    #         Sample identifier
    #     field_type : str
    #         Type of field for plotting
    #     field : str
    #         Field for plotting
    #     """        
    #     # create plot canvas
    #     canvas = mplc.MplCanvas(parent=self, ui= self.plot_viewer)

    #     # set color limits
    #     if field not in self.data[self.app_data.sample_id].axis_dict:
    #         self.plot_style.initialize_axis_values(field_type,field)
    #         self.plot_style.set_style_dictionary()

    #     # get data for current map
    #     #scale = self.data[self.app_data.sample_id].processed_data.get_attribute(field, 'norm')
    #     scale = self.plot_style.cscale
    #     map_df = self.data[self.app_data.sample_id].get_map_data(field, field_type)

    #     array_size = self.data[self.app_data.sample_id].array_size
    #     aspect_ratio = self.data[self.app_data.sample_id].aspect_ratio

    #     # store map_df to save_data if data needs to be exported
    #     self.save_data = map_df.copy()

    #     # # equalized color bins to CDF function
    #     # if self.toolButtonScaleEqualize.isChecked():
    #     #     sorted_data = map_df['array'].sort_values()
    #     #     cum_sum = sorted_data.cumsum()
    #     #     cdf = cum_sum / cum_sum.iloc[-1]
    #     #     map_df.loc[sorted_data.index, 'array'] = cdf.values

    #     # plot map
    #     reshaped_array = np.reshape(map_df['array'].values, array_size, order=self.data[self.app_data.sample_id].order)
            
    #     norm = self.plot_style.color_norm()

    #     cax = canvas.axes.imshow(reshaped_array, cmap=self.plot_style.get_colormap(),  aspect=aspect_ratio, interpolation='none', norm=norm)

    #     self.add_colorbar(canvas, cax)
    #     match self.plot_style.cscale:
    #         case 'linear':
    #             clim = self.plot_style.clim
    #         case 'log':
    #             clim = self.plot_style.clim
    #             #clim = np.log10(self.plot_style.clim)
    #         case 'logit':  
    #             print('Color limits for logit are not currently implemented')

    #     cax.set_clim(clim[0], clim[1])

    #     # use mask to create an alpha layer
    #     mask = self.data[self.app_data.sample_id].mask.astype(float)
    #     reshaped_mask = np.reshape(mask, array_size, order=self.data[self.app_data.sample_id].order)

    #     alphas = colors.Normalize(0, 1, clip=False)(reshaped_mask)
    #     alphas = np.clip(alphas, .4, 1)

    #     alpha_mask = np.where(reshaped_mask == 0, 0.5, 0)  
    #     canvas.axes.imshow(np.ones_like(alpha_mask), aspect=aspect_ratio, interpolation='none', cmap='Greys', alpha=alpha_mask)
    #     canvas.array = reshaped_array

    #     canvas.axes.tick_params(direction=None,
    #         labelbottom=False, labeltop=False, labelright=False, labelleft=False,
    #         bottom=False, top=False, left=False, right=False)

    #     canvas.set_initial_extent()


        
    #     # add scalebar
    #     self.add_scalebar(canvas.axes)

    #     canvas.fig.tight_layout()

    #     self.plot_info = {
    #         'tree': field_type,
    #         'sample_id': sample_id,
    #         'plot_name': field,
    #         'plot_type': 'field map',
    #         'field_type': field_type,
    #         'field': field,
    #         'figure': canvas,
    #         'style': self.plot_style.style_dict[self.plot_style.plot_type],
    #         'cluster_groups': None,
    #         'view': [True,False],
    #         'position': None
    #         }
        
    #     self.plot_viewer.add_plotwidget_to_plot_viewer(self.plot_info)


    # -------------------------------------
    # Histogram functions and plotting
    # -------------------------------------
    def histogram_get_range(self, field_type, field):
        """Updates the bin width

        Generally called when the number of bins is changed by the user.  Updates the plot.
        """

        if (field_type == '') or (field == ''):
            return

        # get currently selected data
        current_plot_df = self.data[self.app_data.sample_id].get_map_data(field, field_type)

        # update bin width
        range = (np.nanmax(current_plot_df['array']) - np.nanmin(current_plot_df['array']))

        return  range



    def histogram_update_n_bins(self,field,field_type):
        """Updates the number of bins

        Generally called when the bin width is changed by the user.  Updates the plot.
        """
        if not self.update_bins:
            return
        #print('update_n_bins')
        self.update_bins = False

        # get currently selected data
        map_df = self.data[self.app_data.sample_id].get_map_data(field, field_type)

        # update n bins
        self.spinBoxBinWidth.setValue( int((np.nanmax(map_df['array']) - np.nanmin(map_df['array'])) / self.spinBoxBinWidth.value()) )
        self.update_bins = True

        # update histogram
        if self.plot_type == 'histogram':
            # trigger update to plot
            self.plot_style.schedule_update()

    def plot_histogram(self, hist_type, field_type, field, n_bins):
        """Plots a histogramn in the canvas window"""
        plot_data = None
        #print('plot histogram')
        # create Mpl canvas
        canvas = mplc.MplCanvas(parent=self, ui= self.plot_viewer)

        #if field_type == 'Ratio':
        #    analyte_1 = field.split(' / ')[0]
        #    analyte_2 = field.split(' / ')[1]

        if hist_type == 'log-scaling' and field_type == 'Analyte':
            print('raw_data for log-scaling')
            x = self.get_scatter_data(plot_type='histogram', processed=False, field_type=field_type,field = field)['x']
        else:
            print('processed_data for histogram')
            x = self.get_scatter_data(plot_type='histogram', processed=True, field_type=field_type,field = field)['x']

        # determine edges
        xmin,xmax,xscale,xlbl = self.plot_style.get_axis_values(x['type'],x['field'])
        self.plot_style.xlim = [xmin, xmax]
        self.plot_style.xscale = xscale
        #if xscale == 'log':
        #    x['array'] = np.log10(x['array'])
        #    xmin = np.log10(xmin)
        #    xmax = np.log10(xmax)

        #bin_width = (xmax - xmin) / n_bins
        #print(n_bins)
        #print(bin_width)
        
        if (xscale == 'linear') or (xscale == 'scientific'):
            edges = np.linspace(xmin, xmax, n_bins)
        else:
            edges = np.linspace(10**xmin, 10**xmax, n_bins)

        #print(edges)

        # histogram style
        lw = self.plot_style.line_width
        if lw > 0:
            htype = 'step'
        else:
            htype = 'bar'

        # CDF or PDF
        match hist_type:
            case 'CDF':
                cumflag = True
            case _:
                cumflag = False

        # Check if the algorithm is in the current group and if results are available
        if field_type == 'cluster' and field != '':
            method = self.cluster_dict['active method']

            # Get the cluster labels for the data
            cluster_color, cluster_label, _ = self.plot_style.get_cluster_colormap(self.cluster_dict[method],alpha=self.plot_style.marker_alpha)
            cluster_group = self.data[self.app_data.sample_id].processed_data.loc[:,method]
            clusters = self.cluster_dict[method]['selected_clusters']

            # Plot histogram for all clusters
            for i in clusters:
                cluster_data = x['array'][cluster_group == i]

                bar_color = cluster_color[int(i)]
                if htype == 'step':
                    ecolor = bar_color
                else:
                    ecolor = None

                if hist_type != 'log-scaling' :
                    plot_data = canvas.axes.hist( cluster_data,
                            cumulative=cumflag,
                            histtype=htype,
                            bins=edges,
                            color=bar_color, edgecolor=ecolor,
                            linewidth=lw,
                            label=cluster_label[int(i)],
                            alpha=self.plot_style.marker_alpha/100,
                            density=True
                        )
                else:
                    # Filter out NaN and zero values
                    filtered_data = cluster_data[~np.isnan(cluster_data) & (cluster_data > 0)]

                    # Sort the data in ascending order
                    sorted_data = np.sort(filtered_data)

                    # Calculate log(number of values > x)
                    log_values = np.log10(sorted_data)
                    log_counts = np.log10(len(sorted_data) - np.arange(len(sorted_data)))

                    # Plot the data
                    canvas.axes.plot(log_values, log_counts, label=cluster_label[int(i)], color=bar_color, lw=lw)

            # Add a legend
            self.add_colorbar(canvas, None, cbartype='discrete', grouplabels=cluster_label, groupcolors=cluster_color, alpha=self.plot_style.marker_alpha/100)
            #canvas.axes.legend()
        else:
            clusters = None
            # Regular histogram
            bar_color = self.plot_style.marker_color
            if htype == 'step':
                ecolor = self.plot_style.line_color
            else:
                ecolor = None

            if hist_type != 'log-scaling' :
                plot_data = canvas.axes.hist( x['array'],
                        cumulative=cumflag,
                        histtype=htype,
                        bins=edges,
                        color=bar_color, edgecolor=ecolor,
                        linewidth=lw,
                        alpha=self.plot_style.marker_alpha/100,
                        density=True
                    )
            else:
                # Filter out NaN and zero values
                filtered_data = x['array'][~np.isnan(x['array']) & (x['array'] > 0)]

                # Sort the data in ascending order
                sorted_data = np.sort(filtered_data)

                # Calculate log(number of values > x)
                #log_values = np.log10(sorted_data)
                counts = len(sorted_data) - np.arange(len(sorted_data))

                # Plot the data
                #canvas.axes.plot(log_values, log_counts, label=cluster_label[int(i)], color=bar_color, lw=lw)
                canvas.axes.plot(sorted_data, counts, color=bar_color, lw=lw, alpha=self.plot_style.marker_alpha/100)

        # axes
        # label font
        if 'font' == '':
            font = {'size':self.plot_style.font}
        else:
            font = {'font':self.plot_style.font, 'size':self.plot_style.font_size}

        # set y-limits as p-axis min and max in self.data[self.app_data.sample_id].axis_dict
        if hist_type != 'log-scaling' :
            pflag = False
            if 'pstatus' not in self.data[self.app_data.sample_id].axis_dict[x['field']]:
                pflag = True
            elif self.data[self.app_data.sample_id].axis_dict[x['field']]['pstatus'] == 'auto':
                pflag = True

            if pflag:
                ymin, ymax = canvas.axes.get_ylim()
                d = {'pstatus':'auto', 'pmin':fmt.oround(ymin,order=2,toward=0), 'pmax':fmt.oround(ymax,order=2,toward=1)}
                self.data[self.app_data.sample_id].axis_dict[x['field']].update(d)
                # self.plot_style.set_axis_widgets('y', x['field'])

            # grab probablility axes limits
            _, _, _, _, ymin, ymax = self.plot_style.get_axis_values(x['type'],x['field'],ax='p')

            # x-axis
            canvas.axes.set_xlabel(xlbl, fontdict=font)
            if xscale == 'log':
            #    self.logax(canvas.axes, [xmin,xmax], axis='x', label=xlbl)
                canvas.axes.set_xscale(xscale,base=10)
            # if self.plot_style.xscale == 'linear':
            # else:
            #     canvas.axes.set_xlim(xmin,xmax)
            canvas.axes.set_xlim(xmin,xmax)

            if xscale == 'scientific':
                canvas.axes.ticklabel_format(axis='x', style='sci', scilimits=(0,0))

            # y-axis
            canvas.axes.set_ylabel(hist_type, fontdict=font)
            canvas.axes.set_ylim(ymin,ymax)
        else:
            canvas.axes.set_xscale('log',base=10)
            canvas.axes.set_yscale('log',base=10)

            canvas.axes.set_xlabel(r"$\log_{10}($" + f"{field}" + r"$)$", fontdict=font)
            canvas.axes.set_ylabel(r"$\log_{10}(N > \log_{10}$" + f"{field}" + r"$)$", fontdict=font)

        canvas.axes.tick_params(labelsize=self.plot_style.font_size,direction=self.plot_style.tick_dir)
        canvas.axes.set_box_aspect(self.plot_style.aspect_ratio)

        self.plot_style.update_figure_font(canvas, self.plot_style.font)

        canvas.fig.tight_layout()

        self.plot_info = {
            'tree': 'Histogram',
            'sample_id': self.app_data.sample_id,
            'plot_name': field_type+'_'+field,
            'field_type': field_type,
            'field': field,
            'plot_type': 'histogram',
            'type': hist_type,
            'n_bins': n_bins,
            'figure': canvas,
            'style': self.plot_style.style_dict[self.plot_style.plot_type],
            'cluster_groups': clusters,
            'view': [True,False],
            'position': [],
            'data': plot_data
        }

        self.plot_viewer.add_plotwidget_to_plot_viewer(self.plot_info)

    def plot_correlation(self, corr_method, squared = False,field_type = None, field = None):
        """Creates an image of the correlation matrix"""
        #print('plot_correlation')

        canvas = mplc.MplCanvas(parent=self, ui= self.plot_viewer)
        canvas.axes.clear()

        # get the data for computing correlations
        df_filtered, analytes = self.data[self.app_data.sample_id].get_processed_data()

        # Calculate the correlation matrix
        method = corr_method.lower()
        if not field_type:
            correlation_matrix = df_filtered.corr(method=method)
        else:
            algorithm = field
            cluster_group = self.data[self.app_data.sample_id].processed_data.loc[:,algorithm]
            selected_clusters = self.cluster_dict[algorithm]['selected_clusters']

            ind = np.isin(cluster_group, selected_clusters)

            correlation_matrix = df_filtered[ind].corr(method=method)
        
        columns = correlation_matrix.columns

        font = {'size':self.plot_style.font_size}

        # mask lower triangular matrix to show only upper triangle
        mask = np.zeros_like(correlation_matrix, dtype=bool)
        mask[np.tril_indices_from(mask)] = True
        correlation_matrix = np.ma.masked_where(mask, correlation_matrix)

        norm = self.plot_style.color_norm()

        # plot correlation or correlation^2
        square_flag = squared
        if square_flag:
            cax = canvas.axes.imshow(correlation_matrix**2, cmap=self.plot_style.get_colormap(), norm=norm)
            canvas.array = correlation_matrix**2
        else:
            cax = canvas.axes.imshow(correlation_matrix, cmap=self.plot_style.get_colormap(), norm=norm)
            canvas.array = correlation_matrix
            
        # store correlation_matrix to save_data if data needs to be exported
        self.save_data = canvas.array

        canvas.axes.spines['top'].set_visible(False)
        canvas.axes.spines['bottom'].set_visible(False)
        canvas.axes.spines['left'].set_visible(False)
        canvas.axes.spines['right'].set_visible(False)

        # Add colorbar to the plot
        self.add_colorbar(canvas, cax)

        # set color limits
        cax.set_clim(self.plot_style.clim[0], self.plot_style.clim[1])

        # Set tick labels
        ticks = np.arange(len(columns))
        canvas.axes.tick_params(length=0, labelsize=8,
                        labelbottom=False, labeltop=True, labelleft=False, labelright=True,
                        bottom=False, top=True, left=False, right=True)

        canvas.axes.set_yticks(ticks, minor=False)
        canvas.axes.set_xticks(ticks, minor=False)

        labels = self.plot_style.toggle_mass(columns)

        canvas.axes.set_xticklabels(labels, rotation=90, ha='center', va='bottom', fontproperties=font)
        canvas.axes.set_yticklabels(labels, ha='left', va='center', fontproperties=font)

        canvas.axes.set_title('')

        self.plot_style.update_figure_font(canvas, self.plot_style.font)

        if square_flag:
            plot_name = method+'_squared'
        else:
            plot_name = method

        self.plot_info = {
            'tree': 'Correlation',
            'sample_id': self.app_data.sample_id,
            'plot_name': plot_name,
            'plot_type': 'correlation',
            'method': method,
            'square_flag': square_flag,
            'field_type': None,
            'field': None,
            'figure': canvas,
            'style': self.plot_style.style_dict[self.plot_style.plot_type],
            'cluster_groups': [],
            'view': [True,False],
            'position': [],
            'data': correlation_matrix,
        }

        self.plot_viewer.add_plotwidget_to_plot_viewer(self.plot_info)

    # -------------------------------------
    # Scatter/Heatmap functions
    # -------------------------------------
    def get_scatter_data(self, plot_type,field_type=None, field= None, processed=True, field_type_x= None, field_type_y=None, field_type_z=None, field_x=None, field_y= None, field_z= None, color_by_field =None):

        scatter_dict = {'x': {'type': None, 'field': None, 'label': None, 'array': None},
                'y': {'type': None, 'field': None, 'label': None, 'array': None},
                'z': {'type': None, 'field': None, 'label': None, 'array': None},
                'c': {'type': None, 'field': None, 'label': None, 'array': None}}

        match plot_type:
            case 'histogram':
                if processed or field_type != 'Analyte':
                    scatter_dict['x'] = self.data[self.app_data.sample_id].get_vector(field_type, field, norm=self.plot_style.xscale)
                else:
                    scatter_dict['x'] = self.data[self.app_data.sample_id].get_vector(field_type, field, norm=self.plot_style.xscale, processed=False)
            case 'PCA scatter' | 'PCA heatmap':
                scatter_dict['x'] = self.data[self.app_data.sample_id].get_vector('PCA score', f'PC{self.spinBoxPCX.value()}', norm=self.plot_style.xscale)
                scatter_dict['y'] = self.data[self.app_data.sample_id].get_vector('PCA score', f'PC{self.spinBoxPCY.value()}', norm=self.plot_style.yscale)
                if (field_type is None) or (self.comboBoxColorByField.currentText != ''):
                    scatter_dict['c'] = self.data[self.app_data.sample_id].get_vector(field_type, field)
            case _:
                scatter_dict['x'] = self.data[self.app_data.sample_id].get_vector(field_type_x, field_x, norm=self.plot_style.xscale)
                scatter_dict['y'] = self.data[self.app_data.sample_id].get_vector(field_type_y, field_y, norm=self.plot_style.yscale)
                if (field_type is not None) and (field_type != ''):
                    scatter_dict['z'] = self.data[self.app_data.sample_id].get_vector(field_type_z, field_z, norm=self.plot_style.zscale)
                elif (field_z is not None) and (field_z != ''):
                    scatter_dict['c'] = self.data[self.app_data.sample_id].get_vector(field_type, field, norm=self.plot_style.cscale)

        # set axes widgets
        if (scatter_dict['x']['field'] is not None) and (scatter_dict['y']['field'] != ''):
            if scatter_dict['x']['field'] not in self.data[self.app_data.sample_id].axis_dict.keys():
                self.plot_style.initialize_axis_values(scatter_dict['x']['type'], scatter_dict['x']['field'])
                # self.plot_style.set_axis_widgets('x', scatter_dict['x']['field'])

        if (scatter_dict['y']['field'] is not None) and (scatter_dict['y']['field'] != ''):
            if scatter_dict['y']['field'] not in self.data[self.app_data.sample_id].axis_dict.keys():
                self.plot_style.initialize_axis_values(scatter_dict['y']['type'], scatter_dict['y']['field'])
                # self.plot_style.set_axis_widgets('y', scatter_dict['y']['field'])

        if (scatter_dict['z']['field'] is not None) and (scatter_dict['z']['field'] != ''):
            if scatter_dict['z']['field'] not in self.data[self.app_data.sample_id].axis_dict.keys():
                self.plot_style.initialize_axis_values(scatter_dict['z']['type'], scatter_dict['z']['field'])
                # self.plot_style.set_axis_widgets('z', scatter_dict['z']['field'])

        if (scatter_dict['c']['field'] is not None) and (scatter_dict['c']['field'] != ''):
            if scatter_dict['c']['field'] not in self.data[self.app_data.sample_id].axis_dict.keys():
                self.plot_style.set_color_axis_widgets()
                # self.plot_style.set_axis_widgets('c', scatter_dict['c']['field'])

        return scatter_dict

    
    # -------------------------------------
    # General plot functions
    # -------------------------------------    
    

    def add_scalebar(self, ax):
        """Add a scalebar to a map

        Parameters
        ----------
        ax : 
            Axes to place scalebar on.
        """        
        # add scalebar
        direction = self.plot_style.scale_dir
        length = self.plot_style.scale_length
        if (length is not None) and (direction != 'none'):
            if direction == 'horizontal':
                dd = self.data[self.app_data.sample_id].dx
            else:
                dd = self.data[self.app_data.sample_id].dy
            sb = scalebar( width=length,
                    pixel_width=dd,
                    units=self.preferences['Units']['Distance'],
                    location=self.plot_style.scale_location,
                    orientation=direction,
                    color=self.plot_style.overlay_color,
                    ax=ax )

            sb.create()
        else:
            return

        
    def add_colorbar(self, canvas, cax, cbartype='continuous', grouplabels=None, groupcolors=None):
        """Adds a colorbar to a MPL figure

        Parameters
        ----------
        canvas : mplc.MplCanvas
            canvas object
        cax : axes
            color axes object
        cbartype : str
            Type of colorbar, ``dicrete`` or ``continuous``, Defaults to continuous
        grouplabels : list of str, optional
            category/group labels for tick marks
        """
        #print("add_colorbar")
        # Add a colorbar
        cbar = None
        if self.plot_style.cbar_dir == 'none':
            return

        # discrete colormap - plot as a legend
        if cbartype == 'discrete':

            if grouplabels is None or groupcolors is None:
                return

            # create for legend items
            p = [None]*len(grouplabels)
            for i, label in enumerate(grouplabels):
                p[i] = Patch(facecolor=groupcolors[i], edgecolor='#111111', linewidth=0.5, label=label)

            if self.plot_style.cbar_dir == 'vertical':
                canvas.axes.legend(
                        handles=p,
                        handlelength=1,
                        loc='upper left',
                        bbox_to_anchor=(1.025,1),
                        fontsize=self.plot_style.font_size,
                        frameon=False,
                        ncol=1
                    )
            elif self.plot_style.cbar_dir == 'horizontal':
                canvas.axes.legend(
                        handles=p,
                        handlelength=1,
                        loc='upper center',
                        bbox_to_anchor=(0.5,-0.1),
                        fontsize=self.plot_style.font_size,
                        frameon=False,
                        ncol=3
                    )
        # continuous colormap - plot with colorbar
        else:
            if self.plot_style.cbar_dir == 'vertical':
                if self.plot_type == 'correlation':
                    loc = 'left'
                else:
                    loc = 'right'
                cbar = canvas.fig.colorbar( cax,
                        ax=canvas.axes,
                        orientation=self.plot_style.cbar_dir,
                        location=loc,
                        shrink=0.62,
                        fraction=0.1,
                        alpha=1
                    )
            elif self.plot_style.cbar_dir == 'horizontal':
                cbar = canvas.fig.colorbar( cax,
                        ax=canvas.axes,
                        orientation=self.plot_style.cbar_dir,
                        location='bottom',
                        shrink=0.62,
                        fraction=0.1,
                        alpha=1
                    )
            else:
                # should never reach this point
                assert self.plot_style.cbar_dir == 'none', "Colorbar direction is set to none, but is trying to generate anyway."
                return

            cbar.set_label(self.plot_style.clabel, size=self.plot_style.font_size)
            cbar.ax.tick_params(labelsize=self.plot_style.font_size)
            cbar.set_alpha(1)

        # adjust tick marks if labels are given
        if cbartype == 'continuous' or grouplabels is None:
            ticks = None
        # elif cbartype == 'discrete':
        #     ticks = np.arange(0, len(grouplabels))
        #     cbar.set_ticks(ticks=ticks, labels=grouplabels, minor=False)
        #else:
        #    print('(add_colorbar) Unknown type: '+cbartype)

    # -------------------------------------
    # Field type and field combobox pairs
    # -------------------------------------
    # updates field type comboboxes for analyses and plotting
    def update_field_type_combobox(self, comboBox, addNone=False, plot_type=''):
        """Updates field type combobox
        
        Used to update ``MainWindow.comboBoxHistFieldType``, ``MainWindow.comboBoxFilterFieldType``,
        ``MainWindow.comboBoxFieldTypeX``, ``MainWindow.comboBoxFieldTypeY``,
        ``MainWindow.comboBoxFieldTypeZ``, and ``MainWindow.comboBoxColorByField``

        Parameters
        ----------
        combobox : QComboBox
            The combobox to update.
        addNone : bool
            Adds ``None`` to the top of the ``combobox`` list
        plot_type : str
            The plot type helps to define the set of field types available, by default ``''`` (no change)
        """
        if self.app_data.sample_id == '':
            return

        data_type_dict = self.data[self.app_data.sample_id].processed_data.get_attribute_dict('data_type')

        match plot_type.lower():
            case 'correlation' | 'histogram' | 'tec':
                if 'cluster' in data_type_dict:
                    field_list = ['cluster']
                else:
                    field_list = []
            case 'cluster score':
                if 'cluster score' in data_type_dict:
                    field_list = ['cluster score']
                else:
                    field_list = []
            case 'cluster':
                if 'cluster' in data_type_dict:
                    field_list = ['cluster']
                else:
                    field_list = ['cluster score']
            case 'cluster performance':
                field_list = []
            case 'pca score':
                if 'pca score' in data_type_dict:
                    field_list = ['PCA score']
                else:
                    field_list = []
            case 'ternary map':
                self.labelCbarDirection.setEnabled(True)
                self.comboBoxCbarDirection.setEnabled(True)
            case _:
                field_list = ['Analyte', 'Analyte (normalized)']

                # add check for ratios
                if 'ratio' in data_type_dict:
                    field_list.append('Ratio')
                    field_list.append('Ratio (normalized)')

                if 'pca score' in data_type_dict:
                    field_list.append('PCA score')

                if 'cluster' in data_type_dict:
                    field_list.append('Cluster')

                if 'cluster score' in data_type_dict:
                    field_list.append('Cluster score')

        # self.plot_style.toggle_style_widgets()

        # add None to list?
        if addNone:
            field_list.insert(0, 'None')

        # clear comboBox items
        comboBox.clear()
        # add new items
        comboBox.addItems(field_list)


    # -------------------------------
    # Blockly functions
    # -------------------------------
    # gets the set of fields types
    def update_blockly_field_types(self,workflow = None):
        """Gets the fields types available and invokes workflow function
          which updates field type dropdown in blockly workflow

        Set names are consistent with QComboBox.
        """
        
        data_type_dict = self.data[self.app_data.sample_id].processed_data.get_attribute_dict('data_type')
        # add check for ratios
        if 'ratio' in data_type_dict:
            self.field_type_list.append('Ratio')
            self.field_type_list.append('Ratio (normalized)')

        if 'pca score' in data_type_dict:
            self.field_type_list.append('PCA score')

        if 'cluster' in data_type_dict:
            self.field_type_list.append('Cluster')

        if 'cluster score' in data_type_dict:
            self.field_type_list.append('Cluster score')

        if hasattr(self,'field_selection_dialog'):
            self.field_selection_dialog.update_field_type_list() 
        
        if workflow:
            workflow.update_field_type_list(self.field_type_list) #invoke workflow function to update blockly 'fieldType' dropdowns

    def update_blockly_analyte_dropdown(self,filename, unsaved_changes):
        """update analyte/ratio lists dropdown with the selected analytes/ratios
  
        Parameters
            ----------
            filename: str
                filename returned from analyte selection window
            saved: bool
                if the user saved was saved by user
        """

        
            
        self.workflow.refresh_analyte_dropdown(analyte_list_names)

    def update_analyte_selection_from_file(self,filename):
        filepath = os.path.join(BASEDIR, 'resources/analytes_list', filename+'.txt')
        analyte_dict ={}
        with open(filepath, 'r') as f:
            for line in f.readlines():
                field, norm = line.replace('\n','').split(',')
                analyte_dict[field] = norm

        self.update_analyte_ratio_selection(analyte_dict)


    def update_field_list_from_file(self,filename):
        filepath = os.path.join(BASEDIR, 'resources/fields_list', filename+'.txt')
        field_dict ={}
        with open(filepath, 'r') as f:
            for line in f.readlines():
                field, field_type = line.replace('\n','').split('||')
                field_dict[field_type] = field

        print(field_dict)

    def update_bounds(self,ub=None,lb=None,d_ub=None,d_lb=None):
        sample_id = self.app_data.sample_id
        # Apply to all analytes in sample
        columns = self.data[self.app_data.sample_id].processed_data.columns

        # update column attributes
        if (lb and ub):
            self.data[sample_id].set_attribute(columns, 'upper_bound', ub)
            self.data[sample_id].set_attribute(columns, 'lower_bound', lb)
        else:
            self.data[sample_id].set_attribute(columns, 'diff_upper_bound', d_ub)
            self.data[sample_id].set_attribute(columns, 'diff_lower_bound', d_lb)

        # update data with new auto-scale/negative handling

    # gets the set of fields
    def get_field_list(self, set_name='Analyte'):
        """Gets the fields associated with a defined set

        Set names are consistent with QComboBox.

        Parameters
        ----------
        set_name : str, optional
            name of set list, options include ``Analyte``, ``Analyte (normalized)``, ``Ratio``, ``Calcualated Field``,
            ``PCA Score``, ``Cluster``, ``Cluster Score``, ``Special``, Defaults to ``Analyte``

        Returns
        -------
        list
            Set_fields, a list of fields within the input set
        """
        if self.app_data.sample_id == '':
            return ['']

        data = self.data[self.app_data.sample_id].processed_data

        match set_name:
            case 'Analyte' | 'Analyte (normalized)':
                set_fields = data.match_attributes({'data_type': 'Analyte', 'use': True})
            case 'Ratio' | 'Ratio (normalized)':
                set_fields = data.match_attributes({'data_type': 'Ratio', 'use': True})
            case 'None':
                return []
            case _:
                #populate field name with column names of corresponding dataframe remove 'X', 'Y' is it exists
                #set_fields = [col for col in self.data[self.app_data.sample_id]['computed_data'][set_name].columns.tolist() if col not in ['X', 'Y']]
                set_fields = data.match_attribute('data_type', set_name.lower())

        return set_fields


    def update_axis_limits(self,style_dict, field =None):
        # Check if user changed XLim, YLim, ZLim, or CLim
        if "XLim" in style_dict:
            lowerVal = style_dict["XLim"][0]
            upperVal = style_dict["XLim"][1]
            self.plot_style.axis_limit_edit_callback("x", 0, float(lowerVal), field = 'X', ui_update=False)
            self.plot_style.axis_limit_edit_callback("x", 1, float(upperVal), field = 'X', ui_update=False)

        if "YLim" in style_dict:
            lowerVal = style_dict["YLim"][0]
            upperVal = style_dict["YLim"][1]
            self.plot_style.axis_limit_edit_callback("y", 0, float(lowerVal), field = 'Y', ui_update=False)
            self.plot_style.axis_limit_edit_callback("y", 1, float(upperVal), field = 'Y', ui_update=False)

        if "ZLim" in style_dict:
            lowerVal = style_dict["ZLim"][0]
            upperVal = style_dict["ZLim"][1]
            self.plot_style.axis_limit_edit_callback("z", 0, float(lowerVal), ui_update=False)
            self.plot_style.axis_limit_edit_callback("z", 1, float(upperVal), ui_update=False)

        if "CLim" in style_dict:
            lowerVal = style_dict["CLim"][0]
            upperVal = style_dict["CLim"][1]
            self.plot_style.axis_limit_edit_callback("c", 0, float(lowerVal), field, ui_update=False)
            self.plot_style.axis_limit_edit_callback("c", 1, float(upperVal), field, ui_update=False)

    
    
    def get_saved_lists(self,type):
        """
        Retrieves the names of saved analyte lists from the resources/analytes list directory.

        Returns
        -------
        list
            List of saved analyte list names.
        """
        path =''
        if type =='Analyte':
            path = 'resources/analytes_list'
        elif type =='field':
             path = 'resources/fields_list'
        directory = os.path.join(BASEDIR, path)
        list_names = [str(f).replace('.txt', '') for f in os.listdir(directory) if f.endswith('.txt')]
        return list_names
    

    def execute_code(self,output_text_edit,code=None):
        if not code:
            # Get the code from the output_text_edit and execute it
            code = output_text_edit.toPlainText()

        print(code)
        exec(code)



    ### Blockly functions ##
    def store_sample_ids(self):
        """
        Sends sample_ids to JavaScript to update the sample_ids list and refresh dropdowns.
        """
        # Convert the sample_ids list to a format that JavaScript can use (a JSON array)
        sample_ids_js_array = str(self.app_data.sample_list)
        self.blockly.runJavaScript(f"updateSampleDropdown({sample_ids_js_array})")

    def update_field_type_list(self, field_type_list):
        # Convert the field type list to JSON
        field_type_list_json = json.dumps(field_type_list)
        # Send the field type list to JavaScript
        self.blockly.runJavaScript(f"updateFieldTypeList({field_type_list_json})")
    


    def refresh_saved_lists_dropdown(self, type):
            """
            Calls the JavaScript function to refresh the analyteSavedListsDropdown in Blockly.
            """
            self.blockly.runJavaScript("refreshListsDropdown({type});")<|MERGE_RESOLUTION|>--- conflicted
+++ resolved
@@ -109,11 +109,7 @@
         self.default_preferences = {'Units':{'Concentration': 'ppm', 'Distance': 'µm', 'Temperature':'°C', 'Pressure':'MPa', 'Date':'Ma', 'FontSize':11, 'TickDir':'out'}}
         self.preferences = copy.deepcopy(self.default_preferences)
 
-<<<<<<< HEAD
-        self.io = LameIO(self, connect_actions=False )
-=======
         self.io = LameIO(self, connect_actions=False)
->>>>>>> fc2ec7a0
 
         self.plot_style = Styling(self)
         #set style using 'default' style them
