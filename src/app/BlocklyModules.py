import sys, os, re, copy, random, darkdetect
import numpy as np
import pandas as pd
pd.options.mode.copy_on_write = True
import matplotlib
matplotlib.use('Qt5Agg')
from PyQt6.QtWidgets import QWidget, QDialog
from matplotlib.backends.backend_qtagg import FigureCanvasQTAgg as FigureCanvas
import matplotlib.gridspec as gs
from matplotlib.path import Path
from matplotlib.patches import Patch
import matplotlib.colors as colors
from matplotlib.backends.backend_qt import NavigationToolbar2QT as NavigationToolbar
import cmcrameri as cmc
from scipy.stats import yeojohnson, percentileofscore
from sklearn.cluster import KMeans
from sklearn.metrics import silhouette_score
import skfuzzy as fuzz
from sklearn.preprocessing import StandardScaler
from sklearn.decomposition import PCA
from src.common.ternary_plot import ternary
from src.common.plot_spider import plot_spider_norm
from src.common.scalebar import scalebar
from src.app.LameIO import LameIO
import src.common.csvdict as csvdict
from src.common.LamePlot import plot_map_mpl, plot_small_histogram, plot_histogram, plot_correlation, get_scatter_data, plot_scatter, plot_ternary_map, plot_ndim, plot_pca, plot_clusters, cluster_performance_plot, update_figure_font
from src.app.FieldLogic import AnalyteDialog, FieldDialog
from src.app.DataAnalysis import Clustering, DimensionalReduction
from src.common.TableFunctions import TableFcn as TableFcn
import src.common.CustomMplCanvas as mplc
from src.app.PlotViewerWindow import PlotViewer
from src.common.DataHandling import LaserSampleObj
from src.app.ImageProcessing import ImageProcessing as ip
from src.app.StyleToolbox import StyleData, StyleTheme
from src.app.Profile import Profiling
from src.common.Polygon import PolygonManager
from src.common.Calculator import CustomFieldCalculator as cfc
from src.app.SpecialTools import SpecialFunctions as specfun
from src.common.reSTNotes import NotesDock
from src.common.Browser import Browser
from src.app.config import BASEDIR, ICONPATH, STYLE_PATH, load_stylesheet
from src.common.ExtendedDF import AttributeDataFrame
import src.common.format as fmt
from src.common.colorfunc import get_hex_color, get_rgb_color
import src.app.config as config
from src.app.help_mapping import create_help_mapping
from src.common.Logger import LoggerDock
from src.app.AppData import AppData
from src.common.Status import StatusMessageManager
import os
import json

class LameBlockly(PlotViewer):
    def __init__(self,parent, *args, **kwargs):
        super().__init__(self, *args, **kwargs)
        # setup initial logging options
        # self.logger = LogCounter()
        self.logger_options = {
                'IO': False,
                'Data': False,
                'Analyte selector': False,
                'Plot selector': False,
                'Plotting': False,
                'Polygon': False,
                'Profile': False,
                'Masking': False,
                'Tree': False,
                'Styles': True,
                'Calculator': False,
                'Browser': False,
                'UI': True
            }

        self.data = {}
        self.lasermaps = {}
        self.outlier_method = 'none'
        self.negative_method = 'ignore negatives'
        self.calc_dict = {}
        self.csv_files = []
        self.laser_map_dict = {}
        self.persistent_filters = pd.DataFrame()
        self.persistent_filters = pd.DataFrame(columns=['use', 'field_type', 'field', 'norm', 'min', 'max', 'operator', 'persistent'])
        self.plot_type = 'field map'
        self.field_type_list = ['Analyte', 'Analyte (normalized)']

        self.app_data = AppData(self.data)

        self.blockly  = parent.web_view.page() # This is the QWebEngineView that displays the Blockly interface
        
        # set up status message manager
        self.statusLabel = parent.statusLabel
        self.status_manager = StatusMessageManager(self)
        # Plot Selector
        #-------------------------
        self.sort_method = 'mass'

        self.plot_info = {}

         # preferences
        self.default_preferences = {'Units':{'Concentration': 'ppm', 'Distance': 'µm', 'Temperature':'°C', 'Pressure':'MPa', 'Date':'Ma', 'FontSize':11, 'TickDir':'out'}}
        self.preferences = copy.deepcopy(self.default_preferences)
        # Workflow dock
        self.workflow_dock = parent
        self.io = LameIO(self, connect_actions=False)
        
        self.style_data = StyleData(self)
        #set style using 'default' style them
        self.style_themes = StyleTheme(self)
        self.style_data.style_dict = self.style_themes.default_style_dict()
        
        # # Initialise plotviewer form
        # self.plot_viewer = PlotViewer(self)
        self.update_bins = False

        self.showMass = False

        # Block ID
        self.block_id = None
        # # Noise reduction
        # self.noise_reduction = ip(self)

        # # Spot Data 
        # #-------------------------
        # self.spotdata = AttributeDataFrame()

        # # Filter
        # #-------------------------
        # self.load_filter_tables()

        # # Multidimensional
        # #------------------------
        # self.pca_results = []

        # # Clustering
        # #-------------------------
        # Initialise dimentionality reduction class 
        self.dimensional_reduction = DimensionalReduction()

        # Initialise class from DataAnalysis
        self.clustering = Clustering()


        # distance_metrics = ['euclidean', 'manhattan', 'mahalanobis', 'cosine']
        
        #         # Notes
        # #-------------------------
        # self.notes = Notes(self)

                # Select analyte Tab
        #-------------------------
        self.ref_selected = False

    def change_sample(self, index, save_analysis= True):
        """Changes sample and plots first map

        Parameters
        ----------
        index: int
            index of sample name for identifying data.
        """
        # if DEBUG:
        #     print(f"change_sample, index: {index}")

        if self.app_data.sample_id == self.app_data.sample_list[index]:
            # if selected sample id is same as previous
            return
            
        self.app_data.sample_id = self.app_data.sample_list[index]
        self.io.initialize_sample_object(self.outlier_method, self.negative_method)

    # -------------------------------------
    # Reset to start
    # -------------------------------------
    def reset_analysis(self, selection='full'):
        if self.app_data.sample_id == '':
            return



        if selection =='full':
            if self.data:
                #reset self.data
                self.data = {}
                self.multi_view_index = []
                self.laser_map_dict = {}
                self.multiview_info_label = {}
                self.ndim_list = []
                self.lasermaps = {}

                # make the first plot
                self.plot_flag = True
                # self.update_SV()
            # reset_sample id
            self.app_data.sample_id = None

    def open_select_analyte_dialog(self):
        """Opens Select Analyte dialog

        Opens a dialog to select analytes for analysis either graphically or in a table.  Selection updates the list of analytes, and ratios in plot selector and comboBoxes.
        
        .. seealso::
            :ref:`AnalyteSelectionWindow` for the dialog
        """
        if self.app_data.sample_id == '':
            return

        self.analyte_dialog = AnalyteDialog(self)
        self.analyte_dialog.show()

        result = self.analyte_dialog.exec()  # Store the result here
        if result == QDialog.DialogCode.Accepted:
            self.update_analyte_ratio_selection(analyte_dict= self.analyte_dialog.norm_dict)   
            
        if result == QDialog.DialogCode.Rejected:
            pass
    
    def open_field_selector_dialog(self):
        """Opens Select Analyte dialog

        Opens a dialog to select analytes for analysis either graphically or in a table.  Selection updates the list of analytes, and ratios in plot selector and comboBoxes.
        
        .. seealso::
            :ref:`AnalyteSelectionWindow` for the dialog
        """
        if self.app_data.sample_id == '':
            return

        self.field_selection_dialog = FieldDialog(self)
        self.field_selection_dialog.show()

        result = self.field_selection_dialog.exec()  # Store the result here
        if result == QDialog.DialogCode.Accepted:
            self.selected_fields =  self.field_selection_dialog.selected_fields
            
        if result == QDialog.DialogCode.Rejected:
            pass

    def update_analyte_ratio_selection(self,analyte_dict):
        """Updates analytes/ratios in mainwindow and its corresponding scale used for each field

        Updates analytes/ratios and its corresponding scale used for each field based on selection made by user in Analyteselection window or if user choses analyte list in blockly
        
        Parameters
            ----------
            analyte_dict: dict
                key: Analyte/Ratio name
                value: scale used (linear/log/logit)
        """
        #update self.data['norm'] with selection
        for analyte in self.data[self.app_data.sample_id].processed_data.match_attribute('data_type','Analyte'):
            if analyte in analyte_dict:
                self.data[self.app_data.sample_id].processed_data.set_attribute(analyte, 'use', True)
            else:
                self.data[self.app_data.sample_id].processed_data.set_attribute(analyte, 'use', False)

        for analyte, norm in analyte_dict.items():
            if '/' in analyte:
                if analyte not in self.data[self.app_data.sample_id].processed_data.columns:
                    analyte_1, analyte_2 = analyte.split(' / ') 
                    self.data[self.app_data.sample_id].compute_ratio(analyte_1, analyte_2)

            self.data[self.app_data.sample_id].processed_data.set_attribute(analyte,'norm',norm)


<<<<<<< HEAD
=======
    


    # -------------------------------------
    # laser map functions and plotting
    # -------------------------------------
    # def plot_map_mpl(self, sample_id, field_type, field):
    #     """Create a matplotlib canvas for plotting a map

    #     Create a map using ``mplc.MplCanvas``.

    #     Parameters
    #     ----------
    #     sample_id : str
    #         Sample identifier
    #     field_type : str
    #         Type of field for plotting
    #     field : str
    #         Field for plotting
    #     """        
    #     # create plot canvas
    #     canvas = mplc.MplCanvas(parent=self, ui= self.plot_viewer)

    #     # set color limits
    #     if field not in self.data[self.app_data.sample_id].axis_dict:
    #         self.style_data.initialize_axis_values(field_type,field)
    #         self.style_data.set_style_dictionary()

    #     # get data for current map
    #     #scale = self.data[self.app_data.sample_id].processed_data.get_attribute(field, 'norm')
    #     scale = self.style_data.cscale
    #     map_df = self.data[self.app_data.sample_id].get_map_data(field, field_type)

    #     array_size = self.data[self.app_data.sample_id].array_size
    #     aspect_ratio = self.data[self.app_data.sample_id].aspect_ratio

    #     # store map_df to save_data if data needs to be exported
    #     self.save_data = map_df.copy()

    #     # # equalized color bins to CDF function
    #     # if self.toolButtonScaleEqualize.isChecked():
    #     #     sorted_data = map_df['array'].sort_values()
    #     #     cum_sum = sorted_data.cumsum()
    #     #     cdf = cum_sum / cum_sum.iloc[-1]
    #     #     map_df.loc[sorted_data.index, 'array'] = cdf.values

    #     # plot map
    #     reshaped_array = np.reshape(map_df['array'].values, array_size, order=self.data[self.app_data.sample_id].order)
            
    #     norm = self.style_data.color_norm()

    #     cax = canvas.axes.imshow(reshaped_array, cmap=self.style_data.get_colormap(),  aspect=aspect_ratio, interpolation='none', norm=norm)

    #     self.add_colorbar(canvas, cax)
    #     match self.style_data.cscale:
    #         case 'linear':
    #             clim = self.style_data.clim
    #         case 'log':
    #             clim = self.style_data.clim
    #             #clim = np.log10(self.style_data.clim)
    #         case 'logit':  
    #             print('Color limits for logit are not currently implemented')

    #     cax.set_clim(clim[0], clim[1])

    #     # use mask to create an alpha layer
    #     mask = self.data[self.app_data.sample_id].mask.astype(float)
    #     reshaped_mask = np.reshape(mask, array_size, order=self.data[self.app_data.sample_id].order)

    #     alphas = colors.Normalize(0, 1, clip=False)(reshaped_mask)
    #     alphas = np.clip(alphas, .4, 1)

    #     alpha_mask = np.where(reshaped_mask == 0, 0.5, 0)  
    #     canvas.axes.imshow(np.ones_like(alpha_mask), aspect=aspect_ratio, interpolation='none', cmap='Greys', alpha=alpha_mask)
    #     canvas.array = reshaped_array

    #     canvas.axes.tick_params(direction=None,
    #         labelbottom=False, labeltop=False, labelright=False, labelleft=False,
    #         bottom=False, top=False, left=False, right=False)

    #     canvas.set_initial_extent()


        
    #     # add scalebar
    #     self.add_scalebar(canvas.axes)

    #     canvas.fig.tight_layout()

    #     self.plot_info = {
    #         'tree': field_type,
    #         'sample_id': sample_id,
    #         'plot_name': field,
    #         'plot_type': 'field map',
    #         'field_type': field_type,
    #         'field': field,
    #         'figure': canvas,
    #         'style': self.style_data.style_dict[self.style_data.plot_type],
    #         'cluster_groups': None,
    #         'view': [True,False],
    #         'position': None
    #         }
        
    #     self.plot_viewer.add_plotwidget_to_plot_viewer(self.plot_info)

>>>>>>> 8cd3233d

    # -------------------------------------
    # Histogram functions and plotting
    # -------------------------------------
    def histogram_get_range(self, field_type, field, hist_type, n_bins):
        """Updates the bin width

        Generally called when the number of bins is changed by the user.  Updates the plot.
        """

        if (field_type == '') or (field == ''):
            return

        self.style_data.plot_type = 'histogram'
        self.app_data.x_field =field
        self.app_data.x_field_type =field_type
        self.app_data.hist_plot_style = hist_type
        self.app_data.hist_num_bins = n_bins
        plot_histogram(parent=self, data=self.data[self.app_data.sample_id], app_data=self.app_data, style_data=self.style_data)
        # update bin width
        range = (self.style_data.xlim[1] - self.style_data.xlim[0]) 

        return  range



    def histogram_update_n_bins(self,field,field_type):
        """Updates the number of bins

        Generally called when the bin width is changed by the user.  Updates the plot.
        """
        if not self.update_bins:
            return
        #print('update_n_bins')
        self.update_bins = False

        # get currently selected data
        map_df = self.data[self.app_data.sample_id].get_map_data(field, field_type)

        # update n bins
        self.spinBoxBinWidth.setValue( int((np.nanmax(map_df['array']) - np.nanmin(map_df['array'])) / self.spinBoxBinWidth.value()) )
        self.update_bins = True

        # update histogram
        if self.plot_type == 'histogram':
            # trigger update to plot
            self.schedule_update()


    # -------------------------------
    # Blockly functions
    # -------------------------------
    # gets the set of fields types
    def update_blockly_field_types(self,workflow = None):
        """Gets the fields types available and invokes workflow function
          which updates field type dropdown in blockly workflow

        Set names are consistent with QComboBox.
        """
        
        data_type_dict = self.data[self.app_data.sample_id].processed_data.get_attribute_dict('data_type')
        # add check for ratios
        if 'ratio' in data_type_dict:
            self.field_type_list.append('Ratio')
            self.field_type_list.append('Ratio (normalized)')

        if 'pca score' in data_type_dict:
            self.field_type_list.append('PCA score')

        if 'cluster' in data_type_dict:
            self.field_type_list.append('Cluster')

        if 'cluster score' in data_type_dict:
            self.field_type_list.append('Cluster score')

        if hasattr(self,'field_selection_dialog'):
            self.field_selection_dialog.update_field_type_list() 
        
        if workflow:
            workflow.update_field_type_list(self.field_type_list) #invoke workflow function to update blockly 'fieldType' dropdowns

    def update_blockly_analyte_dropdown(self,filename, unsaved_changes):
        """update analyte/ratio lists dropdown with the selected analytes/ratios
  
        Parameters
            ----------
            filename: str
                filename returned from analyte selection window
            saved: bool
                if the user saved was saved by user
        """

        
            
        self.workflow.refresh_analyte_dropdown(analyte_list_names)

    def update_analyte_selection_from_file(self,filename):
        filepath = os.path.join(BASEDIR, 'resources/analytes_list', filename+'.txt')
        analyte_dict ={}
        with open(filepath, 'r') as f:
            for line in f.readlines():
                field, norm = line.replace('\n','').split(',')
                analyte_dict[field] = norm

        self.update_analyte_ratio_selection(analyte_dict)


    def update_field_list_from_file(self,filename):
        filepath = os.path.join(BASEDIR, 'resources/fields_list', filename+'.txt')
        field_dict ={}
        with open(filepath, 'r') as f:
            for line in f.readlines():
                field, field_type = line.replace('\n','').split('||')
                field_dict[field_type] = field

        print(field_dict)

    def update_bounds(self,ub=None,lb=None,d_ub=None,d_lb=None):
        sample_id = self.app_data.sample_id
        # Apply to all analytes in sample
        columns = self.data[self.app_data.sample_id].processed_data.columns

        # update column attributes
        if (lb and ub):
            self.data[sample_id].set_attribute(columns, 'upper_bound', ub)
            self.data[sample_id].set_attribute(columns, 'lower_bound', lb)
        else:
            self.data[sample_id].set_attribute(columns, 'diff_upper_bound', d_ub)
            self.data[sample_id].set_attribute(columns, 'diff_lower_bound', d_lb)

        # update data with new auto-scale/negative handling

    # gets the set of fields
    def get_field_list(self, set_name='Analyte'):
        """Gets the fields associated with a defined set

        Set names are consistent with QComboBox.

        Parameters
        ----------
        set_name : str, optional
            name of set list, options include ``Analyte``, ``Analyte (normalized)``, ``Ratio``, ``Calcualated Field``,
            ``PCA Score``, ``Cluster``, ``Cluster Score``, ``Special``, Defaults to ``Analyte``

        Returns
        -------
        list
            Set_fields, a list of fields within the input set
        """
        if self.app_data.sample_id == '':
            return ['']

        data = self.data[self.app_data.sample_id].processed_data

        match set_name:
            case 'Analyte' | 'Analyte (normalized)':
                set_fields = data.match_attributes({'data_type': 'Analyte', 'use': True})
            case 'Ratio' | 'Ratio (normalized)':
                set_fields = data.match_attributes({'data_type': 'Ratio', 'use': True})
            case 'None':
                return []
            case _:
                #populate field name with column names of corresponding dataframe remove 'X', 'Y' is it exists
                #set_fields = [col for col in self.data[self.app_data.sample_id]['computed_data'][set_name].columns.tolist() if col not in ['X', 'Y']]
                set_fields = data.match_attribute('data_type', set_name.lower())

        return set_fields


    def update_axis_limits(self,style_dict, field =None):
        # Check if user changed XLim, YLim, ZLim, or CLim
        if "XLim" in style_dict:
            lowerVal = style_dict["XLim"][0]
            upperVal = style_dict["XLim"][1]
            self.style_data.axis_limit_edit_callback("x", 0, float(lowerVal), field = 'X', ui_update=False)
            self.style_data.axis_limit_edit_callback("x", 1, float(upperVal), field = 'X', ui_update=False)

        if "YLim" in style_dict:
            lowerVal = style_dict["YLim"][0]
            upperVal = style_dict["YLim"][1]
            self.style_data.axis_limit_edit_callback("y", 0, float(lowerVal), field = 'Y', ui_update=False)
            self.style_data.axis_limit_edit_callback("y", 1, float(upperVal), field = 'Y', ui_update=False)

        if "ZLim" in style_dict:
            lowerVal = style_dict["ZLim"][0]
            upperVal = style_dict["ZLim"][1]
            self.style_data.axis_limit_edit_callback("z", 0, float(lowerVal), ui_update=False)
            self.style_data.axis_limit_edit_callback("z", 1, float(upperVal), ui_update=False)

        if "CLim" in style_dict:
            lowerVal = style_dict["CLim"][0]
            upperVal = style_dict["CLim"][1]
            self.style_data.axis_limit_edit_callback("c", 0, float(lowerVal), field, ui_update=False)
            self.style_data.axis_limit_edit_callback("c", 1, float(upperVal), field, ui_update=False)

    
    
    def get_saved_lists(self,type):
        """
        Retrieves the names of saved analyte lists from the resources/analytes list directory.

        Returns
        -------
        list
            List of saved analyte list names.
        """
        path =''
        if type =='Analyte':
            path = 'resources/analytes_list'
        elif type =='field':
             path = 'resources/fields_list'
        elif type =='TEC':
             path = 'resources/TEC_list'
        directory = BASEDIR / path
        list_names = [str(f).replace('.txt', '') for f in os.listdir(directory) if f.endswith('.txt')]
        return list_names
    

    def execute_code(self,output_text_edit,code=None):
        if not code:
            # Get the code from the output_text_edit and execute it
            code = output_text_edit.toPlainText()

        print(code)
        exec(code)



    ### Blockly functions ##
    def store_sample_ids(self):
        """
        Sends sample_ids to JavaScript to update the sample_ids list and refresh dropdowns.
        """
        # Convert the sample_ids list to a format that JavaScript can use (a JSON array)
        sample_ids_js_array = str(self.app_data.sample_list)
        self.blockly.runJavaScript(f"updateSampleDropdown({sample_ids_js_array})")

    def update_field_type_list(self, field_type_list):
        # Convert the field type list to JSON
        field_type_list_json = json.dumps(field_type_list)
        # Send the field type list to JavaScript
        self.blockly.runJavaScript(f"updateFieldTypeList({field_type_list_json})")
    


    def refresh_saved_lists_dropdown(self, type):
            """
            Calls the JavaScript function to refresh the analyteSavedListsDropdown in Blockly.
            """
            self.blockly.runJavaScript("refreshListsDropdown({type});")

    def update_styles(self):
        """
        Calls the JavaScript function to update the style widgets in Blockly.
        """
        if self.block_id:
            self.blockly.runJavaScript(
                f"updateStylingChain(workspace.getBlockById('{self.block_id}'))"
            )<|MERGE_RESOLUTION|>--- conflicted
+++ resolved
@@ -262,114 +262,6 @@
             self.data[self.app_data.sample_id].processed_data.set_attribute(analyte,'norm',norm)
 
 
-<<<<<<< HEAD
-=======
-    
-
-
-    # -------------------------------------
-    # laser map functions and plotting
-    # -------------------------------------
-    # def plot_map_mpl(self, sample_id, field_type, field):
-    #     """Create a matplotlib canvas for plotting a map
-
-    #     Create a map using ``mplc.MplCanvas``.
-
-    #     Parameters
-    #     ----------
-    #     sample_id : str
-    #         Sample identifier
-    #     field_type : str
-    #         Type of field for plotting
-    #     field : str
-    #         Field for plotting
-    #     """        
-    #     # create plot canvas
-    #     canvas = mplc.MplCanvas(parent=self, ui= self.plot_viewer)
-
-    #     # set color limits
-    #     if field not in self.data[self.app_data.sample_id].axis_dict:
-    #         self.style_data.initialize_axis_values(field_type,field)
-    #         self.style_data.set_style_dictionary()
-
-    #     # get data for current map
-    #     #scale = self.data[self.app_data.sample_id].processed_data.get_attribute(field, 'norm')
-    #     scale = self.style_data.cscale
-    #     map_df = self.data[self.app_data.sample_id].get_map_data(field, field_type)
-
-    #     array_size = self.data[self.app_data.sample_id].array_size
-    #     aspect_ratio = self.data[self.app_data.sample_id].aspect_ratio
-
-    #     # store map_df to save_data if data needs to be exported
-    #     self.save_data = map_df.copy()
-
-    #     # # equalized color bins to CDF function
-    #     # if self.toolButtonScaleEqualize.isChecked():
-    #     #     sorted_data = map_df['array'].sort_values()
-    #     #     cum_sum = sorted_data.cumsum()
-    #     #     cdf = cum_sum / cum_sum.iloc[-1]
-    #     #     map_df.loc[sorted_data.index, 'array'] = cdf.values
-
-    #     # plot map
-    #     reshaped_array = np.reshape(map_df['array'].values, array_size, order=self.data[self.app_data.sample_id].order)
-            
-    #     norm = self.style_data.color_norm()
-
-    #     cax = canvas.axes.imshow(reshaped_array, cmap=self.style_data.get_colormap(),  aspect=aspect_ratio, interpolation='none', norm=norm)
-
-    #     self.add_colorbar(canvas, cax)
-    #     match self.style_data.cscale:
-    #         case 'linear':
-    #             clim = self.style_data.clim
-    #         case 'log':
-    #             clim = self.style_data.clim
-    #             #clim = np.log10(self.style_data.clim)
-    #         case 'logit':  
-    #             print('Color limits for logit are not currently implemented')
-
-    #     cax.set_clim(clim[0], clim[1])
-
-    #     # use mask to create an alpha layer
-    #     mask = self.data[self.app_data.sample_id].mask.astype(float)
-    #     reshaped_mask = np.reshape(mask, array_size, order=self.data[self.app_data.sample_id].order)
-
-    #     alphas = colors.Normalize(0, 1, clip=False)(reshaped_mask)
-    #     alphas = np.clip(alphas, .4, 1)
-
-    #     alpha_mask = np.where(reshaped_mask == 0, 0.5, 0)  
-    #     canvas.axes.imshow(np.ones_like(alpha_mask), aspect=aspect_ratio, interpolation='none', cmap='Greys', alpha=alpha_mask)
-    #     canvas.array = reshaped_array
-
-    #     canvas.axes.tick_params(direction=None,
-    #         labelbottom=False, labeltop=False, labelright=False, labelleft=False,
-    #         bottom=False, top=False, left=False, right=False)
-
-    #     canvas.set_initial_extent()
-
-
-        
-    #     # add scalebar
-    #     self.add_scalebar(canvas.axes)
-
-    #     canvas.fig.tight_layout()
-
-    #     self.plot_info = {
-    #         'tree': field_type,
-    #         'sample_id': sample_id,
-    #         'plot_name': field,
-    #         'plot_type': 'field map',
-    #         'field_type': field_type,
-    #         'field': field,
-    #         'figure': canvas,
-    #         'style': self.style_data.style_dict[self.style_data.plot_type],
-    #         'cluster_groups': None,
-    #         'view': [True,False],
-    #         'position': None
-    #         }
-        
-    #     self.plot_viewer.add_plotwidget_to_plot_viewer(self.plot_info)
-
->>>>>>> 8cd3233d
 
     # -------------------------------------
     # Histogram functions and plotting
