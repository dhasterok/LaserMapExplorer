import os, re, copy, pickle, inspect
from PyQt6.QtWidgets import ( QColorDialog, QTableWidgetItem, QMessageBox, QInputDialog )
from PyQt6.QtGui import ( QDoubleValidator, QFont, QFontDatabase )
from pyqtgraph import colormap
import src.common.format as fmt
import numpy as np
import pandas as pd
import matplotlib.pyplot as plt
import matplotlib.colors as colors
import src.common.csvdict as csvdict
from src.common.colorfunc import get_hex_color, get_rgb_color
from src.app.config import BASEDIR
from src.common.Observable import Observable
from src.common.ScheduleTimer import Scheduler
from src.common.Logger import LoggerConfig, auto_log_methods, log

class StyleObj():
    pass

@auto_log_methods(logger_key='Style')
class Styling(Observable):
    """Manages plot styling for different plot types and syncs with main window UI.

    Attributes
    ----------
    plot_type : str
        The plot type 
    xlim : list[float]
        X-axis limits, [lower_bound, upper_bound]
    xlabel : str
        X-axis label
    xscale : str
        X-axis scale function, ``linear``, ``log``, ``logit``, or ``symlog``
    ylim : list[float]
        Y-axis limits, [lower_bound, upper_bound]
    ylabel : str
        Y-axis label
    yscale : str
        Y-axis scale function, ``linear``, ``log``, ``logit``, or ``symlog``
    zlabel : str
        Z-axis label
    aspect_ratio : float
    tick_dir : str
    font : str
        Font used in plot
    font_size : float
        Font size in plot
    scale_dir : str
        Direction of scale bar
    scale_location : str
        Location of scale bar
    scale_length : float
        Length of scalebar on certain map-type plots (see map_plot_types)
    overlay_color : str
        Hex string used to color annotations
    marker : str
        Marker type (see marker_dict)
    marker_size : float
        Marker size
    marker_color : str
        Hex string used to color markers
    marker_alpha : int
        Marker alpha blending.
    line_width : float
        Line width
    line_multiplier : float
        Multiplier used to lengthen (>1) or shorten (0,1) lines.
    line_color : str
        Hex string used to color lines
    color_field :
        Field or analyte used to coloring markers or heatmap
    color_field_type :
        Field type used to set potential color fields
    cmap : str
        Color map
    cbar_reverse : Bool
        Inverts colormap when ``True``
    cbar_dir : str
        Direction of color bar, ``horizontal`` or ``vertical``
    clim : list[float]
        Color-axis limits, [lower_bound, upper_bound]
    clabel : str
        Color-axis label
    cscale : str
        Color-axis scale function, ``linear``, ``log``, ``logit``, or ``symlog``
    resolution : int
        Resolution for heat maps
    map_plot_types : list
        A list of plots that result in a map, i.e., ['field map', 'ternary map', 'PCA score', 'cluster', 'cluster score'].  This list is generally used as a check when setting certain styles or other plotting behavior related to maps.
    marker_dict : dict
        Dictionary of marker names used to translate ``comboBoxMarker`` to a subset of matplotlib makers symbol, though not all matplotlib markers
        are used.

        - o : circle
        - s : square
        - d : diamond
        - ^ : triangle (up)
        - v : triangle (down)
        - h : hexagon
        - p : pentagon
    style_dict : dict of dict
        Dictionary with plot style information that saves the properties of style widgets.  There is a keyword
        for each plot type listed in ``comboBoxPlotType``.  The exact behavior of each style item may vary depending upon the
        plot type.  While data related to plot and color axes may be stored in *style_dict*, *data.processed_data.column_attributes* stores labels, bounds and scale for most plot fields.

        style_dict[plot_type] -- plot types include ``field map``, ``histogram``, ``correlation``, ``gradient map``, ``scatter``, ``heatmap``, ``ternary map``
        ``TEC``, ``radar``, ``variance``, ``vectors``, ``pca scatter``, ``pca heatmap``, ``PCA Score``, ``Clusters``, ``Cluster Score``, ``profile``

        * associated with widgets in the toolBoxTreeView > Styling > Axes tab
        'XLabel' : (str) -- x-axis label, set in ``lineEditXLabel``
        'YLabel' : (str) -- y-axis label, set in ``lineEditYLabel``
        'ZLabel' : (str) -- z-axis label, set in ``lineEditZLabel``, used only for ternary plots
        'XLim' : (list of float) -- x-axis bounds, set by ``lineEditXLB`` and ``lineEditXUB`` for the lower and upper bounds
        'YLim' : (list of float) -- y-axis bounds, set by ``lineEditYLB`` and ``lineEditYUB`` for the lower and upper bounds
        'XScale' : (str) -- x-axis normalization ``linear`` or ``log`` (note for ternary plots the scale is linear), set by ``comboBoxXScale``
        'YScale' : (str) -- y-axis normalization ``linear`` or ``log`` (note for ternary plots the scale is linear), set by ``comboBoxYScale``
        'TickDir' : (str) -- tick direction for all axes, ``none``, ``in`` or ``out``, set by ``comboBoxTickDirection``
        'AspectRatio' : (float) -- aspect ratio of plot area (relative to figure units, not axes), set in ``lineEditAspectRatio``

        * associated with widgets in the toolBoxTreeView > Styling > Annotations tab
        'Font' : (str) -- font type, pulled from the system font library, set in ``fontComboBox``
        'Size' : (str) -- font size in points, set in ``doubleSpinBoxFontSize``

        * associated with widgets in the toolBoxTreeView > Styling > Annotations tab
        'ScaleDir' : (str) -- direction of distance scale bar on maps, options include ``none``, ``horizontal`` and ``vertical``, set by ``comboBoxScaleDirection``
        'ScaleLocation' : (str) -- position of scale bar on maps, options include ``southeast``, ``northeast``, ``northwest``, and ``southwest``, set by ``comboBoxScaleLocation``
        'ScaleLength' : (float) -- length of scale bar on certain map-type plots.
        'OverlayColor' : (hex str) -- color of overlay objects and annotations, also color of vectors on pca scatter/heatmap, set by ``toolButtonOverlayColor``

        * associated with widgets in the toolBoxTreeView > Styling > Markers tab
        'Marker' : (str) -- marker symbol defined by matplotlib styles in the attribute ``marker_dict``
        'MarkerSize' : (int) -- marker size in points, set by ``doubleSpinBoxMarkerSize``
        'MarkerColor' : (hex str) -- color of markers, set by ``toolButtonMarkerColor``
        'MarkerAlpha' : (int) -- marker transparency, set by ``horizontalSliderMarkerAlpha``

        * associated with widgets in the toolBoxTreeView > Styling > Lines tab
        'LineWidth' : (float) -- width of line objects, varies between plot types, set by ``doubleSpinBoxLineWidth``
        'LineColor' : (float) -- width of line objects, varies between plot types, set by ``doubleSpinBoxLineWidth``
        'Multiplier' : (hex str) -- color of markers, set by ``toolButtonLineColor``

        * associated with widgets in the toolBoxTreeView > Styling > Colors tab
        'CLabel' : (str) -- colorbar label, set in ``lineEditCLabel``
        'CLim' : (list of float) -- color bounds, set by ``lineEditXLB`` and ``lineEditXUB`` for the lower and upper bounds
        'CScale' : (str) -- c-axis normalization ``linear`` or ``log`` (note for ternary plots the scale is linear), set by ``comboBoxYScale``
        'Colormap' : (str) -- colormap used in figure, set by ``comboBoxFieldColormap``
        'CbarReverse' : (bool) -- inverts colormap, set by ``checkBoxReverseColormap``
        'CbarDir' : (str) -- colorbar direction, options include ``none``, ``vertical``, and ``horizontal``, set by ``comboBoxCbarDirection``
        'Resolution' : (int) -- used to set discritization in 2D and ternary heatmaps, set by ``spinBoxHeatmapResolution``

        Parameters
        ----------
        parent : QMainWindow
            MainWindow with UI controls
        debug : bool, optional
            Prints debugging messages to stdout, by default ``False``

    """    
    def __init__(self,parent):
        super().__init__()

        self.logger_key = 'Style'

        self.app_data = parent.app_data
        # create the default style dictionary (self.style_dict for each plot type)
        self.style_dict = {}
        self.map_plot_types = ['field map', 'ternary map', 'PCA score', 'cluster', 'cluster score']

        self.marker_dict = {'circle':'o', 'square':'s', 'diamond':'d', 'triangle (up)':'^', 'triangle (down)':'v', 'hexagon':'h', 'pentagon':'p'}

        # keep track of the plot type.
        self._plot_type = ''

        self._show_mass = False

        # colormaps
        # matplotlib colormaps
        self.mpl_colormaps = colormap.listMaps('matplotlib')
        for i in range(len(self.mpl_colormaps) - 1, -1, -1):
            if self.mpl_colormaps[i].endswith('_r'):
                # If the item ends with '_r', remove it from the list
                del self.mpl_colormaps[i]

        # custom colormaps
        self.custom_color_dict = csvdict.import_csv_to_dict(os.path.join(BASEDIR,'resources/app_data/custom_colormaps.csv'))
        for key in self.custom_color_dict:
            self.custom_color_dict[key] = [h for h in self.custom_color_dict[key] if h]

        # create ternary colors dictionary
        df = pd.read_csv(os.path.join(BASEDIR,'resources/styles/ternary_colormaps.csv'))
        self.ternary_colormaps = df.to_dict(orient='records')


        self.color_schemes = []
        for cmap in self.ternary_colormaps:
            self.color_schemes.append(cmap['scheme'])

        self.axis = ['x','y','z','c']

        self.default_plot_axis_dict()


    # -------------------------------------
    # Styling properties
    # -------------------------------------
    @property
    def plot_type(self):
        """str : Plot type used to determine plot method and associated style settings."""
        return self._plot_type

    @plot_type.setter
    def plot_type(self, plot_type):
        if plot_type == self._plot_type:
            return
        self._plot_type = plot_type

        self.notify_observers("plot_type", plot_type)

    # xlim
    @property
    def xlim(self):
        return self.style_dict[self._plot_type]['XLim']

    @xlim.setter
    def xlim(self, value):
        if value is None or self._is_valid_bounds(value):
            self.style_dict[self._plot_type]['XLim'] = value
            self.notify_observers("xlim", value)
        else:
            raise ValueError("xlim must be a list of two floats or None.")

    # xlabel
    @property
    def xlabel(self):
        return self.style_dict[self._plot_type]['XLabel']

    @xlabel.setter
    def xlabel(self, label):
        if label is None or isinstance(label, str):
            self.style_dict[self._plot_type]['XLabel'] = label
            self.notify_observers("xlabel", label)
        else:
            raise TypeError("label must be of type str or None.")

    # xscale
    @property
    def xscale(self):
        return self.style_dict[self._plot_type]['XScale']

    @xscale.setter
    def xscale(self, scale):
        if self._is_valid_scale(scale):
            self.style_dict[self._plot_type]['XScale'] = scale
            self.notify_observers("xscale", scale)
        else:
            raise TypeError("scale must be linear, log, logit, or symlog.")

    # ylim
    @property
    def ylim(self):
        return self.style_dict[self._plot_type]['YLim']

    @ylim.setter
    def ylim(self, value):
        if value is None or self._is_valid_bounds(value):
            self.style_dict[self._plot_type]['YLim'] = value
            self.notify_observers("ylim", value)
        else:
            raise ValueError("ylim must be a list of two floats or None.")

    # ylabel
    @property
    def ylabel(self):
        return self.style_dict[self._plot_type]['YLabel']

    @ylabel.setter
    def ylabel(self, label):
        if label is None or isinstance(label, str):
            self.style_dict[self._plot_type]['YLabel'] = label
            self.notify_observers("ylabel", label)
        else:
            raise TypeError("label must be of type str or None.")

    # yscale
    @property
    def yscale(self):
        return self.style_dict[self._plot_type]['YScale']

    @yscale.setter
    def yscale(self, scale):
        if self._is_valid_scale(scale):
            self.style_dict[self._plot_type]['YScale'] = scale
            self.notify_observers("yscale", scale)
        else:
            raise TypeError("scale must be linear, log, logit, or symlog.")

    # zlim
    @property
    def zlim(self):
        return self.style_dict[self._plot_type]['ZLim']

    @zlim.setter
    def zlim(self, value):
        if value is None or self._is_valid_bounds(value):
            self.style_dict[self._plot_type]['ZLim'] = value
            self.notify_observers("zscale", value)
        else:
            raise ValueError("zlim must be a list of two floats or None.")

    # zlabel
    @property
    def zlabel(self):
        return self.style_dict[self._plot_type]['ZLabel']

    @zlabel.setter
    def zlabel(self, label):
        if label is None or isinstance(label, str):
            self.style_dict[self._plot_type]['ZLabel'] = label
            self.notify_observers("zlabel", label)
        else:
            raise TypeError("label must be of type str or None.")

    # zscale
    @property
    def zscale(self):
        return self.style_dict[self._plot_type]['ZScale']

    @zscale.setter
    def zscale(self, scale):
        if self._is_valid_scale(scale):
            self.style_dict[self._plot_type]['ZScale'] = scale
            self.notify_observers("zscale", scale)
        else:
            raise TypeError("scale must be linear, log, logit,  or symlog.")

    # aspect_ratio
    @property
    def aspect_ratio(self):
        return self.style_dict[self._plot_type]['AspectRatio']
    
    @aspect_ratio.setter
    def aspect_ratio(self, value):
        if value is None or isinstance(value, float):
            self.style_dict[self._plot_type]['AspectRatio'] = value
            self.notify_observers("aspect_ratio", value)

    # tick_dir 
    @property
    def tick_dir(self):
        return self.style_dict[self._plot_type]['TickDir']

    @tick_dir.setter
    def tick_dir(self, new_dir):
        if isinstance(new_dir, str):
            self.style_dict[self._plot_type]['TickDir'] = new_dir
            self.notify_observers("tick_dir", new_dir)
        else:
            raise TypeError("tickdir must be of type str.")

    # font
    @property
    def font(self):
        return self.style_dict[self._plot_type]['Font']

    @font.setter
    def font(self, font_family):
        if isinstance(font_family, str):
            self.style_dict[self._plot_type]['Font'] = font_family
            self.notify_observers("font_family", font_family)
        else:
            raise TypeError("font_family must be of type str.")

    # font_size
    @property
    def font_size(self):
        return self.style_dict[self._plot_type]['FontSize']

    @font_size.setter
    def font_size(self, value):
        if isinstance(value, float):
            self.style_dict[self._plot_type]['FontSize'] = value
            self.notify_observers("font_size", value)
        else:
            raise TypeError("font_size must be of type float.")

    # scale_dir
    @property
    def scale_dir(self):
        return self.style_dict[self._plot_type]['ScaleDir']

    @scale_dir.setter
    def scale_dir(self, new_dir):
        if (new_dir is not None) and isinstance(new_dir, str) and (new_dir in ['none', 'horizontal', 'vertical']):
            if new_dir != self.style_dict[self._plot_type]['ScaleDir']:
                self.style_dict[self._plot_type]['ScaleDir'] = new_dir
                self.notify_observers("scale_dir", new_dir)
        else:
            raise TypeError("new_dir must be of type str.")

    # scale_location
    @property
    def scale_location(self):
        return self.style_dict[self._plot_type]['ScaleLocation']

    @scale_location.setter
    def scale_location(self, location):
        if (location is not None) and isinstance(location, str) and (location in ['northeast', 'northwest', 'southwest', 'southeast']):
            self.style_dict[self._plot_type]['ScaleLocation'] = location
        else:
            raise TypeError("location must be of type str.")

    # scale_length
    @property
    def scale_length(self):
        return self.style_dict[self._plot_type]['ScaleLength']

    @scale_length.setter
    def scale_length(self, length):
        if length is None or isinstance(length, float):
            # check constraints on length
            x_range = self.xlim[1] - self.xlim[0]
            y_range = self.ylim[1] - self.ylim[0]
            scale_dir = self.style_dict[self._plot_type]['ScaleDir']
            if (length is None) or ((length <= 0) or (scale_dir == 'horizontal' and length > x_range) or (scale_dir == 'vertical' and length > y_range)):
                length = self.default_scale_length()

            # set scale_length and associated widget
            if length != self.style_dict[self._plot_type]['ScaleLength']:
                self.style_dict[self._plot_type]['ScaleLength'] = length
        else:
            raise TypeError("length must be of type float.")

    # overlay_color
    @property
    def overlay_color(self):
        return self.style_dict[self._plot_type]['OverlayColor']

    @overlay_color.setter
    def overlay_color(self, hexstr):
        if hexstr is None or self._is_valid_hex_color(hexstr):
            self.style_dict[self._plot_type]['OverlayColor'] = hexstr
        else:
            raise TypeError("color must be a hex string, #rrggbb")

    @property
    def show_mass(self):
        return self._show_mass
    
    @show_mass.setter
    def show_mass(self, flag):
        if flag == self._show_mass:
            return
    
        self._show_mass = flag
        self.notify_observers("show_mass", flag)

    # marker
    @property
    def marker(self):
        return self.style_dict[self._plot_type]['Marker']

    @marker.setter
    def marker(self, symbol):
        if isinstance(symbol, float):
            self.style_dict[self._plot_type]['Marker'] = symbol
        else:
            raise TypeError("marker_symbol must be of type float.")

    # marker_size
    @property
    def marker_size(self):
        return self.style_dict[self._plot_type]['MarkerSize']

    @marker_size.setter
    def marker_size(self, size):
        if isinstance(size, float):
            self.style_dict[self._plot_type]['MarkerSize'] = size
        else:
            raise TypeError("size must be of type float.")

    # marker_color
    @property
    def marker_color(self):
        return self.style_dict[self._plot_type]['MarkerColor']

    @marker_color.setter
    def marker_color(self, hexstr):
        if hexstr is None or self._is_valid_hex_color(hexstr):
            self.style_dict[self._plot_type]['MarkerColor'] = hexstr
        else:
            raise TypeError("hexstr must be a hex string, #rrggbb")

    # marker_alpha
    @property
    def marker_alpha(self):
        return self.style_dict[self._plot_type]['MarkerAlpha']

    @marker_alpha.setter
    def marker_alpha(self, alpha):
        if isinstance(alpha, float) and 0 <= alpha and alpha <= 1:
            self.style_dict[self._plot_type]['MarkerAlpha'] = alpha
        else:
            raise TypeError("alpha must be of type float and [0,1].")

    # line_width
    @property
    def line_width(self):
        return self.style_dict[self._plot_type]['LineWidth']

    @line_width.setter
    def line_width(self, width):
        if isinstance(width, float):
            self.style_dict[self._plot_type]['LineWidth'] = width
        else:
            raise TypeError("width must be of type float.")

    # line_multiplier (for things like arrow length)
    @property
    def line_multiplier(self):
        return self.style_dict[self._plot_type]['LineMultiplier']

    @line_multiplier.setter
    def line_multiplier(self, value):
        if value is None or isinstance(value, float):
            self.style_dict[self._plot_type]['LineMultiplier'] = value
        else:
            raise TypeError("value must be of type float or None.")

    # line_color
    @property
    def line_color(self):
        return self.style_dict[self._plot_type]['LineColor']

    @line_color.setter
    def line_color(self, hexstr):
        if hexstr is None or self._is_valid_hex_color(hexstr):
            self.style_dict[self._plot_type]['LineColor'] = hexstr
        else:
            raise TypeError("hexstr must be a hex string, #rrggbb")

    # cmap - colormap
    @property
    def cmap(self):
        return self.style_dict[self._plot_type]['Colormap']

    @cmap.setter
    def cmap(self, name):
        if (name is None) or isinstance(name, str):
            self.style_dict[self._plot_type]['Colormap'] = name
        else:
            raise TypeError("name must be of type str or None.")

    # inverse
    @property
    def cbar_reverse(self):
        return self.style_dict[self._plot_type]['CbarReverse']

    @cbar_reverse.setter
    def cbar_reverse(self, flag):
        if (flag is None) or isinstance(flag, str):
            self.style_dict[self._plot_type]['CbarReverse'] = flag
        else:
            raise TypeError("flag must be of type str or None.")

    # cbar_dir
    @property
    def cbar_dir(self):
        return self.style_dict[self._plot_type]['CbarDir']

    @cbar_dir.setter
    def cbar_dir(self, new_dir):
        if (new_dir is not None) and isinstance(new_dir, str) and (new_dir in ['none', 'horizontal', 'vertical']):
            self.style_dict[self._plot_type]['CbarDir'] = new_dir
        else:
            raise TypeError("new_dir must be of type str.")

    # clim
    @property
    def clim(self):
        return self.style_dict[self._plot_type]['CLim']

    @clim.setter
    def clim(self, value):
        if value is None or self._is_valid_bounds(value):
            if value == self.style_dict[self._plot_type]['CLim']:
                return
            else:
                self.style_dict[self._plot_type]['CLim'] = value
                self.notify_observers("clim", value)
        else:
            raise ValueError("xlim must be a list of two floats or None.")

    # clabel
    @property
    def clabel(self):
        return self.style_dict[self._plot_type]['CLabel']

    @clabel.setter
    def clabel(self, label):
        if label is None or isinstance(label, str):
            self.style_dict[self._plot_type]['CLabel'] = label
            self.notify_observers("clabel", label)
        else:
            raise TypeError("label must be of type str or None.")

    # cscale
    @property
    def cscale(self):
        return self.style_dict[self._plot_type]['CScale']

    @cscale.setter
    def cscale(self, scale):
        if self._is_valid_scale(scale):
            self.style_dict[self._plot_type]['CScale'] = scale
            self.notify_observers("cscale", scale)
        else:
            raise TypeError("scale must be linear, log, logit, or symlog.")

    # resolution
    @property
    def resolution(self):
        return self.style_dict[self._plot_type]['Resolution']

    @resolution.setter
    def resolution(self, value):
        if value is None or isinstance(value, int):
            self.style_dict[self._plot_type]['Resolution'] = value
        else:
            raise TypeError("value must be an integer or None.")

    def get_axis_label(self, ax):
        return getattr(self, f"{self.axis[ax]}label")

    def set_axis_label(self, ax, new_label):
        setattr(self, f"{self.axis[ax]}label", new_label)

    def get_axis_lim(self, ax):
        return getattr(self, f"{self.axis[ax]}lim")

    def set_axis_lim(self, ax, new_lim):
        setattr(self, f"{self.axis[ax]}lim", new_lim)

    def get_axis_scale(self, ax):
        return getattr(self, f"{self.axis[ax]}scale")

    def set_axis_scale(self, ax, new_scale):
        setattr(self, f"{self.axis[ax]}scale", new_scale)

    def default_scale_length(self):
        """Sets default length of a scale bar for map-type plots

        Returns
        -------
        float
            Length of scalebar dependent on direction of scalebar.
        """        
        if (self._plot_type not in self.map_plot_types) or (self.scale_dir == 'none'):
            return None

        x_range = self.xlim[1] - self.xlim[0]
        y_range = self.ylim[1] - self.ylim[0]

        if self.scale_dir == 'vertical':
            length = 10**np.floor(np.log10(y_range))
            if length > x_range:
                length = 0.2 * y_range
        else: # scale_dir == horizontal
            length = 10**np.floor(np.log10(x_range))
            if length > x_range:
                length = 0.2 * x_range

        return length

    def default_plot_axis_dict(self):
        self.plot_axis_dict = {
            '': {
                'axis': [False, False, False, False],
                'add_none': [False, False, False, False],
                'spinbox': [False, False, False, False],
                'field_type': [''],
                },
            'field map': {
                'axis': [False, False, False, True],
                'add_none': [False, False, False, False],
                'spinbox': [False, False, False, True],
                },
            'gradient map': {
                'axis': [False, False, False, True],
                'add_none': [False, False, False, False],
                'spinbox': [False, False, False, True],
                'field_type': ['Analyte','Ratio','Calculated','Special']
                },
            'correlation': {
                'axis': [True, False, False, True],
                'add_none': [False, False, False, True],
                'spinbox': [False, False, False, True],
                'field_type': ['Cluster']
                },
            'histogram': {
                'axis': [True, False, False, True],
                'add_none': [False, False, False, True],
                'spinbox': [True, False, False, True],
                'cfield_type': ['Cluster']
                },
            'scatter': {
                'axis': [True, True, True, True],
                'add_none': [False, False, True, True],
                'spinbox': [False, False, False, True],
                'field_type': ['Analyte','Ratio','Calculated','PCA score','Cluster score','Special']
                },
            'heatmap': {
                'axis': [True, True, True, False],
                'add_none': [False, False, False, False],
                'spinbox': [False, False, False, False],
                'field_type': ['Analyte','Ratio','Calculated','PCA score','Cluster score','Special']
                },
            'ternary map': {
                'axis': [True, True, True, False],
                'add_none': [False, False, False, False],
                'spinbox': [False, False, False, False],
                'field_type': ['Analyte','Ratio','Calculated','PCA score','Special']
                },
            'TEC': {
                'axis': [False, False, False, True],
                'add_none': [False, False, False, True],
                'spinbox': [False, False, False, False],
                'field_type': ['Analyte'],
                'cfield_type': ['Cluster']
                },
            'radar': {
                'axis': [False, False, False, True],
                'add_none': [False, False, False, True],
                'spinbox': [False, False, False, False],
                'field_type': ['Analyte','Ratio','Calculated','PCA score','Special']
                },
            'variance': {
                'axis': [False, False, False, False],
                'add_none': [False, False, False, False],
                'spinbox': [False, False, False, False]
                },
            'basis vectors': {
                'axis': [False, False, False, False],
                'add_none': [False, False, False, False],
                'spinbox': [True, True, False, False]
                },
            'dimension score map': {
                'axis': [False, False, False, True],
                'add_none': [False, False, False, False],
                'spinbox': [False, False, False, True],
                'field_type': ['PCA score']
                },
            'dimension scatter': {
                'axis': [True, True, False, True],
                'add_none': [False, False, False, True],
                'spinbox': [True, True, False, True],
                'field_type': ['PCA score']
                }, 
            'dimension heatmap': {
                'axis': [True, True, False, False],
                'add_none': [False, False, False, False],
                'spinbox': [True, True, False, False],
                'field_type': ['PCA score']
                },
            'cluster': {
                'axis': [False, False, False, True],
                'add_none': [False, False, False, False],
                'spinbox': [False, False, False, False],
                'field_type': ['Cluster']
                },
            'cluster score map': {
                'axis': [False, False, False, True],
                'add_none': [False, False, False, False],
                'spinbox': [False, False, False, True],
                'field_type': ['Cluster score']
                },
            'cluster performance': {
                'axis': [False, False, False, True],
                'add_none': [False, False, False, False],
                'spinbox': [False, False, False, False],
                'field_type': ['Cluster']
                },
            'profile': {
                'axis': [False, False, False, True],
                'add_none': [False, False, False, False],
                'spinbox': [False, False, False, True],
                'field_type': ['Analyte','Ratio','Calculated','PCA score','Cluster','Cluster score','Special']
                },
            'polygon': {
                'axis': [False, False, False, True],
                'add_none': [False, False, False, False],
                'spinbox': [False, False, False, True],
                'field_type': ['Analyte','Ratio','Calculated','PCA score','Cluster','Cluster score','Special']
                }
        }
    
    def set_style_dictionary(self,data, app_data, plot_type=None, style=None):
        """Sets values in style dictionary

        Parameters
        ----------
        plot_type : str, optional
            Dictionary key into ``MainWindow.styles``, Defaults to ``None``
        style : dict, optional
            Style dictionary for the current plot type. Defaults to ``None``
        """
        if not plot_type:
            plot_type = self._plot_type
        
        style = self.style_dict[plot_type]
                
        if plot_type.lower() in self.map_plot_types:
            if ('Xc' not in list(data.column_attrributes.keys())) or ('Yc' not in list(data.column_attrributes.keys())):
                return

            
            xmin,xmax,xscale,xlabel = self.get_axis_values(data,'Analyte','Xc')
            ymin,ymax,yscale,ylabel = self.get_axis_values(data,'Analyte','Yc')

            # set style dictionary values for X and Y
            style['XLim'] = [xmin, xmax]
            style['XScale'] = xscale
            style['XLabel'] = 'X'
            style['YLim'] = [ymin, ymax]
            style['YScale'] = yscale
            style['YLabel'] = 'Y'
            style['AspectRatio'] = data.aspect_ratio

        if (style['ScaleLength'] is None) and (plot_type in self.map_plot_types):
            style['ScaleLength'] = self.default_scale_length()

        if app_data.c_field in list(data.column_attrributes.keys()):
            field = app_data.c_field
            style['CLim'] = [data.processed_data.get_attribute(field,'plot_min'), data.processed_data.get_attribute(field,'plot_max')]
            style['CLabel'] = data.processed_data.get_attribute(field,'label')

        if app_data.c_field_type == 'cluster':
            style['CScale'] = 'discrete'
        else:
            style['CScale'] = 'linear'

    def get_axis_values(self, data, field_type, field, ax=None):
        """Gets axis values

        Returns the axis parameters *field_type* > *field* for plotting, including the minimum and maximum vales,
        the scale (``linear`` or ``log``) and the axis label.  For x, y and color axes associated with the plot,
        no axis needs to be supplied.  For a probability axis associated with histogram PDF plots, ``ax=p``.

        Parameters
        ----------
        field_type : str
            Field type of axis data
        field : str
            Field name of axis data
        ax : str, optional
            stored axis: ``p`` for probability axis, otherwise all are same, by default None

        Returns
        -------
        float, float, str, float
            Axis parameters: minimum, maximum, scale (``linear`` or ``log``), axis label
        """ 

        # get axis values from processed data
        amin = data.processed_data.get_attribute(field,'plot_min')
        amax = data.processed_data.get_attribute(field,'plot_max')
        scale = data.processed_data.get_attribute(field,'norm')
        label = data.processed_data.get_attribute(field,'label')

        # if probability axis associated with histogram
        if ax == 'p':
            pmin = data.processed_data.get_attribute(field,'p_min')
            pmax = data.processed_data.get_attribute(field,'p_max')
            return amin, amax, scale, label, pmin, pmax

        return amin, amax, scale, label
    
    # color functions 
    def color_norm(self, N=None):
        """Normalize colors for colormap

        Parameters
        ----------
        N : int, optional
            The number of colors for discrete color maps, Defaults to None
        
        Returns
        -------
            matplotlib.colors.Norm
                Color norm for plotting.
        """
        norm = None
        match self.cscale:
            case 'linear':
                norm = colors.Normalize(vmin=self.clim[0], vmax=self.clim[1])
            case 'log':
                norm = colors.LogNorm(vmin=self.clim[0], vmax=self.clim[1])
            case 'syslog':
                norm = colors.SymLogNorm(linthresh=1.0, vmin=self.clim[0], vmax=self.clim[1])
            case 'discrete':
                if N is None:
                    if hasattr(self,'ui'):
                        QMessageBox(self.ui, "Warning","N must not be None when color scale is discrete.")
                    return
                boundaries = np.arange(-0.5, N, 1)
                norm = colors.BoundaryNorm(boundaries, N, clip=True)

        #scalarMappable = plt.cm.ScalarMappable(cmap=self.style.get_colormap(), norm=norm)

        return norm
    
    def get_colormap(self, N=None):
        """Gets the color map

        Gets the colormap from ``MainWindow.styles`` for the current plot type and reverses or sets as discrete in needed.

        Parameters
        ----------
        N : int, optional
            Creates a discrete color map, if not supplied, the colormap is continuous, Defaults to None.

        Returns
        -------
        matplotlib.colormap.ListedColormap : colormap
        """
        if hasattr(self,'ui') and hasattr(self,'ui'):
            if self.ui.canvasWindow.currentIndex() == self.ui.canvas_tab['qv']:
                plot_type = 'field map'


        if self.cmap in self.mpl_colormaps:
            if N is not None:
                cmap = plt.get_cmap(self.cmap, N)
            else:
                cmap = plt.get_cmap(self.cmap)
        else:
            cmap = self.create_custom_colormap(self.cmap, N)

        if self.cbar_reverse:
            cmap = cmap.reversed()

        return cmap

    def create_custom_colormap(self, name, N=None):
        """Creates custom colormaps

        Custom colormaps as found in ``resources/appdata/custom_colormaps.xlsx``.

        Parameters
        ----------
        name : str
            Name of colormap
        N : int, optional
            Number of colors to compute using colormap, by default None

        Returns
        -------
        matplotlib.LinearSegmentedColormap
            Colormap
        """
        if N is None:
            N = 256

        color_list = get_rgb_color(self.custom_color_dict[name])
        cmap = colors.LinearSegmentedColormap.from_list(name, color_list, N=N)

        return cmap

    # -------------------------------------
    # Validation functions
    # -------------------------------------
    def _is_valid_bounds(self, value):
        """Validates if a the variable has properties consistent with bounds."""
        return (value is None or value == [None, None]) or (isinstance(value, list) and len(value) == 2 and value[1] >= value[0])

    def _is_valid_scale(self, text):
        """Validates if a the variable is a valid string."""
        return isinstance(text, str) and text in ['linear', 'log', 'logit', 'symlog']
    
    def _is_valid_hex_color(self, hex_color):
        """Validates if a given string is a valid hex color code."""
        if isinstance(hex_color, str):
            return bool(re.fullmatch(r"#([A-Fa-f0-9]{6}|[A-Fa-f0-9]{3})", hex_color))
        return False

    # -------------------------------------
    # Debugging fuctions
    # -------------------------------------
    def print_properties(self):
        for attr, value in vars(self).items():
            log(f"{attr}: {value}", prefix="DEBUG")


class StyleTheme():
    def __init__(self, parent=None):
        self.parent = parent

        self.logger_key = 'Style'

    # Themes
    # -------------------------------------
    def load_theme_names(self):
        """Loads theme names and adds them to the theme comboBox
        
        Looks for saved style themes (*.sty) in ``resources/styles/`` directory and adds them to

        Returns
        -------
        list :
            List of style themes
        """
        # read filenames with *.sty
        file_list = os.listdir(os.path.join(BASEDIR,'resources/styles/'))
        style_list = [file.replace('.sty','') for file in file_list if file.endswith('.sty')]

        # add default to list
        style_list.insert(0,'default')

        return style_list

    def read_theme(self, name):
        """Reads a style theme
        
        Parameters
        ----------
        name : str
            Name of a style theme.
        
        Returns
        -------
        dict :
            Style dictionary for all plot types.
        """
        if name == 'default':
            return self.default_style_dict()

        try:
            with open(os.path.join(BASEDIR,f'resources/styles/{name}.sty'), 'rb') as file:
                style_dict = pickle.load(file)
        except:
            QMessageBox.warning(self.parent,'Error','Could not load style theme.')

        return style_dict


    def input_theme_name_dlg(self, style_dict):
        """Opens a dialog to save style theme
        
        Style themes are saved as a dictionary into the theme name with a ``.sty`` extension
        and the name is returned, so it can be added to a list of style themes.

        Parameters
        ----------
        style_dict : dict
            Style settings for each plot type
        
        Returns
        -------
        str :
            Name of style theme.
        """
        name, ok = QInputDialog.getText(None, 'Save custom theme', 'Enter theme name:')
        if ok:
            # append theme to file of saved themes
            with open(os.path.join(BASEDIR,f'resources/styles/{name}.sty'), 'wb') as file:
                pickle.dump(style_dict, file, protocol=pickle.HIGHEST_PROTOCOL)

            return name
        else:
            # throw a warning that name is not saved
            QMessageBox.warning(self.parent,'Error','Could not save theme.')

            return None

    def default_style_dict(self):
        """Resets style dictionary to default values.
        
        Returns
        -------
        dict :
            Default style dictionary.
        """
        styles = {}

        self.default_plot_style = {
                'XFieldType': 'None',
                'XField': 'None',
                'XLim': [0,1],
                'XScale': 'linear',
                'XLabel': '',
                'YFieldType': 'None',
                'YField': 'None',
                'YLim': [0,1],
                'YScale': 'linear',
                'YLabel': '',
                'ZFieldType': 'None',
                'ZField': 'None',
                'ZLim': [0,1],
                'ZLabel': '',
                'ZScale': 'linear',
                'CFieldType': 'None',
                'CField': 'None',
                'CLim': [0,1],
                'CScale': 'linear',
                'CLabel': '',
                'AspectRatio': 1.0,
                'TickDir': 'out',
                'Font': '',
                'FontSize': 11.0,
                'ScaleDir': 'none',
                'ScaleLocation': 'northeast',
                'ScaleLength': None,
                'OverlayColor': '#ffffff',
                'Marker': 'circle',
                'MarkerSize': 6,
                'MarkerColor': '#1c75bc',
                'MarkerAlpha': 30,
                'LineWidth': 1.5,
                'LineMultiplier': 1,
                'LineColor': '#1c75bc',
                'Colormap': 'viridis',
                'CbarReverse': False,
                'CbarDir': 'vertical',
                'Resolution': 10
                }

        # try to load one of the preferred fonts
        default_font = ['Avenir','Candara','Myriad Pro','Myriad','Aptos','Calibri','Helvetica','Arial','Verdana']
        names = QFontDatabase.families()

        for font in default_font:
            if font in names:
                self.default_plot_style['Font'] = QFont(font, 11).family()
                break


        styles = {'field map': copy.deepcopy(self.default_plot_style),
                'correlation': copy.deepcopy(self.default_plot_style),
                'histogram': copy.deepcopy(self.default_plot_style),
                'gradient map': copy.deepcopy(self.default_plot_style),
                'scatter': copy.deepcopy(self.default_plot_style),
                'heatmap': copy.deepcopy(self.default_plot_style),
                'ternary map': copy.deepcopy(self.default_plot_style),
                'TEC': copy.deepcopy(self.default_plot_style),
                'radar': copy.deepcopy(self.default_plot_style),
                'variance': copy.deepcopy(self.default_plot_style),
                'basis vectors': copy.deepcopy(self.default_plot_style),
                'dimension scatter': copy.deepcopy(self.default_plot_style),
                'dimension heatmap': copy.deepcopy(self.default_plot_style),
                'dimension score map': copy.deepcopy(self.default_plot_style),
                'cluster': copy.deepcopy(self.default_plot_style),
                'cluster score map': copy.deepcopy(self.default_plot_style),
                'cluster performance': copy.deepcopy(self.default_plot_style),
                'profile': copy.deepcopy(self.default_plot_style),
                'polygon': copy.deepcopy(self.default_plot_style)
                }

        styles['field map']['Colormap'] = 'plasma'
        styles['field map']['XField'] = 'Xc'
        styles['field map']['YField'] = 'Yc'

        styles['correlation']['AspectRatio'] = 1.0
        styles['correlation']['FontSize'] = 8
        styles['correlation']['Colormap'] = 'RdBu'
        styles['correlation']['CbarDir'] = 'vertical'
        styles['correlation']['CLim'] = [-1,1]

        styles['basis vectors']['AspectRatio'] = 1.0
        styles['basis vectors']['Colormap'] = 'RdBu'

        styles['gradient map']['Colormap'] = 'RdYlBu'
        styles['gradient map']['XField'] = 'Xc'
        styles['gradient map']['YField'] = 'Yc'

        styles['cluster score map']['Colormap'] = 'plasma'
        styles['cluster score map']['XField'] = 'Xc'
        styles['cluster score map']['YField'] = 'Yc'

        styles['dimension score map']['Colormap'] = 'viridis'
        styles['dimension score map']['XField'] = 'Xc'
        styles['dimension score map']['YField'] = 'Yc'

        styles['cluster']['CScale'] = 'discrete'
        styles['cluster']['MarkerAlpha'] = 100
        styles['cluster']['FieldType'] = 'Cluster'

        styles['cluster performance']['AspectRatio'] = 0.62

        styles['scatter']['AspectRatio'] = 1
        styles['scatter']['XFieldType'] = 'Analyte'
        styles['scatter']['YFieldType'] = 'Analyte'
        styles['scatter']['ZFieldType'] = 'None'
        styles['scatter']['CFieldType'] = 'None'

        styles['heatmap']['AspectRatio'] = 1
        styles['heatmap']['CLim'] = [1,1000]
        styles['heatmap']['CScale'] = 'log'
        styles['heatmap']['XFieldType'] = 'Analyte'
        styles['heatmap']['YFieldType'] = 'Analyte'

        styles['TEC']['AspectRatio'] = 0.62
        styles['variance']['AspectRatio'] = 0.62
        styles['basis vectors']['CLim'] = [-1,1]

        styles['dimension scatter']['LineColor'] = '#4d4d4d'
        styles['dimension scatter']['LineWidth'] = 0.5
        styles['dimension scatter']['AspectRatio'] = 1
        styles['dimension scatter']['XFieldType'] = 'PCA score'
        styles['dimension scatter']['YFieldType'] = 'PCA score'

        styles['dimension heatmap']['AspectRatio'] = 1
        styles['dimension heatmap']['LineColor'] = '#ffffff'
        styles['dimension scatter']['XFieldType'] = 'PCA score'
        styles['dimension scatter']['YFieldType'] = 'PCA score'

        styles['variance']['FontSize'] = 8

        styles['histogram']['AspectRatio'] = 0.62
        styles['histogram']['LineWidth'] = 0
        styles['histogram']['XFieldType'] = 'Analyte'
        styles['histogram']['CFieldType'] = 'None'

        styles['profile']['AspectRatio'] = 0.62
        styles['profile']['LineWidth'] = 1.0
        styles['profile']['MarkerSize'] = 12
        styles['profile']['MarkerColor'] = '#d3d3d3'
        styles['profile']['LineColor'] = '#d3d3d3'

        return styles
    

@auto_log_methods(logger_key='Style')
class StylingDock(Styling):
    def __init__(self, parent):
        super().__init__(parent)

        self.logger_key = 'Style'

        self.axis_widget_dict = {
            'label': [parent.labelX, parent.labelY, parent.labelZ, parent.labelC],
            'parentbox': [parent.comboBoxFieldTypeX, parent.comboBoxFieldTypeY, parent.comboBoxFieldTypeZ, parent.comboBoxFieldTypeC],
            'childbox': [parent.comboBoxFieldX, parent.comboBoxFieldY, parent.comboBoxFieldZ, parent.comboBoxFieldC],
            'spinbox': [parent.spinBoxFieldX, parent.spinBoxFieldY, parent.spinBoxFieldZ, parent.spinBoxFieldC],
            'scalebox': [parent.comboBoxXScale, parent.comboBoxYScale, parent.comboBoxZScale, parent.comboBoxCScale],
            'axis_label': [parent.lineEditXLabel, parent.lineEditYLabel, parent.lineEditZLabel, parent.lineEditCLabel],
            'lbound': [parent.lineEditXLB, parent.lineEditYLB, parent.lineEditZLB, parent.lineEditCLB],
            'ubound': [parent.lineEditXUB, parent.lineEditYUB, parent.lineEditZUB, parent.lineEditCUB],
        }

        self.ui = parent
        self.app_data = parent.app_data

        # initialize style themes and associated widgets
        self.style_themes = StyleTheme(parent)

        parent.comboBoxStyleTheme.clear()
        parent.comboBoxStyleTheme.addItems(self.style_themes.load_theme_names())
        parent.comboBoxStyleTheme.setCurrentIndex(0)
        
        self.ui.comboBoxStyleTheme.activated.connect(lambda: setattr(self, "style_dict", self.style_themes.read_theme(self.ui.comboBoxStyleTheme.currentText())))
        self.ui.toolButtonSaveTheme.clicked.connect(self.save_style_theme)

        self.style_dict = self.style_themes.default_style_dict()

        # toggles signals from widgets, if false, blocks widgets from sending signals
        self._signal_state = True

        # used to schedule plot updates
        self.scheduler = Scheduler(callback=self.ui.update_SV)

        self.ui.fontComboBox.setCurrentFont(QFont(self.style_themes.default_plot_style['Font'], 11))

        self.ui.comboBoxHistType.activated.connect(self.schedule_update)
        self.ui.toolButtonNDimAnalyteAdd.clicked.connect(self.schedule_update)
        self.ui.toolButtonNDimAnalyteSetAdd.clicked.connect(self.schedule_update)
        self.ui.toolButtonNDimUp.clicked.connect(self.schedule_update)
        self.ui.toolButtonNDimDown.clicked.connect(self.schedule_update)
        self.ui.toolButtonNDimRemove.clicked.connect(self.schedule_update)
        
        self.ui.comboBoxMarker.clear()
        self.ui.comboBoxMarker.addItems(self.marker_dict.keys())

        self._plot_type = "field map"

        self.ui.comboBoxFieldX.activated.connect(lambda: self.axis_variable_changed(self.ui.comboBoxFieldTypeX.currentText(), self.ui.comboBoxFieldX.currentText(), 'x'))
        self.ui.comboBoxFieldY.activated.connect(lambda: self.axis_variable_changed(self.ui.comboBoxFieldTypeY.currentText(), self.ui.comboBoxFieldY.currentText(), 'y'))
        self.ui.comboBoxFieldZ.activated.connect(lambda: self.axis_variable_changed(self.ui.comboBoxFieldTypeZ.currentText(), self.ui.comboBoxFieldZ.currentText(), 'z'))

        # comboBox with plot type
        # overlay and annotation properties
        #self.ui.checkBoxShowMass.stateChanged.connect(self.ui.update_show_mass)
        #self.ui.toolButtonOverlayColor.clicked.connect(self.overlay_color_callback)
        #self.ui.toolButtonMarkerColor.clicked.connect(self.marker_color_callback)
        #self.ui.toolButtonLineColor.clicked.connect(self.line_color_callback)
        #self.ui.toolButtonXAxisReset.clicked.connect(lambda: self.axis_reset_callback('x'))
        #self.ui.toolButtonYAxisReset.clicked.connect(lambda: self.axis_reset_callback('y'))
        #self.ui.toolButtonCAxisReset.clicked.connect(lambda: self.axis_reset_callback('c'))
        #self.toolButtonOverlayColor.setStyleSheet("background-color: white;")

        # add list of colormaps to comboBoxFieldColormap and set callbacks
        self.ui.comboBoxFieldColormap.clear()
        self.ui.comboBoxFieldColormap.addItems(list(self.custom_color_dict.keys())+self.mpl_colormaps)
        #self.ui.comboBoxFieldColormap.activated.connect(self.field_colormap_callback)
        #self.ui.checkBoxReverseColormap.stateChanged.connect(self.colormap_direction_callback)

        # callback functions
        self.ui.comboBoxPlotType.currentTextChanged.connect(lambda: setattr(self, 'plot_type', self.ui.comboBoxPlotType.currentText()))
        self.ui.actionUpdatePlot.triggered.connect(lambda: self.update_plot_type(force=True))


        # axes
        #self.ui.lineEditXLabel.editingFinished.connect(lambda: self.axis_label_edit_callback('x',self.ui.lineEditXLabel.text()))
        #self.ui.lineEditYLabel.editingFinished.connect(lambda: self.axis_label_edit_callback('y',self.ui.lineEditYLabel.text()))
        #self.ui.lineEditZLabel.editingFinished.connect(lambda: self.axis_label_edit_callback('z',self.ui.lineEditZLabel.text()))
        #self.ui.lineEditCLabel.editingFinished.connect(lambda: self.axis_label_edit_callback('c',self.ui.lineEditCLabel.text()))

        #self.ui.comboBoxXScale.activated.connect(lambda: self.axis_scale_callback(self.ui.comboBoxXScale,'x'))
        #self.ui.comboBoxYScale.activated.connect(lambda: self.axis_scale_callback(self.ui.comboBoxYScale,'y'))
        #self.ui.comboBoxCScale.activated.connect(lambda: self.axis_scale_callback(self.ui.comboBoxCScale,'c'))

        self.ui.lineEditXLB.setValidator(QDoubleValidator())
        self.ui.lineEditXLB.precision = 3
        self.ui.lineEditXLB.toward = 0
        self.ui.lineEditXUB.setValidator(QDoubleValidator())
        self.ui.lineEditXUB.precision = 3
        self.ui.lineEditXUB.toward = 1
        self.ui.lineEditYLB.setValidator(QDoubleValidator())
        self.ui.lineEditYLB.precision = 3
        self.ui.lineEditYLB.toward = 0
        self.ui.lineEditYUB.setValidator(QDoubleValidator())
        self.ui.lineEditYUB.precision = 3
        self.ui.lineEditYUB.toward = 1
        self.ui.lineEditZLB.setValidator(QDoubleValidator())
        self.ui.lineEditZLB.precision = 3
        self.ui.lineEditZLB.toward = 0
        self.ui.lineEditZUB.setValidator(QDoubleValidator())
        self.ui.lineEditZUB.precision = 3
        self.ui.lineEditZUB.toward = 1
        self.ui.lineEditCLB.setValidator(QDoubleValidator())
        self.ui.lineEditCLB.precision = 3
        self.ui.lineEditCLB.toward = 0
        self.ui.lineEditCUB.setValidator(QDoubleValidator())
        self.ui.lineEditCUB.precision = 3
        self.ui.lineEditCUB.toward = 1
        self.ui.lineEditAspectRatio.setValidator(QDoubleValidator())
        self.ui.lineEditAspectRatio.precision = 3
        self.ui.lineEditAspectRatio.toward = 1

        #self.ui.lineEditXLB.editingFinished.connect(lambda: self.axis_limit_edit_callback('x', 0, float(self.ui.lineEditXLB.text())))
        #self.ui.lineEditXUB.editingFinished.connect(lambda: self.axis_limit_edit_callback('x', 1, float(self.ui.lineEditXUB.text())))
        #self.ui.lineEditYLB.editingFinished.connect(lambda: self.axis_limit_edit_callback('y', 0, float(self.ui.lineEditYLB.text())))
        #self.ui.lineEditYUB.editingFinished.connect(lambda: self.axis_limit_edit_callback('y', 1, float(self.ui.lineEditYUB.text())))
        #self.ui.lineEditZLB.editingFinished.connect(lambda: self.axis_limit_edit_callback('z', 0, float(self.ui.lineEditZLB.text())))
        #self.ui.lineEditZUB.editingFinished.connect(lambda: self.axis_limit_edit_callback('z', 1, float(self.ui.lineEditZUB.text())))
        #self.ui.lineEditCLB.editingFinished.connect(lambda: self.axis_limit_edit_callback('c', 0, float(self.ui.lineEditCLB.text())))
        #self.ui.lineEditCUB.editingFinished.connect(lambda: self.axis_limit_edit_callback('c', 1, float(self.ui.lineEditCUB.text())))

        #self.ui.lineEditAspectRatio.editingFinished.connect(self.aspect_ratio_callback)
        #self.ui.comboBoxTickDirection.activated.connect(self.tickdir_callback)
        # annotations
        #self.ui.fontComboBox.activated.connect(self.font_callback)
        #self.ui.doubleSpinBoxFontSize.valueChanged.connect(self.font_size_callback)
        # ---------
        # These are tools are for future use, when individual annotations can be added
        self.ui.tableWidgetAnnotation.setVisible(False)
        self.ui.toolButtonAnnotationDelete.setVisible(False)
        self.ui.toolButtonAnnotationSelectAll.setVisible(False)
        # ---------

        # scales
        #self.ui.lineEditScaleLength.setValidator(QDoubleValidator())
        #self.ui.comboBoxScaleDirection.activated.connect(self.update_scale_direction)
        #self.ui.comboBoxScaleLocation.activated.connect(self.scale_location_callback)
        #self.ui.lineEditScaleLength.editingFinished.connect(lambda: setattr(self, 'scale_length', self.ui.lineEditScaleLength.value))
        #overlay color
        #self.ui.comboBoxMarker.activated.connect(self.marker_symbol_callback)
        #self.ui.doubleSpinBoxMarkerSize.valueChanged.connect(self.marker_size_callback)
        #self.ui.horizontalSliderMarkerAlpha.sliderReleased.connect(self.slider_alpha_changed)
        # lines
        #self.ui.doubleSpinBoxLineWidth.valueChanged.connect(self.line_width_callback)
        #self.ui.lineEditLengthMultiplier.editingFinished.connect(self.length_multiplier_callback)
        # colors
        # marker color
        #self.ui.comboBoxFieldColormap.activated.connect(self.field_colormap_callback)
        #self.ui.comboBoxCbarDirection.activated.connect(self.cbar_direction_callback)
        # resolution
        #self.ui.spinBoxHeatmapResolution.valueChanged.connect(self.resolution_callback)

        # ternary colormaps
        
        self.ui.comboBoxTernaryColormap.clear()

        self.ui.comboBoxTernaryColormap.addItems(self.color_schemes)
        self.ui.comboBoxTernaryColormap.addItem('user defined')

        # dialog for adding and saving new colormaps
        #self.ui.toolButtonSaveTernaryColormap.clicked.connect(self.ui.input_ternary_name_dlg)

        # select new ternary colors
        #self.ui.toolButtonTCmapXColor.clicked.connect(lambda: self.button_color_select(self.ui.toolButtonTCmapXColor))
        #self.ui.toolButtonTCmapYColor.clicked.connect(lambda: self.button_color_select(self.ui.toolButtonTCmapYColor))
        #self.ui.toolButtonTCmapZColor.clicked.connect(lambda: self.button_color_select(self.ui.toolButtonTCmapZColor))
        #self.ui.toolButtonTCmapMColor.clicked.connect(lambda: self.button_color_select(self.ui.toolButtonTCmapMColor))
        #self.ui.comboBoxTernaryColormap.currentIndexChanged.connect(lambda: self.ternary_colormap_changed())
        self.ternary_colormap_changed()

        self._signal_state = False

        self.set_style_widgets()


    @property
    def signal_state(self):
        """Signal state for styling related widgets.
        
        When ``signal_state == False``, signals from widgets are blocked. """
        return self._signal_state
    
    @signal_state.setter
    def signal_state(self, state):
        if not isinstance(state, bool):
            raise TypeError("signal_state must be a bool")
        
        self._signal_state = state
        self.toggle_signals()

    def schedule_update(self):
        """Schedules an update to a plot only when ``self.ui.plot_flag == True``."""
        if self.ui.plot_flag:
            self.scheduler.schedule_update()

    def save_style_theme(self):
        """Saves a style dictionary to a theme.
        
        The theme is added to ``MainWindow.comboBoxStyleTheme`` and the style widget
        settings for each plot type (``MainWindow.styles``) are saved as a
        dictionary into the theme name with a ``.sty`` extension."""
        name = self.style_themes.input_theme_name_dlg(self.style_dict)
        self.ui.comboBoxStyleTheme.addItem(name)

    def toggle_signals(self):
        """Toggles signals from all style widgets.  Useful when updating many widgets."""        
        ui = self.ui

        ui.comboBoxPlotType.blockSignals(self._signal_state)

       # x-axis widgets
        ui.lineEditXLB.blockSignals(self._signal_state)
        ui.lineEditXUB.blockSignals(self._signal_state)
        ui.comboBoxXScale.blockSignals(self._signal_state)
        ui.lineEditXLabel.blockSignals(self._signal_state)

        # y-axis widgets
        ui.lineEditYLB.blockSignals(self._signal_state)
        ui.lineEditYUB.blockSignals(self._signal_state)
        ui.comboBoxYScale.blockSignals(self._signal_state)
        ui.lineEditYLabel.blockSignals(self._signal_state)

        # z-axis widgets
        ui.lineEditZLB.blockSignals(self._signal_state)
        ui.lineEditZUB.blockSignals(self._signal_state)
        ui.comboBoxZScale.blockSignals(self._signal_state)
        ui.lineEditZLabel.blockSignals(self._signal_state)

        # other axis properties
        ui.lineEditAspectRatio.blockSignals(self._signal_state)
        ui.comboBoxTickDirection.blockSignals(self._signal_state)

        # annotations
        ui.fontComboBox.blockSignals(self._signal_state)
        ui.doubleSpinBoxFontSize.blockSignals(self._signal_state)
        ui.checkBoxShowMass.blockSignals(self._signal_state)

        # scale
        ui.comboBoxScaleDirection.blockSignals(self._signal_state)
        ui.comboBoxScaleLocation.blockSignals(self._signal_state)
        ui.lineEditScaleLength.blockSignals(self._signal_state)
        ui.toolButtonOverlayColor.blockSignals(self._signal_state)

        # markers and lines
        ui.comboBoxMarker.blockSignals(self._signal_state)
        ui.doubleSpinBoxMarkerSize.blockSignals(self._signal_state)
        ui.toolButtonMarkerColor.blockSignals(self._signal_state)
        ui.horizontalSliderMarkerAlpha.blockSignals(self._signal_state)
        ui.doubleSpinBoxLineWidth.blockSignals(self._signal_state)
        ui.toolButtonLineColor.blockSignals(self._signal_state)
        ui.lineEditLengthMultiplier.blockSignals(self._signal_state)

        # coloring
        ui.comboBoxFieldTypeC.blockSignals(self._signal_state)
        ui.comboBoxFieldC.blockSignals(self._signal_state)
        ui.spinBoxHeatmapResolution.blockSignals(self._signal_state)
        ui.comboBoxFieldColormap.blockSignals(self._signal_state)
        ui.checkBoxReverseColormap.blockSignals(self._signal_state)
        ui.lineEditCLB.blockSignals(self._signal_state)
        ui.lineEditCUB.blockSignals(self._signal_state)
        ui.comboBoxCScale.blockSignals(self._signal_state)
        ui.lineEditCLabel.blockSignals(self._signal_state)
        ui.comboBoxCbarDirection.blockSignals(self._signal_state)


    # general style functions
    # -------------------------------------
 

    def disable_style_widgets(self):
        """Disables all style related widgets."""        
        ui = self.ui

        # x-axis widgets
        ui.lineEditXLB.setEnabled(False)
        ui.lineEditXUB.setEnabled(False)
        ui.comboBoxXScale.setEnabled(False)
        ui.lineEditXLabel.setEnabled(False)

        # y-axis widgets
        ui.lineEditYLB.setEnabled(False)
        ui.lineEditYUB.setEnabled(False)
        ui.comboBoxYScale.setEnabled(False)
        ui.lineEditYLabel.setEnabled(False)

        # z-axis widgets
        ui.lineEditZLB.setEnabled(False)
        ui.lineEditZUB.setEnabled(False)
        ui.comboBoxZScale.setEnabled(False)
        ui.lineEditZLabel.setEnabled(False)

        # other axis properties
        ui.lineEditAspectRatio.setEnabled(False)
        ui.comboBoxTickDirection.setEnabled(False)

        # annotations
        ui.fontComboBox.setEnabled(False)
        ui.doubleSpinBoxFontSize.setEnabled(False)
        ui.checkBoxShowMass.setEnabled(False)

        # scale
        ui.comboBoxScaleDirection.setEnabled(False)
        ui.comboBoxScaleLocation.setEnabled(False)
        ui.lineEditScaleLength.setEnabled(False)
        ui.toolButtonOverlayColor.setEnabled(False)

        # markers and lines
        ui.comboBoxMarker.setEnabled(False)
        ui.doubleSpinBoxMarkerSize.setEnabled(False)
        ui.toolButtonMarkerColor.setEnabled(False)
        ui.horizontalSliderMarkerAlpha.setEnabled(False)
        ui.doubleSpinBoxLineWidth.setEnabled(False)
        ui.toolButtonLineColor.setEnabled(False)
        ui.lineEditLengthMultiplier.setEnabled(False)

        # coloring
        ui.spinBoxHeatmapResolution.setEnabled(False)
        ui.comboBoxFieldColormap.setEnabled(False)
        ui.checkBoxReverseColormap.setEnabled(False)
        ui.lineEditCLB.setEnabled(False)
        ui.lineEditCUB.setEnabled(False)
        ui.comboBoxCScale.setEnabled(False)
        ui.lineEditCLabel.setEnabled(False)
        ui.comboBoxCbarDirection.setEnabled(False)

        # clusters

    def toggle_style_widgets(self):
        """Enables/disables all style widgets

        Toggling of enabled states are based on ``MainWindow.toolBox`` page and the current plot type
        selected in ``MainWindow.comboBoxPlotType."""
        ui = self.ui

        #print('toggle_style_widgets')
        plot_type = self.plot_type.lower()

        self.disable_style_widgets()

        # annotation properties
        ui.fontComboBox.setEnabled(True)
        ui.doubleSpinBoxFontSize.setEnabled(True)
        match plot_type.lower():
            case 'field map' | 'gradient map':
                # axes properties
                ui.lineEditXLB.setEnabled(True)
                ui.lineEditXUB.setEnabled(True)

                ui.lineEditYLB.setEnabled(True)
                ui.lineEditYUB.setEnabled(True)

                # scalebar properties
                ui.comboBoxScaleDirection.setEnabled(True)
                ui.comboBoxScaleLocation.setEnabled(True)
                ui.lineEditScaleLength.setEnabled(True)
                ui.toolButtonOverlayColor.setEnabled(True)

                # marker properties
                if ui.app_data.sample_id != '' and len(ui.data[ui.app_data.sample_id].spotdata) != 0:
                    ui.comboBoxMarker.setEnabled(True)
                    ui.doubleSpinBoxMarkerSize.setEnabled(True)
                    ui.horizontalSliderMarkerAlpha.setEnabled(True)
                    ui.labelMarkerAlpha.setEnabled(True)

                    ui.toolButtonMarkerColor.setEnabled(True)

                # line properties
                ui.doubleSpinBoxLineWidth.setEnabled(True)
                ui.toolButtonLineColor.setEnabled(True)

                # color properties
                ui.comboBoxFieldColormap.setEnabled(True)
                ui.lineEditCLB.setEnabled(True)
                ui.lineEditCUB.setEnabled(True)
                ui.comboBoxCScale.setEnabled(True)
                ui.comboBoxCbarDirection.setEnabled(True)
                ui.lineEditCLabel.setEnabled(True)

            case 'correlation' | 'basis vectors':
                # axes properties
                ui.comboBoxTickDirection.setEnabled(True)

                # color properties
                ui.comboBoxFieldColormap.setEnabled(True)
                ui.lineEditCLB.setEnabled(True)
                ui.lineEditCUB.setEnabled(True)
                ui.comboBoxCbarDirection.setEnabled(True)

            case 'histogram':
                # axes properties
                ui.lineEditXLB.setEnabled(True)
                ui.lineEditXUB.setEnabled(True)
                ui.comboBoxXScale.setEnabled(True)
                ui.lineEditYLB.setEnabled(True)
                ui.lineEditYUB.setEnabled(True)
                ui.lineEditXLabel.setEnabled(True)
                ui.lineEditYLabel.setEnabled(True)
                ui.lineEditAspectRatio.setEnabled(True)
                ui.comboBoxTickDirection.setEnabled(True)

                # marker properties
                ui.horizontalSliderMarkerAlpha.setEnabled(True)
                ui.labelMarkerAlpha.setEnabled(True)

                # line properties
                ui.doubleSpinBoxLineWidth.setEnabled(True)
                ui.toolButtonLineColor.setEnabled(True)

                # color properties
                # if color by field is set to clusters, then colormap fields are on,
                # field is set by cluster table
                if ui.comboBoxFieldTypeC.currentText().lower() == 'none':
                    ui.toolButtonMarkerColor.setEnabled(True)
                else:
                    ui.comboBoxCbarDirection.setEnabled(True)

            case 'scatter' | 'PCA scatter':
                # axes properties
                if (ui.toolBox.currentIndex() != ui.left_tab['scatter']) or (ui.comboBoxFieldZ.currentText() == ''):
                    ui.lineEditXLB.setEnabled(True)
                    ui.lineEditXUB.setEnabled(True)
                    ui.comboBoxXScale.setEnabled(True)
                    ui.lineEditYLB.setEnabled(True)
                    ui.lineEditYUB.setEnabled(True)
                    ui.comboBoxYScale.setEnabled(True)

                ui.lineEditXLabel.setEnabled(True)
                ui.lineEditYLabel.setEnabled(True)
                if ui.comboBoxFieldZ.currentText() != '':
                    ui.lineEditZLB.setEnabled(True)
                    ui.lineEditZUB.setEnabled(True)
                    ui.comboBoxZScale.setEnabled(True)
                    ui.lineEditZLabel.setEnabled(True)
                ui.lineEditAspectRatio.setEnabled(True)
                ui.comboBoxTickDirection.setEnabled(True)

                # marker properties
                ui.comboBoxMarker.setEnabled(True)
                ui.doubleSpinBoxMarkerSize.setEnabled(True)
                ui.horizontalSliderMarkerAlpha.setEnabled(True)
                ui.labelMarkerAlpha.setEnabled(True)

                # line properties
                if ui.comboBoxFieldZ.currentText() == '':
                    ui.doubleSpinBoxLineWidth.setEnabled(True)
                    ui.toolButtonLineColor.setEnabled(True)

                if plot_type == 'PCA scatter':
                    ui.lineEditLengthMultiplier.setEnabled(True)

                # color properties
                # if color by field is none, then use marker color,
                # otherwise turn off marker color and turn all field and colormap properties to on
                if ui.comboBoxFieldTypeC.currentText().lower() == 'none':
                    ui.toolButtonMarkerColor.setEnabled(True)

                elif ui.comboBoxFieldTypeC.currentText() == 'cluster':

                    ui.comboBoxCbarDirection.setEnabled(True)

                    ui.comboBoxFieldColormap.setEnabled(True)
                    ui.lineEditCLB.setEnabled(True)
                    ui.lineEditCUB.setEnabled(True)
                    ui.comboBoxCScale.setEnabled(True)
                    ui.comboBoxCbarDirection.setEnabled(True)
                    ui.lineEditCLabel.setEnabled(True)

            case 'heatmap' | 'PCA heatmap':
                # axes properties
                if (ui.toolBox.currentIndex() != ui.left_tab['scatter']) or (ui.comboBoxFieldZ.currentText() == ''):
                    ui.lineEditXLB.setEnabled(True)
                    ui.lineEditXUB.setEnabled(True)
                    ui.comboBoxXScale.setEnabled(True)
                    ui.lineEditYLB.setEnabled(True)
                    ui.lineEditYUB.setEnabled(True)
                    ui.comboBoxYScale.setEnabled(True)

                ui.lineEditXLabel.setEnabled(True)
                ui.lineEditYLabel.setEnabled(True)
                if (ui.toolBox.currentIndex() == ui.left_tab['scatter']) and (ui.comboBoxFieldZ.currentText() == ''):
                    ui.lineEditZLB.setEnabled(True)
                    ui.lineEditZUB.setEnabled(True)
                    ui.comboBoxZScale.setEnabled(True)
                    ui.lineEditZLabel.setEnabled(True)
                ui.lineEditAspectRatio.setEnabled(True)
                ui.comboBoxTickDirection.setEnabled(True)

                # line properties
                if ui.comboBoxFieldZ.currentText() == '':
                    ui.doubleSpinBoxLineWidth.setEnabled(True)
                    ui.toolButtonLineColor.setEnabled(True)

                if plot_type == 'PCA heatmap':
                    ui.lineEditLengthMultiplier.setEnabled(True)

                # color properties
                ui.comboBoxFieldColormap.setEnabled(True)
                ui.lineEditCLB.setEnabled(True)
                ui.lineEditCUB.setEnabled(True)
                ui.comboBoxCScale.setEnabled(True)
                ui.comboBoxCbarDirection.setEnabled(True)
                ui.lineEditCLabel.setEnabled(True)

                ui.spinBoxHeatmapResolution.setEnabled(True)
            case 'ternary map':
                # axes properties
                ui.lineEditXLB.setEnabled(True)
                ui.lineEditXUB.setEnabled(True)
                ui.comboBoxXScale.setEnabled(True)
                ui.lineEditYLB.setEnabled(True)
                ui.lineEditYUB.setEnabled(True)
                ui.comboBoxYScale.setEnabled(True)
                ui.lineEditZLB.setEnabled(True)
                ui.lineEditZUB.setEnabled(True)
                ui.comboBoxZScale.setEnabled(True)
                ui.lineEditYLabel.setEnabled(True)
                ui.lineEditYLabel.setEnabled(True)
                ui.lineEditZLabel.setEnabled(True)

                # scalebar properties
                ui.comboBoxScaleDirection.setEnabled(True)
                ui.comboBoxScaleLocation.setEnabled(True)
                ui.lineEditScaleLength.setEnabled(True)
                ui.toolButtonOverlayColor.setEnabled(True)

                # marker properties
                if not ui.spotdata.empty:
                    ui.comboBoxMarker.setEnabled(True)
                    ui.doubleSpinBoxMarkerSize.setEnabled(True)
                    ui.horizontalSliderMarkerAlpha.setEnabled(True)
                    ui.labelMarkerAlpha.setEnabled(True)

                    ui.toolButtonMarkerColor.setEnabled(True)

            case 'tec' | 'radar':
                # axes properties
                if plot_type == 'tec':
                    ui.lineEditYLB.setEnabled(True)
                    ui.lineEditYUB.setEnabled(True)
                    ui.lineEditYLabel.setEnabled(True)
                ui.lineEditAspectRatio.setEnabled(True)
                ui.comboBoxTickDirection.setEnabled(True)

                # scalebar properties
                ui.lineEditScaleLength.setEnabled(True)

                # marker properties
                ui.labelMarkerAlpha.setEnabled(True)

                # line properties
                ui.doubleSpinBoxLineWidth.setEnabled(True)
                ui.toolButtonLineColor.setEnabled(True)

                # color properties
                if ui.comboBoxFieldTypeC.currentText().lower() == 'none':
                    ui.toolButtonMarkerColor.setEnabled(True)
                elif ui.comboBoxFieldTypeC.currentText().lower() == 'cluster':
                    ui.comboBoxCbarDirection.setEnabled(True)

            case 'variance' | 'cluster performance':
                # axes properties
                ui.lineEditAspectRatio.setEnabled(True)
                ui.comboBoxTickDirection.setEnabled(True)

                # scalebar properties
                ui.lineEditScaleLength.setEnabled(True)
                ui.toolButtonOverlayColor.setEnabled(True)

                # marker properties
                ui.comboBoxMarker.setEnabled(True)
                ui.doubleSpinBoxMarkerSize.setEnabled(True)

                # line properties
                ui.doubleSpinBoxLineWidth.setEnabled(True)
                ui.toolButtonLineColor.setEnabled(True)

                # color properties
                ui.toolButtonMarkerColor.setEnabled(True)

            case 'pca score' | 'cluster score' | 'cluster':
                # axes properties
                ui.lineEditXLB.setEnabled(True)
                ui.lineEditXUB.setEnabled(True)
                ui.lineEditYLB.setEnabled(True)
                ui.lineEditYUB.setEnabled(True)

                # scalebar properties
                ui.comboBoxScaleDirection.setEnabled(True)
                ui.comboBoxScaleLocation.setEnabled(True)
                ui.lineEditScaleLength.setEnabled(True)
                ui.toolButtonOverlayColor.setEnabled(True)

                # marker properties
                # if len(ui.spotdata) != 0:
                #     ui.comboBoxMarker.setEnabled(True)
                #     ui.doubleSpinBoxMarkerSize.setEnabled(True)
                #     ui.horizontalSliderMarkerAlpha.setEnabled(True)
                #     ui.labelMarkerAlpha.setEnabled(True)
                #     ui.toolButtonMarkerColor.setEnabled(True)

                # line properties
                ui.doubleSpinBoxLineWidth.setEnabled(True)
                ui.toolButtonLineColor.setEnabled(True)

                # color properties
                if plot_type != 'clusters':
                    ui.comboBoxFieldColormap.setEnabled(True)
                    ui.lineEditCLB.setEnabled(True)
                    ui.lineEditCUB.setEnabled(True)
                    ui.comboBoxCScale.setEnabled(True)
                    ui.comboBoxCbarDirection.setEnabled(True)
                    ui.lineEditCLabel.setEnabled(True)
            case 'profile':
                # axes properties
                ui.lineEditXLB.setEnabled(True)
                ui.lineEditXUB.setEnabled(True)
                ui.lineEditAspectRatio.setEnabled(True)
                ui.comboBoxTickDirection.setEnabled(True)

                # scalebar properties
                ui.lineEditScaleLength.setEnabled(True)

                # marker properties
                ui.comboBoxMarker.setEnabled(True)
                ui.doubleSpinBoxMarkerSize.setEnabled(True)

                # line properties
                ui.doubleSpinBoxLineWidth.setEnabled(True)
                ui.toolButtonLineColor.setEnabled(True)

                # color properties
                ui.toolButtonMarkerColor.setEnabled(True)
                ui.comboBoxFieldColormap.setEnabled(True)
        
        # enable/disable labels
        self.toggle_style_labels()

    def toggle_style_labels(self):
        """Toggles style labels based on enabled/disabled style widgets."""        
        ui = self.ui

        # axes properties
        ui.labelXLim.setEnabled(ui.lineEditXLB.isEnabled())
        ui.toolButtonXAxisReset.setEnabled(ui.labelXLim.isEnabled())
        ui.labelXScale.setEnabled(ui.comboBoxXScale.isEnabled())
        ui.labelYLim.setEnabled(ui.lineEditYLB.isEnabled())
        ui.toolButtonYAxisReset.setEnabled(ui.labelYLim.isEnabled())
        ui.labelYScale.setEnabled(ui.comboBoxYScale.isEnabled())
        ui.labelZLim.setEnabled(ui.lineEditZLB.isEnabled())
        ui.toolButtonZAxisReset.setEnabled(ui.labelZLim.isEnabled())
        ui.labelZScale.setEnabled(ui.comboBoxZScale.isEnabled())
        ui.labelXLabel.setEnabled(ui.lineEditXLabel.isEnabled())
        ui.labelYLabel.setEnabled(ui.lineEditYLabel.isEnabled())
        ui.labelZLabel.setEnabled(ui.lineEditZLabel.isEnabled())
        ui.labelAspectRatio.setEnabled(ui.lineEditAspectRatio.isEnabled())
        ui.labelTickDirection.setEnabled(ui.comboBoxTickDirection.isEnabled())

        # scalebar properties
        ui.labelScaleLocation.setEnabled(ui.comboBoxScaleLocation.isEnabled())
        ui.labelScaleDirection.setEnabled(ui.comboBoxScaleDirection.isEnabled())
        if ui.toolButtonOverlayColor.isEnabled():
            ui.toolButtonOverlayColor.setStyleSheet("background-color: %s;" % self.style_dict[self.plot_type]['OverlayColor'])
            ui.labelOverlayColor.setEnabled(True)
        else:
            ui.toolButtonOverlayColor.setStyleSheet("background-color: %s;" % '#e6e6e6')
            ui.labelOverlayColor.setEnabled(False)
        ui.labelScaleLength.setEnabled(ui.lineEditScaleLength.isEnabled())

        # marker properties
        ui.labelMarker.setEnabled(ui.comboBoxMarker.isEnabled())
        ui.labelMarkerSize.setEnabled(ui.doubleSpinBoxMarkerSize.isEnabled())
        ui.labelMarkerAlpha.setEnabled(ui.horizontalSliderMarkerAlpha.isEnabled())
        ui.labelTransparency.setEnabled(ui.horizontalSliderMarkerAlpha.isEnabled())

        # line properties
        ui.labelLineWidth.setEnabled(ui.doubleSpinBoxLineWidth.isEnabled())
        if ui.toolButtonLineColor.isEnabled():
            ui.toolButtonLineColor.setStyleSheet("background-color: %s;" % self.style_dict[self.plot_type]['LineColor'])
            ui.labelLineColor.setEnabled(True)
        else:
            ui.toolButtonLineColor.setStyleSheet("background-color: %s;" % '#e6e6e6')
            ui.labelLineColor.setEnabled(False)
        ui.labelLengthMultiplier.setEnabled(ui.lineEditLengthMultiplier.isEnabled())

        # color properties
        if ui.toolButtonMarkerColor.isEnabled():
            ui.toolButtonMarkerColor.setStyleSheet("background-color: %s;" % self.style_dict[self.plot_type]['MarkerColor'])
            ui.labelMarkerColor.setEnabled(True)
        else:
            ui.toolButtonMarkerColor.setStyleSheet("background-color: %s;" % '#e6e6e6')
            ui.labelMarkerColor.setEnabled(False)
        ui.checkBoxReverseColormap.setEnabled(ui.comboBoxFieldColormap.isEnabled())
        ui.labelReverseColormap.setEnabled(ui.checkBoxReverseColormap.isEnabled())
        ui.labelFieldColormap.setEnabled(ui.comboBoxFieldColormap.isEnabled())
        ui.labelCScale.setEnabled(ui.comboBoxCScale.isEnabled())
        ui.labelCBounds.setEnabled(ui.lineEditCLB.isEnabled())
        ui.toolButtonCAxisReset.setEnabled(ui.labelCBounds.isEnabled())
        ui.labelCbarDirection.setEnabled(ui.comboBoxCbarDirection.isEnabled())
        ui.labelCLabel.setEnabled(ui.lineEditCLabel.isEnabled())
        ui.labelHeatmapResolution.setEnabled(ui.spinBoxHeatmapResolution.isEnabled())

   

    def set_style_widgets(self):
        """Sets values in right toolbox style page

        Parameters
        ----------
        plot_type : str, optional
            Dictionary key into ``MainWindow.styles``, Defaults to ``None``
        style : dict, optional
            Style dictionary for the current plot type. Defaults to ``None``
        """
        if self.app_data.sample_id == '' or self.plot_type =='':
            return

        ui = self.ui
        data = ui.data[self.app_data.sample_id]

        # tab_id = ui.toolBox.currentIndex()
        # if self.plot_type is None:
        #     self.plot_type = ui.plot_types[tab_id][ui.plot_types[tab_id][0]+1]
        #     ui.comboBoxPlotType.blockSignals(True)
        #     ui.comboBoxPlotType.clear()
        #     ui.comboBoxPlotType.addItems(ui.plot_types[tab_id][1:])
        #     ui.comboBoxPlotType.setCurrentText(plot_type)
        #     ui.comboBoxPlotType.blockSignals(False)
        # elif plot_type == '':
        #     return

        self.signal_state = True

        style = self.style_dict[self.plot_type]

        # toggle actionSwapAxes
        match self.plot_type:
            case 'field map' | 'gradient map':
                ui.actionSwapAxes.setEnabled(True)
            case 'scatter' | 'heatmap':
                ui.actionSwapAxes.setEnabled(True)
            case _:
                ui.actionSwapAxes.setEnabled(False)

        if (self.scale_length is None) and (self.plot_type.lower() in self.map_plot_types):
            self.scale_length = self.default_scale_length()

        # axes properties
        # for map plots, check to see that 'X' and 'Y' are initialized
        if self.plot_type.lower() in self.map_plot_types:
            xmin,xmax,xscale,xlabel = self.get_axis_values(data,'Analyte','Xc')
            ymin,ymax,yscale,ylabel = self.get_axis_values(data,'Analyte','Yc')

            # set style dictionary values for X and Y
            style['XLim'] = [xmin, xmax]
            style['XScale'] = xscale
            style['XLabel'] = 'X'
            style['XFieldType'] = 'Coordinate'
            style['XField'] = 'Xc'

            style['YLim'] = [ymin, ymax]
            style['YScale'] = yscale
            style['YLabel'] = 'Y'
            style['YFieldType'] = 'Coordinate'
            style['YField'] = 'Yc'

            style['AspectRatio'] = data.aspect_ratio

            # do not round axes limits for maps
            ui.lineEditXLB.precision = None
            ui.lineEditXUB.precision = None
            ui.lineEditXLB.value = style['XLim'][0]
            ui.lineEditXUB.value = style['XLim'][1]

            ui.lineEditYLB.value = style['YLim'][0]
            ui.lineEditYUB.value = style['YLim'][1]

            ui.lineEditZLB.value = style['ZLim'][0]
            ui.lineEditZUB.value = style['ZLim'][1]
        else:
            # round axes limits for everything that isn't a map
            ui.lineEditXLB.value = style['XLim'][0]
            ui.lineEditXUB.value = style['XLim'][1]

            ui.lineEditYLB.value = style['YLim'][0]
            ui.lineEditYUB.value = style['YLim'][1]

            ui.lineEditZLB.value = style['ZLim'][0]
            ui.lineEditZUB.value = style['ZLim'][1]

        ui.comboBoxXScale.setCurrentText(style['XScale'])
        ui.lineEditXLabel.setText(style['XLabel'])

        ui.comboBoxYScale.setCurrentText(style['YScale'])
        ui.lineEditYLabel.setText(style['YLabel'])

        ui.comboBoxYScale.setCurrentText(style['ZScale'])
        ui.lineEditZLabel.setText(style['ZLabel'])

        ui.lineEditAspectRatio.setText(str(style['AspectRatio']))

        # annotation properties
        #ui.fontComboBox.setCurrentFont(style['Font'])
        ui.doubleSpinBoxFontSize.blockSignals(True)
        ui.doubleSpinBoxFontSize.setValue(style['FontSize'])
        ui.doubleSpinBoxFontSize.blockSignals(False)

        # scalebar properties
        ui.comboBoxScaleLocation.setCurrentText(style['ScaleLocation'])
        ui.comboBoxScaleDirection.setCurrentText(style['ScaleDir'])
        if (style['ScaleLength'] is None) and (self.plot_type in self.map_plot_types):
            style['ScaleLength'] = self.default_scale_length()

            ui.lineEditScaleLength.value = style['ScaleLength']
        else:
            ui.lineEditScaleLength.value = None
            
        ui.toolButtonOverlayColor.setStyleSheet("background-color: %s;" % style['OverlayColor'])

        # marker properties
        ui.comboBoxMarker.setCurrentText(style['Marker'])

        ui.doubleSpinBoxMarkerSize.blockSignals(True)
        ui.doubleSpinBoxMarkerSize.setValue(style['MarkerSize'])
        ui.doubleSpinBoxMarkerSize.blockSignals(False)

        ui.horizontalSliderMarkerAlpha.setValue(int(style['MarkerAlpha']))
        ui.labelMarkerAlpha.setText(str(ui.horizontalSliderMarkerAlpha.value()))

        # line properties
        ui.doubleSpinBoxLineWidth.setValue(style['LineWidth'])
        ui.lineEditLengthMultiplier.value = style['LineMultiplier']
        ui.toolButtonLineColor.setStyleSheet("background-color: %s;" % style['LineColor'])

        # color properties
        ui.toolButtonMarkerColor.setStyleSheet("background-color: %s;" % style['MarkerColor'])
        add_none = True
        if self.plot_type in self.map_plot_types:
            add_none = False
        ui.update_field_type_combobox_options(ui.comboBoxFieldTypeC, ui.comboBoxFieldC, ax=3)
        if self.app_data.c_field_type is None or self.app_data.c_field_type == '':
            ui.comboBoxFieldTypeC.setCurrentIndex(1)
            self.app_data.c_field_type = ui.comboBoxFieldTypeC.currentText()
        else:
            ui.comboBoxFieldTypeC.setCurrentText(self.app_data.c_field_type)

        if self.app_data.c_field_type == '':
            ui.comboBoxFieldC.clear()
        else:
            ui.update_field_combobox_options(ui.comboBoxFieldC, ui.comboBoxFieldTypeC)
            ui.spinBoxFieldC.setMinimum(0)
            ui.spinBoxFieldC.setMaximum(ui.comboBoxFieldC.count() - 1)

        if self.app_data.c_field in ui.comboBoxFieldC.allItems():
            ui.comboBoxFieldC.setCurrentText(self.app_data.c_field)
            #self.ui.c_field_spinbox_changed()
        else:
            self.app_data.c_field = ui.comboBoxFieldC.currentText()

        ui.comboBoxFieldColormap.setCurrentText(style['Colormap'])
        ui.checkBoxReverseColormap.blockSignals(True)
        ui.checkBoxReverseColormap.setChecked(style['CbarReverse'])
        ui.checkBoxReverseColormap.blockSignals(False)
        field = self.app_data.c_field
        if field in list(data.processed_data.column_attributes.keys()):
            style['CLim'] = [data.processed_data.get_attribute(field,'plot_min'), data.processed_data.get_attribute(field,'plot_max')]
            style['CLabel'] = data.processed_data.get_attribute(field,'label')
        ui.lineEditCLB.value = style['CLim'][0]
        ui.lineEditCUB.value = style['CLim'][1]
        if self.app_data.c_field_type == 'cluster':
            # set color field to active cluster method
            ui.comboBoxFieldC.setCurrentText(ui.cluster_dict['active method'])

            # set color scale to discrete
            ui.comboBoxCScale.clear()
            ui.comboBoxCScale.addItem('discrete')
            ui.comboBoxCScale.setCurrentText('discrete')

            style['CScale'] = 'discrete'
        else:
            # set color scale options to linear/log
            ui.comboBoxCScale.clear()
            ui.comboBoxCScale.addItems(['linear','log'])
            style['CScale'] = 'linear'
            ui.comboBoxCScale.setCurrentText(style['CScale'])
            
        ui.comboBoxCScale.setCurrentText(style['CScale'])
        ui.comboBoxCbarDirection.setCurrentText(style['CbarDir'])
        ui.lineEditCLabel.setText(style['CLabel'])

        ui.spinBoxHeatmapResolution.blockSignals(True)
        ui.spinBoxHeatmapResolution.setValue(style['Resolution'])
        ui.spinBoxHeatmapResolution.blockSignals(False)

        # turn properties on/off based on plot type and style settings
        self.toggle_style_widgets()

        self.signal_state = False

    # def update_style_dict(self):
    #     """Get style properties"""        
    #     self.ui = self.self.ui

    #     parent.plot_types[parent.toolBox.currentIndex()][0] = parent.comboBoxPlotType.currentIndex()

        
    #     self.style_dict[self.plot_type] = {
    #             # axes properties
    #             'XLim': [float(parent.lineEditXLB.text()), float(parent.lineEditXUB.text())],
    #             'XLabel': parent.lineEditXLabel.text(),
    #             'YLim': [float(parent.lineEditYLB.text()), float(parent.lineEditYUB.text())],
    #             'YLabel': parent.lineEditYLabel.text(),
    #             'ZLabel': parent.lineEditZLabel.text(),
    #             'AspectRatio': float(parent.lineEditAspectRatio.text()),
    #             'TickDir': parent.comboBoxTickDirection.text(),

    #             # annotation properties
    #             'Font': parent.fontComboBox.currentFont(),
    #             'FontSize': parent.doubleSpinBoxFontSize.value(),

    #             # scale properties
    #             'ScaleLocation': parent.comboBoxScaleLocation.currentText(),
    #             'ScaleDir': parent.comboBoxScaleDirection.currentText(),
    #             'ScaleLength': parent.lineEditScaleLength.value,
    #             'OverlayColor': get_hex_color(parent.toolButtonOverlayColor.palette().button().color()),

    #             # update marker properties
    #             'Marker': parent.comboBoxMarker.currentText(),
    #             'MarkerSize': parent.doubleSpinBoxMarkerSize.value(),
    #             'MarkerAlpha': float(parent.horizontalSliderMarkerAlpha.value()),
    #             'MarkerColor': get_hex_color(parent.toolButtonMarkerColor.palette().button().color()),

    #             # update line properties
    #             'LineWidth': float(parent.doubleSpinBoxLineWidth.value()),
    #             'LineMultiplier': float(parent.lineEditLengthMultiplier.text()),
    #             'LineColor': get_hex_color(parent.toolButtonLineColor.palette().button().color()),

    #             # update color properties
    #             'CLabel': parent.lineEditCLabel.text(),
    #             'CLim': [float(parent.lineEditCLB.text()), float(parent.lineEditCUB.text())],
    #             'CScale': parent.comboBoxCScale.currentText(),
    #             'Colormap': parent.comboBoxFieldColormap.currentText(),
    #             'CbarReverse': parent.checkBoxReverseColormap.isChecked(),
    #             'CbarDir': parent.comboBoxCbarDirection.currentText(),
    #             'Resolution': parent.spinBoxHeatmapResolution.value()}

    # style widget callbacks
    # -------------------------------------
    def init_field_widgets(self, plot_axis_dict, widget_dict, plot_type=None, *args, **kwargs):
        """Initializes widgets associated with axes for plotting

        Enables and sets visibility of labels, comboboxes, and spinboxes associated with axes for choosing plot dimensions, including color.

        Parameters
        ----------
        widget_dict : dict
            Dictionary with field associated widgets and properties
        
        :see also: self.axis_widget_dict
        """
        if plot_type is None:
            setting = plot_axis_dict[self.plot_type]
        else:
            setting = plot_axis_dict[plot_type]

        for ax in range(3):
            widget_dict['label'][ax].setEnabled(setting['axis'][ax])
            widget_dict['label'][ax].setVisible(setting['axis'][ax])

            widget_dict['parentbox'][ax].setEnabled(setting['axis'][ax])
            widget_dict['parentbox'][ax].setVisible(setting['axis'][ax])

            widget_dict['childbox'][ax].setEnabled(setting['axis'][ax])
            widget_dict['childbox'][ax].setVisible(setting['axis'][ax])

            if widget_dict['spinbox'][ax] is not None:
                widget_dict['spinbox'][ax].setEnabled(setting['spinbox'][ax])
                widget_dict['spinbox'][ax].setVisible(setting['spinbox'][ax])

    def update_plot_type(self, new_plot_type=None, force=False):
        """Updates styles when plot type is changed

        Executes on change of ``MainWindow.comboBoxPlotType``.  Updates ``MainWindow.plot_type[0]`` to the current index of the 
        combobox, then updates the style widgets to match the dictionary entries and updates the plot.
        """
        #if not force:
        #    if self._plot_type == self.ui.comboBoxPlotType.currentText()
        #        return

        # set plot flag to false
        if new_plot_type is not None and new_plot_type != '':
            if new_plot_type != self.ui.comboBoxPlotType.currentText():
                self.ui.comboBoxPlotType.setCurrentText(new_plot_type)
                self.ui.plot_types[self.ui.toolBox.currentIndex()][0] = self.ui.comboBoxPlotType.currentIndex()

        else:
            self.plot_type = self.ui.comboBoxPlotType.currentText()

        ui = self.ui

        self.init_field_widgets(self.plot_axis_dict, self.axis_widget_dict, plot_type=self.plot_type)

        # update ui
        match self.plot_type.lower():
            case 'field map' | 'gradient map':
                ui.actionSwapAxes.setEnabled(True)
            case 'scatter' | 'heatmap':
                ui.actionSwapAxes.setEnabled(True)
            case 'correlation':
                ui.actionSwapAxes.setEnabled(False)
                if ui.comboBoxCorrelationMethod.currentText() == 'None':
                    ui.comboBoxCorrelationMethod.setCurrentText('Pearson')
            case 'cluster performance':
                ui.labelClusterMax.show()
                ui.spinBoxClusterMax.show()
                ui.labelNClusters.hide()
                ui.spinBoxNClusters.hide()
            case 'cluster' | 'cluster score map':
                ui.labelClusterMax.hide()
                ui.spinBoxClusterMax.hide()
                ui.labelNClusters.show()
                ui.spinBoxNClusters.show()
            case _:
                ui.actionSwapAxes.setEnabled(False)

        # update field widgets
        self.update_field_widgets()

        # update all plot widgets
        self.set_style_widgets()

        if self.plot_type != '':
            self.schedule_update()

    def update_field_widgets(self):
        """Updates field widgets with saved settings
         
        Updates the label text, field type combobox, and field combobox with saved values associated with a
        control toolbox tab.
        """
        idx = None
        if (hasattr(self, 'profile_dock') and self.ui.profile_dock.actionProfileToggle.isChecked()) or (hasattr(self, 'mask_dock') and self.ui.mask_dock.polygon_tab.actionPolyToggle.isChecked()):
            idx = -1
        else:
            idx = self.ui.toolBox.currentIndex()

        # prevent updating of plot as all the changes are made
        flag = False
        if self.ui.plot_flag:
            flag = True
            self.ui.plot_flag = False

        widget_dict = self.axis_widget_dict
        setting = self.ui.field_control_settings[idx]
        for ax in range(4):
            widget_dict['label'][ax].setText(setting['label'][ax])

            if setting['saved_field_type'][ax] is not None:
                self.app_data.set_field_type(ax, setting['save_field_type'][ax])
            else:
                parentbox = widget_dict['parentbox'][ax]
                childbox = widget_dict['childbox'][ax]
<<<<<<< HEAD
=======
                # add_none = widget_dict['plot type'][self.plot_type]['add_none'][ax]
>>>>>>> a690f937
                self.ui.update_field_type_combobox_options(parentbox, childbox, ax=ax)

            if setting['saved_field'][ax] is not None:
                self.app_data.set_field(ax, setting['save_field'][ax])

        if flag:
            self.ui.plot_flag = True

    # axes
    # -------------------------------------
    def axis_variable_changed(self, field_type, field, ax="None"):
        """Updates axis variables when the field is changed.

        Parameters
        ----------
        field_type : str
            field type
        field : str
            field
        ax : str, optional
            axis for plotting, by default "None"
        """
        ui = self.ui

        if field == '' or field.lower() == 'none':
            match ax:
                case 'x':
                    ui.lineEditXLB.setEnabled(False)
                    ui.lineEditXUB.setEnabled(False)
                    ui.comboBoxXScale.setEnabled(False)
                    ui.lineEditXLabel.setEnabled(False)
                    ui.lineEditXLB.setText('')
                    ui.lineEditXUB.setText('')
                    ui.comboBoxXScale.setCurrentText('')
                    ui.lineEditXLabel.setText('')
                case 'y':
                    ui.lineEditYLB.setEnabled(False)
                    ui.lineEditYUB.setEnabled(False)
                    ui.comboBoxYScale.setEnabled(False)
                    ui.lineEditYLabel.setEnabled(False)
                    ui.lineEditYLB.setText('')
                    ui.lineEditYUB.setText('')
                    ui.comboBoxYScale.setCurrentText('')
                    ui.lineEditYLabel.setText('')
                case 'z':
                    ui.lineEditZLB.setEnabled(False)
                    ui.lineEditZUB.setEnabled(False)
                    ui.comboBoxZScale.setEnabled(False)
                    ui.lineEditZLabel.setEnabled(False)
                    ui.lineEditZLB.setText('')
                    ui.lineEditZUB.setText('')
                    ui.comboBoxZScale.setCurrentText('')
                    ui.lineEditZLabel.setText('')
            return
        else:
<<<<<<< HEAD
            amin, amax, scale, label = self.get_axis_values(self.ui.data, field_type, field, ax)
=======
            amin, amax, scale, label = self.get_axis_values(self.ui.data[self.app_data.sample_id],field_type, field, ax)
>>>>>>> a690f937

            plot_type = self.plot_type

            self.style_dict[plot_type][ax+'Lim'] = [amin, amax]
            self.style_dict[plot_type][ax+'norm'] = scale
            self.style_dict[plot_type][ax+'Label'] = label

            match ax:
                case 'x':
                    ui.lineEditXLB.setEnabled(True)
                    ui.lineEditXUB.setEnabled(True)
                    ui.comboBoxXScale.setEnabled(True)
                    ui.lineEditXLabel.setEnabled(True)
                    ui.lineEditXLB.value = amin
                    ui.lineEditXUB.value = amax
                    ui.comboBoxXScale.setCurrentText(scale)
                    ui.lineEditXLabel.setText(label)
                case 'y':
                    ui.lineEditYLB.setEnabled(True)
                    ui.lineEditYUB.setEnabled(True)
                    ui.comboBoxYScale.setEnabled(True)
                    ui.lineEditYLabel.setEnabled(True)
                    ui.lineEditYLB.value = amin
                    ui.lineEditYUB.value = amax
                    ui.comboBoxYScale.setCurrentText(scale)
                    ui.lineEditYLabel.setText(label)
                case 'z':
                    ui.lineEditZLB.setEnabled(True)
                    ui.lineEditZUB.setEnabled(True)
                    ui.comboBoxZScale.setEnabled(True)
                    ui.lineEditZLabel.setEnabled(True)
                    ui.lineEditZLB.value = amin
                    ui.lineEditZUB.value = amax
                    ui.comboBoxZScale.setCurrentText(scale)
                    ui.lineEditZLabel.setText(label)

            self.schedule_update()

        ui.labelXLim.setEnabled(ui.lineEditXLB.isEnabled()) 
        ui.labelYLim.setEnabled(ui.lineEditYLB.isEnabled()) 
        ui.labelZLim.setEnabled(ui.lineEditZLB.isEnabled()) 
        ui.labelXScale.setEnabled(ui.comboBoxXScale.isEnabled())
        ui.labelYScale.setEnabled(ui.comboBoxYScale.isEnabled())
        ui.labelZScale.setEnabled(ui.comboBoxZScale.isEnabled())
        ui.labelXLabel.setEnabled(ui.lineEditXLabel.isEnabled())
        ui.labelYLabel.setEnabled(ui.lineEditYLabel.isEnabled())
        ui.labelZLabel.setEnabled(ui.lineEditZLabel.isEnabled())
        ui.toolButtonXAxisReset.setEnabled(ui.lineEditXLB.isEnabled()) 
        ui.toolButtonYAxisReset.setEnabled(ui.lineEditYLB.isEnabled()) 
        ui.toolButtonZAxisReset.setEnabled(ui.lineEditZLB.isEnabled()) 

    def get_axis_field(self, ax):
        """Grabs the field name from a given axis

        The field name for a given axis comes from a comboBox, and depends upon the plot type.
        Parameters
        ----------
        ax : str
            Axis, options include ``x``, ``y``, ``z``, and ``c``
        """
        plot_type = self.ui.comboBoxPlotType.currentText()
        if ax == 'c':
            return self.ui.comboBoxFieldC.currentText()

        match plot_type:
            case 'histogram':
                if ax in ['x', 'y']:
                    return self.ui.comboBoxFieldC.currentText()
            case 'scatter' | 'heatmap':
                match ax:
                    case 'x':
                        return self.ui.comboBoxFieldX.currentText()
                    case 'y':
                        return self.ui.comboBoxFieldY.currentText()
                    case 'z':
                        return self.ui.comboBoxFieldZ.currentText()
            case 'PCA scatter' | 'PCA heatmap':
                match ax:
                    case 'x':
                        return f'PC{self.ui.spinBoxPCX.value()}'
                    case 'y':
                        return f'PC{self.ui.spinBoxPCY.value()}'
            case 'field map' | 'ternary map' | 'PCA score' | 'cluster' | 'cluster score':
                return ax.upper()

    def axis_label_edit_callback(self, ax, new_label):
        """Updates axis label in dictionaries from widget

        Parameters
        ----------
        ax : str
            Axis that has changed, options include ``x``, ``y``, ``z``, and ``c``.
        new_label : str
            New label for bound set by user.
        """
        data = self.ui.data[self.app_data.sample_id]

        if ax == 'c':
            old_label = self.style_dict[self.plot_type][ax.upper()+'Label']
        else:
            old_label = self.style_dict[self.plot_type][ax.upper()+'Label']

        # if label has not changed return
        if old_label == new_label:
            return

        # change label in dictionary
        field = self.get_axis_field(ax)
        data.processed_data.set_attribute(field,'label', new_label)
        if ax == 'c':
            self.style_dict[self.plot_type][ax.upper()+'Label'] = new_label
        else:
            self.style_dict[self.plot_type][ax.upper()+'Label'] = new_label

        # update plot
        self.schedule_update()

    def axis_limit_edit_callback(self, ax, bound, new_value,field= None, ui_update= True):
        """Updates axis limit in dictionaries from widget

        Parameters
        ----------
        ax : str
            Axis that has changed, options include ``x``, ``y``, ``z``, and ``c``.
        bound : int
            Indicates whether the bound to set is a lower (``0``) or upper (``1``).
        new_value : float
            New value for bound set by user.
        """
        data = self.ui.data[self.app_data.sample_id]

        if ui_update:
            plot_type = self.ui.comboBoxPlotType.currentText()
        else:
            plot_type = self.plot_type

        if ax == 'c':
            old_value = self.style_dict[plot_type]['CLim'][bound]
        else:
            old_value = self.style_dict[plot_type][ax.upper()+'Lim'][bound]

        # if label has not changed return
        if old_value == new_value:
            return

        if ui_update:
            if ax == 'c' and plot_type in ['heatmap', 'correlation']:
                self.schedule_update()
                return
        if not field:
            # change label in dictionary
            field = self.get_axis_field(ax)
        if bound:
            if plot_type == 'histogram' and ax == 'y':
                data.processed_data.set_attribute(field,'p_max', new_value)
                
            else:
                data.processed_data.set_attribute(field,'plot_max', new_value)
                
        else:
            if plot_type == 'histogram' and ax == 'y':
                data.processed_data.set_attribute(field,'p_min', new_value)
            else:
                data.processed_data.set_attribute(field,'plot_min', new_value)

        if ax == 'c':
            self.style_dict[plot_type][f'{ax.upper()}Lim'][bound] = new_value
        else:
            self.style_dict[plot_type][f'{ax.upper()}Lim'][bound] = new_value

        # update plot
        self.schedule_update()

    def axis_scale_callback(self, comboBox, ax):
        """Updates axis scale when a scale comboBox has changed.

        Parameters
        ----------
        comboBox : QComboBox
            Widget whos scale has changed.
        ax : str
            Axis whos scale been set from comboBox, options include ``x``, ``y``, ``z``, and ``c``.
        """        
        data = self.ui.data[self.app_data.sample_id]

        styles = self.style_dict[self._plot_type]

        new_value = comboBox.currentText()
        if ax == 'c':
            if styles['CLim'] == new_value:
                return
        elif styles[ax.upper()+'norm'] == new_value:
            return

        field = self.get_axis_field(ax)

        if self._plot_type != 'heatmap':
            data.processed_data.set_attribute(field,'norm',new_value)

        if ax == 'c':
            styles['CScale'] = new_value
        else:
            styles[ax.upper()+'norm'] = new_value

        # update plot
        self.schedule_update()

    def set_color_axis_widgets(self):
        """Sets the color axis limits and label widgets."""
        data = self.ui.data[self.app_data.sample_id]

        field = self.ui.comboBoxFieldC.currentText()
        if field == '':
            return
        self.ui.lineEditCLB.value = data.processed_data.get_attribute(field,'plot_min')
        self.ui.lineEditCUB.value = data.processed_data.get_attribute(field,'plot_max')
        self.ui.comboBoxCScale.setCurrentText(data.processed_data.get_attribute(field,'norm'))

    def set_axis_widgets(self, ax, field):
        """Sets axis widgets in the style toolbox

        Updates axes limits and labels.

        Parameters
        ----------
        ax : str
            Axis 'x', 'y', or 'z'
        field : str
            Field plotted on axis, used as column name to ``MainWindow.data.processed_data`` dataframe.
        """
        data = self.ui.data[self.app_data.sample_id]

        if field == '':
            return

        match ax:
            case 'x':
                if field == 'Xc':
                    self.ui.lineEditXLB.value = data.processed_data.get_attribute(field,'plot_min')
                    self.ui.lineEditXUB.value = data.processed_data.get_attribute(field,'plot_max')
                else:
                    self.ui.lineEditXLB.value = data.processed_data.get_attribute(field,'plot_min')
                    self.ui.lineEditXUB.value = data.processed_data.get_attribute(field,'plot_max')
                self.ui.lineEditXLabel.setText(data.processed_data.get_attribute(field,'label'))
                self.ui.comboBoxXScale.setCurrentText(data.processed_data.get_attribute(field,'norm'))
            case 'y':
                if self.ui.comboBoxPlotType.currentText() == 'histogram':
                    self.ui.lineEditYLB.value = data.processed_data.get_attribute(field,'p_min')
                    self.ui.lineEditYUB.value = data.processed_data.get_attribute(field,'p_max')
                    self.ui.lineEditYLabel.setText(self.ui.comboBoxHistType.currentText())
                    self.ui.comboBoxYScale.setCurrentText('linear')
                else:
                    if field == 'Xc':
                        self.ui.lineEditYLB.value = data.processed_data.get_attribute(field,'plot_min')
                        self.ui.lineEditYUB.value = data.processed_data.get_attribute(field,'plot_max')
                    else:
                        self.ui.lineEditYLB.value = data.processed_data.get_attribute(field,'plot_min')
                        self.ui.lineEditYUB.value = data.processed_data.get_attribute(field,'plot_max')
                    self.ui.lineEditYLabel.setText(data.processed_data.get_attribute(field,'label'))
                    self.ui.comboBoxYScale.setCurrentText(data.processed_data.get_attribute(field,'norm'))
            case 'z':
                self.ui.lineEditZLB.value = data.processed_data.get_attribute(field,'plot_min')
                self.ui.lineEditZUB.value = data.processed_data.get_attribute(field,'plot_max')
                self.ui.lineEditZLabel.setText(data.processed_data.get_attribute(field,'label'))
                self.ui.comboBoxZScale.setCurrentText(data.processed_data.get_attribute(field,'norm'))

    def axis_reset_callback(self, ax):
        """Resets axes widgets and plot axes to auto values

        Resets the axis limits and scales to auto values, and updates the style dictionary.     

        Parameters
        ----------
        ax : str
            axis to reset values, can be ``x``, ``y``, and ``c``

        """
        data = self.ui.data[self.app_data.sample_id]

        if ax == 'c':
            if self.ui.comboBoxPlotType.currentText() == 'basis vectors':
                self.style_dict['basis vectors']['CLim'] = [np.amin(self.ui.pca_results.components_), np.amax(self.ui.pca_results.components_)]
            elif not (self.ui.comboBoxFieldTypeC.currentText() in ['None','cluster']):
                field_type = self.ui.comboBoxFieldTypeC.currentText()
                field = self.ui.comboBoxFieldC.currentText()
                if field == '':
                    return
                data.processed_data.prep_data(field)

            self.set_color_axis_widgets()
        else:
            match self.ui.comboBoxPlotType.currentText().lower():
                case 'field map' | 'cluster' | 'cluster score' | 'pca score':
                    field = ax.upper()
                    data.processed_data.prep_data(field)
                    self.set_axis_widgets(ax, field)
                case 'histogram':
                    field = self.ui.comboBoxFieldC.currentText()
                    if ax == 'x':
                        field_type = self.ui.comboBoxFieldTypeC.currentText()
                        data.processed_data.prep_data(field)
                        self.set_axis_widgets(ax, field)
                    else:
                        data.processed_data.set_attribute(field, 'p_min', None)
                        data.processed_data.set_attribute(field, 'p_max', None)

                case 'scatter' | 'heatmap':
                    match ax:
                        case 'x':
                            field_type = self.ui.comboBoxFieldTypeX.currentText()
                            field = self.ui.comboBoxFieldX.currentText()
                        case 'y':
                            field_type = self.ui.comboBoxFieldTypeY.currentText()
                            field = self.ui.comboBoxFieldY.currentText()
                        case 'z':
                            field_type = self.ui.comboBoxFieldTypeZ.currentText()
                            field = self.ui.comboBoxFieldZ.currentText()
                    if (field_type == '') | (field == ''):
                        return
                    data.processed_data.prep_data(field)
                    self.set_axis_widgets(ax, field)

                case 'PCA scatter' | 'PCA heatmap':
                    field_type = 'PCA score'
                    if ax == 'x':
                        field = self.ui.spinBoxPCX.currentText()
                    else:
                        field = self.ui.spinBoxPCY.currentText()
                    data.processed_data.prep_data(field)
                    self.set_axis_widgets(ax, field)

                case _:
                    return

        self.set_style_widgets()
        self.schedule_update()


    def aspect_ratio_callback(self):
        """Update aspect ratio

        Updates ``MainWindow.style`` dictionary after user change
        """
        if self.aspect_ratio == self.ui.lineEditAspectRatio.value:
            return

        self.aspect_ratio = self.ui.lineEditAspectRatio.value
        self.schedule_update()

    def tickdir_callback(self):
        """Updates tick directions in style dictionary from change of ``MainWindow.comboBoxTickDirection``."""        
        if self.tick_dir == self.ui.comboBoxTickDirection.currentText():
            return

        self.tick_dir = self.ui.comboBoxTickDirection.currentText()
        self.schedule_update()

    # text and annotations
    # -------------------------------------
    def font_callback(self):
        """Updates figure fonts"""        
        if self.font == self.ui.fontComboBox.currentFont().family():
            return

        self.font = self.ui.fontComboBox.currentFont().family()
        self.schedule_update()

    def font_size_callback(self):
        """Updates figure font sizes"""        
        if self.font_size == self.ui.doubleSpinBoxFontSize.value():
            return

        self.font_size = self.ui.doubleSpinBoxFontSize.value()
        self.schedule_update()

    def update_figure_font(self, canvas, font_name):
        """updates figure fonts without the need to recreate the figure.

        Parameters
        ----------
        canvas : MplCanvas
            Canvas object displayed in UI.
        font_name : str
            Font used on plot.
        """        
        if font_name == '':
            return

        # Update font of all text elements in the figure
        try:
            for text_obj in canvas.fig.findobj(match=plt.Text):
                text_obj.set_fontname(font_name)
        except:
            print('Unable to update figure font.')

    def toggle_mass(self, labels):
        """Removes mass from labels

        Removes mass if ``MainWindow.checkBoxShowMass.isChecked()`` is False

        Parameters
        ----------
        labels : str
            Input labels

        Returns
        -------
        list
            Output labels with or without mass
        """
        if not self.show_mass:
            labels = [re.sub(r'\d', '', col) for col in labels]

        return labels

    # scales
    # -------------------------------------
    def update_scale_direction_combobox(self, new_dir):
        """Sets scale direction on figure"""        
        self.ui.comboBoxScaleDirection.setCurrentText(new_dir)
        self.toggle_scale_widgets()

        self.schedule_update()

    def update_scale_direction(self):
        self.scale_direction = self.ui.comboBoxScaleDirection.currentText()
        self.toggle_scale_widgets()

        self.schedule_update()

    def toggle_scale_widgets(self):
        """Toggles state of scale widgets.
         
        Enables/disables widgets based on ``self.scale_dir``, including the scale location and scale length."""
        if self.scale_dir == 'none':
            self.ui.labelScaleLocation.setEnabled(False)
            self.ui.comboBoxScaleLocation.setEnabled(False)
            self.ui.labelScaleLength.setEnabled(False)
            self.ui.lineEditScaleLength.setEnabled(False)
            self.ui.lineEditScaleLength.value = None
        else:
            self.ui.labelScaleLocation.setEnabled(True)
            self.ui.comboBoxScaleLocation.setEnabled(True)
            self.ui.labelScaleLength.setEnabled(True)
            self.ui.lineEditScaleLength.setEnabled(True)
            # set scalebar length if plot is a map type
            if self.plot_type not in self.map_plot_types:
                self.scale_length = None
            else:
                self.scale_length = self.default_scale_length()


    def scale_location_callback(self):
        """Sets scalebar location on map from ``MainWindow.comboBoxScaleLocation``"""        
        if self.scale_location == self.ui.comboBoxScaleLocation.currentText():
            return

        self.scale_location = self.ui.comboBoxScaleLocation.currentText()
        self.schedule_update()

    def scale_length_callback(self):
        """Updates length of scalebar on map-type plots
        
        Executes on change of ``MainWindow.lineEditScaleLength``, updates length if within bounds set by plot dimensions, then updates plot.
        """ 
        if self._plot_type in self.map_plot_types:
            # make sure user input is within bounds, do not change
            if ((self.ui.comboBoxScaleDirection.currentText() == 'horizontal') and (scale_length  > data.x_range)) or (scale_length <= 0):
                scale_length = self.style_dict[self._plot_type]['ScaleLength']
                self.ui.lineEditScaleLength.value = scale_length
                return
            elif ((self.ui.comboBoxScaleDirection.currentText() == 'vertical') and (scale_length > data.y_range)) or (scale_length <= 0):
                scale_length = self.style_dict[self._plot_type]['ScaleLength']
                self.ui.lineEditScaleLength.value = scale_length
                return
        else:
            if self.style_dict[self._plot_type]['ScaleLength'] is not None:
                self.scale_length = None
                return

        # update plot
        self.schedule_update()

    def overlay_color_callback(self):
        """Updates color of overlay markers

        Uses ``QColorDialog`` to select new marker color and then updates plot on change of backround ``MainWindow.toolButtonOverlayColor`` color.
        """
        plot_type = self.ui.comboBoxPlotType.currentText()
        # change color
        self.button_color_select(self.ui.toolButtonOverlayColor)

        color = get_hex_color(self.ui.toolButtonOverlayColor.palette().button().color())
        # update style
        if self.style_dict[plot_type]['OverlayColor'] == color:
            return

        self.style_dict[plot_type]['OverlayColor'] = color
        # update plot
        self.schedule_update()

    # markers
    # -------------------------------------
    def marker_symbol_callback(self):
        """Updates marker symbol

        Updates marker symbols on current plot on change of ``MainWindow.comboBoxMarker.currentText()``.
        """
        if self.marker == self.ui.comboBoxMarker.currentText():
            return
        self.marker = self.ui.comboBoxMarker.currentText()

        self.schedule_update()

    def marker_size_callback(self):
        """Updates marker size

        Updates marker size on current plot on change of ``MainWindow.doubleSpinBoxMarkerSize.value()``.
        """
        if self.marker_size == self.ui.doubleSpinBoxMarkerSize.value():
            return
        self.marker_size = self.ui.doubleSpinBoxMarkerSize.value()

        self.schedule_update()

    def slider_alpha_changed(self):
        """Updates transparency on scatter plots.

        Executes on change of ``MainWindow.horizontalSliderMarkerAlpha.value()``.
        """
        self.ui.labelMarkerAlpha.setText(str(self.ui.horizontalSliderMarkerAlpha.value()))

        if self.ui.horizontalSliderMarkerAlpha.isEnabled():
            self.marker_alpha = float(self.ui.horizontalSliderMarkerAlpha.value())
            self.schedule_update()

    # lines
    # -------------------------------------
    def line_width_callback(self):
        """Updates line width

        Updates line width on current plot on change of ``MainWindow.doubleSpinBoxLineWidth.value().
        """
        if self.line_width == float(self.ui.doubleSpinBoxLineWidth.value()):
            return

        self.line_width = float(self.ui.doubleSpinBoxLineWidth.value())
        self.schedule_update()

    def length_multiplier_callback(self):
        """Updates line length multiplier

        Used when plotting vector components in multidimensional plots.  Values entered by the user must be (0,10]
        """
        if not float(self.ui.lineEditLengthMultiplier.text()):
            self.ui.lineEditLengthMultiplier.values = self.line_multiplier

        value = float(self.ui.lineEditLengthMultiplier.text())
        if self.line_multiplier == value:
            return
        elif (value < 0) or (value >= 100):
            self.ui.lineEditLengthMultiplier.values = self.line_multiplier
            return

        self.line_multiplier = value
        self.schedule_update()

    def line_color_callback(self):
        """Updates color of plot markers

        Uses ``QColorDialog`` to select new marker color and then updates plot on change of backround ``MainWindow.toolButtonLineColor`` color.
        """
        # change color
        self.button_color_select(self.ui.toolButtonLineColor)
        color = get_hex_color(self.ui.toolButtonLineColor.palette().button().color())
        if self.line_color == color:
            return

        # update style
        self.line_color = color

        # update plot
        self.schedule_update()

    # colors
    # -------------------------------------
    def marker_color_callback(self):
        """Updates color of plot markers

        Uses ``QColorDialog`` to select new marker color and then updates plot on change of backround ``MainWindow.toolButtonMarkerColor`` color.
        """
        # change color
        self.button_color_select(self.ui.toolButtonMarkerColor)
        color = get_hex_color(self.ui.toolButtonMarkerColor.palette().button().color())
        if self.marker_color == color:
            return

        # update style
        self.marker_color = color

        # update plot
        self.schedule_update()

    def resolution_callback(self):
        """Updates heatmap resolution

        Updates the resolution of heatmaps when ``MainWindow.spinBoxHeatmapResolution`` is changed.
        """
        self.resolution = self.ui.spinBoxHeatmapResolution.value()

        self.schedule_update()

    # updates scatter styles when ColorByField comboBox is changed
    def update_color_field_type(self):
        """Executes on change to *ColorByField* combobox
        
        Updates style associated with ``MainWindow.comboBoxFieldTypeC``.  Also updates
        ``MainWindow.comboBoxFieldC`` and ``MainWindow.comboBoxCScale``."""
        self.color_field_type = self.ui.comboBoxFieldTypeCType.currentText()

        # need this line to update field comboboxes when colorby field is updated
        self.ui.update_field_combobox(self.ui.comboBoxFieldTypeC, self.ui.comboBoxFieldC)
        self.update_color_field_spinbox()
        if self.plot_type == '':
            return

        style = self.style_dict[self.plot_type]
        if self.app_data.c_field_type == self.ui.comboBoxFieldTypeC.currentText():
            return

        self.app_data.c_field_type = self.ui.comboBoxFieldTypeC.currentText()
        if self.ui.comboBoxFieldTypeC.currentText() != '':
            self.set_style_widgets()

        if self.ui.comboBoxPlotType.isEnabled() == False | self.ui.comboBoxFieldTypeC.isEnabled() == False:
            return

        # only run update current plot if color field is selected or the color by field is clusters
        if self.ui.comboBoxFieldTypeC.currentText() != 'None' or self.ui.comboBoxFieldC.currentText() != '' or self.ui.comboBoxFieldTypeC.currentText() in ['cluster']:
            self.schedule_update()

    def update_field_type(self, ax, field_type=None, *args, **kwargs):
        # only update field if the axis is enabled 
        if not self.plot_axis_dict[self.plot_type]['axis'][ax]:
            return
            #self.set_axis_lim(ax, [data.processed_data.get_attribute(field,'plot_min'), data.processed_data.get_attribute(field,'plot_max')])
            #self.set_axis_label(ax, data.processed_data.get_attribute(field,'label'])
            #self.set_axis_scale(ax, data.processed_data.get_attribute(field,'norm'])

        parentbox = self.axis_widget_dict['parentbox'][ax]

        if field_type is None:   # user interaction, or direct setting of combobox
            # set field type property to combobox
            self.app_data.set_field_type(ax, parentbox.currentText())
        else:   # direct setting of property
            if field_type == parentbox.currentText() and field_type == self.app_data.get_field_type(ax):
                return

            # set combobox to field
            parentbox.setCurrentText(field_type)

        # update plot
        self.schedule_update()


    def update_field(self, ax, field=None):
        """Used to update widgets associated with an axis after a field change to either the combobox or underlying data.

        Used to update, x, y, z, and c axes related widgets including fields, spinboxes, labels, limits and scale.  

        Parameters
        ----------
        ax : int
            Axis to update, [x,y,z,c] should be supplied as an integer, [0,1,2,3], respectively
        field : str, optional
            New field value for axis to update ``app_data`` or combobox, by default None
        """
        # only update field if the axis is enabled 
        if not self.plot_axis_dict[self.plot_type]['axis'][ax]:
            return
            #self.set_axis_lim(ax, [data.processed_data.get_attribute(field,'plot_min'), data.processed_data.get_attribute(field,'plot_max')])
            #self.set_axis_label(ax, data.processed_data.get_attribute(field,'label'])
            #self.set_axis_scale(ax, data.processed_data.get_attribute(field,'norm'])

        parentbox = self.axis_widget_dict['parentbox'][ax]
        childbox = self.axis_widget_dict['childbox'][ax]
        spinbox = self.axis_widget_dict['spinbox'][ax]

        if field is None:   # user interaction, or direct setting of combobox
            # set field property to combobox
            self.app_data.set_field(ax, childbox.currentText())
            #field = childbox.currentText()
        else:   # direct setting of property
            if not (field == childbox.currentText() and field == self.app_data.get_field(ax)):

                # set combobox to field
                childbox.blockSignals(True)
                childbox.setCurrentText(field)
                childbox.blockSignals(False)

            # check if c_field property needs to be updated too
            if self.app_data.get_field(ax) != childbox.currentText():
                self.app_data.set_field(ax, childbox.currentText())

        if spinbox is not None and spinbox.value() != childbox.currentIndex():
            spinbox.setValue(childbox.currentIndex())

        # update autoscale widgets
        if ax == 3 and self.ui.toolBox.currentIndex() == self.ui.left_tab['process']:
            self.ui.update_autoscale_widgets(self.app_data.get_field(ax), self.app_data.get_field_type(ax))

        if field not in [None, '','none','None']:
            data = self.ui.data[self.app_data.sample_id]

            # update bin width for histograms
            if ax == 0 and self.plot_type == 'histogram':
                # update hist_bin_width
                self.app_data.update_num_bins = False
                self.app_data.update_hist_bin_width()
                self.app_data.update_num_bins = True

            # initialize color widgets
            if ax == 3:
                self.set_color_axis_widgets()

            # update axes properties
            if ax == 3 and self._plot_type not in ['correlation']:
                self.clim = [data.processed_data.get_attribute(field,'plot_min'), data.processed_data.get_attribute(field,'plot_max')]
                self.clabel = data.processed_data.get_attribute(field,'label')
                self.cscale = data.processed_data.get_attribute(field,'norm')
            elif self._plot_type not in []:
                self.set_axis_lim(ax, [data.processed_data.get_attribute(field,'plot_min'), data.processed_data.get_attribute(field,'plot_max')])
                self.set_axis_label(ax, data.processed_data.get_attribute(field,'label'))
                self.set_axis_scale(ax, data.processed_data.get_attribute(field,'norm'))

        else:
            self.clabel = ''

        # update plot
        self.schedule_update()
        
    def field_colormap_callback(self):
        """Sets the color map

        Sets the colormap in ``MainWindow.styles`` for the current plot type, set from ``MainWindow.comboBoxFieldColormap``.
        """
        if self.cmap == self.ui.comboBoxFieldColormap.currentText():
            return

        self.toggle_style_widgets()
        self.style_dict[self.ui.comboBoxPlotType.currentText()]['Colormap'] = self.ui.comboBoxFieldColormap.currentText()

        self.schedule_update()
    
    def colormap_direction_callback(self):
        """Set colormap direction (normal/reverse)

        Reverses colormap if ``MainWindow.checkBoxReverseColormap.isChecked()`` is ``True``."""
        if self.cbar_reverse == self.ui.checkBoxReverseColormap.isChecked():
            return

        self.cbar_reverse = self.ui.checkBoxReverseColormap.isChecked()

        self.schedule_update()

    def get_cluster_colormap(self, cluster_dict, alpha=100):
        """Converts hex colors to a colormap

        Creates a discrete colormap given a list of hex color strings.  The colors in cluster_dict are set/changed in the ``MainWindow.tableWidgetViewGroups``.

        Parameters
        ----------
        cluster_dict : dict
            Dictionary with cluster information    
        alpha : int, optional
            Transparency to be added to color, by default 100

        Returns
        -------
        matplotlib.colormap
            A discrete (colors.ListedColormap) colormap
        """
        n = cluster_dict['n_clusters']
        cluster_color = [None]*n
        cluster_label = [None]*n
        
        # convert colors from hex to rgb and add to cluster_color list
        for i in range(n):
            color = get_rgb_color(cluster_dict[i]['color'])
            cluster_color[i] = tuple(float(c)/255 for c in color) + (float(alpha)/100,)
            cluster_label[i] = cluster_dict[i]['name']

        # mask
        if 99 in list(cluster_dict.keys()):
            color = get_rgb_color(cluster_dict[99]['color'])
            cluster_color.append(tuple(float(c)/255 for c in color) + (float(alpha)/100,))
            cluster_label.append(cluster_dict[99]['name'])
            cmap = colors.ListedColormap(cluster_color, N=n+1)
        else:
            cmap = colors.ListedColormap(cluster_color, N=n)

        return cluster_color, cluster_label, cmap


    

    def cbar_direction_callback(self):
        """Sets the colorbar direction

        Sets the colorbar direction in ``MainWindow.styles`` for the current plot type.
        """
        if self.cbar_dir == self.ui.comboBoxCbarDirection.currentText():
            return
        self.cbar_dir = self.ui.comboBoxCbarDirection.currentText()

        self.schedule_update()

    def cbar_label_callback(self):
        """Sets color label

        Sets the color label in ``MainWindow.styles`` for the current plot type.
        """
        if self.clabel == self.ui.lineEditCLabel.text():
            return
        self.clabel = self.ui.lineEditCLabel.text()

        if self.ui.comboBoxCLabel.isEnabled():
            self.schedule_update()

    # cluster styles
    # -------------------------------------

    def set_default_cluster_colors(self,n, mask=False):
        """Sets cluster group to default colormap

        Sets the colors in ``self.tableWidgetViewGroups`` to the default colormap in
        ``self.styles['cluster']['Colormap'].  Change the default colormap
        by changing ``self.comboBoxColormap``, when ``self.comboBoxFieldTypeC.currentText()`` is ``Cluster``.

        Returns
        -------
            N : number of cluster groups
            str : hexcolor
        """

        #print('set_default_cluster_colors')
        # cluster_tab = self.parent.mask_dock.cluster_tab

        # cluster colormap
        cmap = self.get_colormap(N=n)

        # set color for each cluster and place color in table
        colors = [cmap(i) for i in range(cmap.N)]

        hexcolor = []
        for i in range(n):
            hexcolor.append(get_hex_color(colors[i]))
            
        if mask:
            hexcolor.append(self.style_dict['cluster']['OverlayColor'])

        return hexcolor

    def ternary_colormap_changed(self):
        """Changes toolButton backgrounds associated with ternary colormap

        Updates ternary colormap when swatch colors are changed in the Scatter and Heatmaps >
        Map from Ternary groupbox.  The ternary colored chemical map is updated.
        """
        for cmap in self.ternary_colormaps:
            if cmap['scheme'] == self.ui.comboBoxTernaryColormap.currentText():
                self.ui.toolButtonTCmapXColor.setStyleSheet("background-color: %s;" % cmap['top'])
                self.ui.toolButtonTCmapYColor.setStyleSheet("background-color: %s;" % cmap['left'])
                self.ui.toolButtonTCmapZColor.setStyleSheet("background-color: %s;" % cmap['right'])
                self.ui.toolButtonTCmapMColor.setStyleSheet("background-color: %s;" % cmap['center'])
    
    def button_color_select(self, button):
        """Select background color of button

        Parameters
        ----------
        button : QPushbutton, QToolbutton
            Button object that was clicked
        """
        old_color = button.palette().color(button.backgroundRole())
        color_dlg = QColorDialog(self.ui)
        color_dlg.setCurrentColor(old_color)
        color_dlg.setCustomColor(int(1),old_color)

        color = color_dlg.getColor()

        if color.isValid():
            button.setStyleSheet("background-color: %s;" % color.name())
            QColorDialog.setCustomColor(int(1),color)
            if button.accessibleName().startswith('Ternary'):
                button.setCurrentText('user defined')<|MERGE_RESOLUTION|>--- conflicted
+++ resolved
@@ -2293,10 +2293,6 @@
             else:
                 parentbox = widget_dict['parentbox'][ax]
                 childbox = widget_dict['childbox'][ax]
-<<<<<<< HEAD
-=======
-                # add_none = widget_dict['plot type'][self.plot_type]['add_none'][ax]
->>>>>>> a690f937
                 self.ui.update_field_type_combobox_options(parentbox, childbox, ax=ax)
 
             if setting['saved_field'][ax] is not None:
@@ -2352,11 +2348,7 @@
                     ui.lineEditZLabel.setText('')
             return
         else:
-<<<<<<< HEAD
-            amin, amax, scale, label = self.get_axis_values(self.ui.data, field_type, field, ax)
-=======
             amin, amax, scale, label = self.get_axis_values(self.ui.data[self.app_data.sample_id],field_type, field, ax)
->>>>>>> a690f937
 
             plot_type = self.plot_type
 
