--- conflicted
+++ resolved
@@ -498,15 +498,9 @@
         matplotlib.plot
             Handle to line
         """        
-<<<<<<< HEAD
-        plot_type = self.parent.app_data.plot_info['plot_type']
+        #plot_type = self.parent.app_data.plot_info['plot_type']
         overlay_color = self.parent.style_data.overlay_color
         line_width = self.parent.style_data.line_width
-=======
-        #plot_type = self.parent.app_data.plot_info['plot_type']
-        overlay_color = self.parent.plot_style.overlay_color
-        line_width = self.parent.plot_style.line_width
->>>>>>> 987cf073
 
         # plot line (keep only first returned handle)
         p = self.axes.plot([p1[0], p2[0]], [p1[1], p2[1]],
@@ -531,13 +525,8 @@
         matplotlib.text
             Handle to text.
         """        
-<<<<<<< HEAD
-        plot_type = self.parent.app_data.plot_info['plot_type']
+        # plot_type = self.parent.app_data.plot_info['plot_type']
         style = self.parent.style_data
-=======
-        # plot_type = self.parent.app_data.plot_info['plot_type']
-        style = self.parent.plot_style
->>>>>>> 987cf073
 
         # compute distance
         distance = self.calculate_distance(p1, p2)
