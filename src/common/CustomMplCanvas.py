--- conflicted
+++ resolved
@@ -98,7 +98,6 @@
         self.saved_line = []
         self.saved_dtext = []
         self.array = None
-<<<<<<< HEAD
         self.annotations = {}
         
         self.interaction_mode = None
@@ -106,31 +105,12 @@
         self.distance_cid_move = None
 
 
-=======
-
-
-        self.is_moving_polygon   = False
-        self.is_creating_profile = False
-        self.is_moving_profile   = False
-
-        # Some general state variables for move operations
-        self.point_selected = False
-        self.point_selected_index = -1
-
->>>>>>> f0f374a8
         if self.parent is not None and self.parent.app_data.sample_id in self.parent.app_data.data:
             if self.parent.plot_style.plot_type in self.parent.plot_style.map_plot_types:
                 self.map_flag = True
             else:
                 self.map_flag = False
-<<<<<<< HEAD
             
-=======
-
-            # Connect the button and canvas events
-            self.mpl_connect('button_press_event', self.on_click)
-            self.mpl_connect('motion_notify_event', self.on_mouse_move)
->>>>>>> f0f374a8
             self.mpl_connect('motion_notify_event', self.mouseLocation)
         
         # enable distance mode by default
@@ -150,30 +130,6 @@
         self.distance_cid_press = None
         self.distance_cid_move = None
 
-
-    @property
-    def polygon_manager(self):
-        """
-        Example property for easy access to the polygon manager.
-        You might store it on self.parent.data, or wherever you prefer.
-        """
-        if hasattr(self.parent.data, 'polygon_manager'):
-            return self.parent.data.polygon_manager
-        else:
-            self.is_creating_polygon = False
-            return None
-
-    @property
-    def profiling(self):
-        """
-        Example property for easy access to the profiling logic.
-        Typically on self.parent.profile_dock.profiling or similar.
-        """
-        if hasattr(self.parent, 'profile_dock'):
-            return self.parent.profile_dock.profiling
-        else: 
-            self.is_creating_profile = False
-            return None
 
     def enterEvent(self, event):
         # Set cursor to cross when the mouse enters the window
