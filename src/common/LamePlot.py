import numpy as np
import pandas as pd

from PyQt6.QtGui import QFont
from PyQt6.QtWidgets import QLabel, QVBoxLayout

import pyqtgraph as pg
from pyqtgraph import GraphicsLayoutWidget, ImageItem, colormap, TargetItem

import matplotlib
import matplotlib.gridspec as gs
#import matplotlib.pyplot as plt
from matplotlib.path import Path
from matplotlib.patches import Patch
import matplotlib.colors as colors
from matplotlib.backends.backend_qt import NavigationToolbar2QT as NavigationToolbar
from matplotlib.backends.backend_qt import new_figure_manager
import src.common.CustomMplCanvas as mplc
import src.common.format as fmt
from src.common.colorfunc import get_hex_color, get_rgb_color
from src.common.plot_spider import plot_spider_norm
from src.common.radar import Radar
from src.common.scalebar import scalebar
from src.common.ternary_plot import ternary
from src.common.Logger import LoggerConfig, log_call, log

@log_call(logger_key='Plot')
def plot_map_mpl(parent, data, app_data, style_data, field_type, field, add_histogram=False):
    """
    Plots a 2D field map using Matplotlib, with optional histogram, color scaling, and style customization.

    Parameters
    ----------
    parent : QWidget or similar
        The parent widget for the plot canvas.
    data : object
        Data object containing processed data, mask, and methods for retrieving map data.
    app_data : object
        Application data object containing settings such as color scale equalization and sample ID.
    style_data : object
        Plot style object providing colormap, normalization, and style dictionary.
    field_type : str
        The type of field to plot (e.g., 'element', 'phase').
    field : str
        The specific field or attribute to plot.
    add_histogram : bool, optional
        If True, adds a small histogram of the field data to the plot (default is False).

    Returns
    -------
    canvas : MplCanvas
        The Matplotlib canvas containing the plotted map.
    plot_info : dict
        Dictionary containing metadata about the plot (e.g., field, style, sample ID).
    hist_canvas : MplCanvas, optional
        The Matplotlib canvas containing the histogram, only returned if add_histogram is True.

    Notes
    -----
    - Applies color normalization and optional color scale equalization.
    - Handles different color scale types (linear, log, logit, symlog).
    - Applies a mask as an alpha layer to the plot.
    - Adds a scalebar and adjusts layout.
    - Stores the plotted data in the parent for potential export.
    """
    # create plot canvas
    canvas = mplc.MplCanvas(parent=parent)

    # get data for current map
    #scale = data.processed_data.get_attribute(field, 'norm')
    map_df = data.get_map_data(field, field_type)

    array_size = data.array_size
    aspect_ratio = data.aspect_ratio

    # store map_df to save_data if data needs to be exported
    canvas.data = map_df.copy()

    # equalized color bins to CDF function
    if app_data.equalize_color_scale:
        sorted_data = map_df['array'].sort_values()
        cum_sum = sorted_data.cumsum()
        cdf = cum_sum / cum_sum.iloc[-1]
        map_df.loc[sorted_data.index, 'array'] = cdf.values

    # plot map
    reshaped_array = np.reshape(map_df['array'].values, array_size, order=data.order)
        
    norm = style_data.color_norm()

    cax = canvas.axes.imshow(reshaped_array,
                            cmap=style_data.get_colormap(),
                            aspect=aspect_ratio, interpolation='none',
                            norm=norm)

    add_colorbar(style_data, canvas, cax)
    match style_data.cscale:
        case 'linear':
            clim = style_data.clim
        case 'log':
            clim = style_data.clim
            #clim = np.log10(style_data.clim)
        case 'logit':
            print('Color limits for logit are not currently implemented')
        case 'symlog':
            print('Color limits for symlog are not currently implemented')

    cax.set_clim(clim[0], clim[1])

    # use mask to create an alpha layer
    mask = data.mask.astype(float)
    reshaped_mask = np.reshape(mask, array_size, order=data.order)

    alphas = colors.Normalize(0, 1, clip=False)(reshaped_mask)
    alphas = np.clip(alphas, .4, 1)

    alpha_mask = np.where(reshaped_mask == 0, 0.5, 0)  
    # white plot screen when uncommented.
    # canvas.axes.imshow(np.ones_like(alpha_mask), aspect=aspect_ratio, interpolation='none', cmap='Greys', alpha=alpha_mask)

    canvas.axes.tick_params(direction=None,
        labelbottom=False, labeltop=False, labelright=False, labelleft=False,
        bottom=False, top=False, left=False, right=False)

    canvas.set_initial_extent()
    
    # axes
    #xmin, xmax, xscale, xlbl = style_data.get_axis_values(None,field= 'X')
    #ymin, ymax, yscale, ylbl = style_data.get_axis_values(None,field= 'Y')


    # axes limits
    #canvas.axes.set_xlim(xmin,xmax)
    #canvas.axes.set_ylim(ymin,ymax)

    # add scalebar
    add_scalebar(data, app_data, style_data, canvas.axes)

    canvas.fig.tight_layout()

    # add small histogram
    if add_histogram:
<<<<<<< HEAD
        hist_canvas = plot_small_histogram(parent, data, app_data, style_data, map_df)

=======
        hist_canvas = plot_small_histogram(parent, data, app_data, plot_style, map_df)
    plot_name = field
    canvas.plot_name = plot_name
    # set title to set default name when saving figure
    
>>>>>>> 987cf073
    plot_info = {
        'tree': field_type,
        'sample_id': app_data.sample_id,
        'plot_name': plot_name,
        'plot_type': 'field map',
        'field_type': field_type,
        'field': field,
        'figure': canvas,
        'style': style_data.style_dict[style_data.plot_type],
        'cluster_groups': None,
        'view': [True,False],
        'position': None,
        'data': canvas.data
        }
    
    if add_histogram:
        return canvas, plot_info, hist_canvas
    else:
        return canvas, plot_info, None

@log_call(logger_key='Plot')
def plot_map_pg(parent, sample_id, field_type, field, add_histogram=False):
        """Create a graphic widget for plotting a map

        Create a map using pyqtgraph.

        Parameters
        ----------
        sample_id : str
            Sample identifier
        field_type : str
            Type of field for plotting
        field : str
            Field for plotting
        """        
        # ----start debugging----
        # print('[plot_map_pg] sample_id: '+sample_id+'   field_type: '+'   field: '+field)
        # ----end debugging----

        # get data for current map
        scale = parent.style_data.cscale
        map_df = parent.data[parent.app_data.sample_id].get_map_data(field, field_type, norm=scale)

        # store map_df to save_data if data needs to be exported
        parent.save_data = map_df
        
        #Change transparency of values outside mask
        parent.array, rgba_array = parent.array_to_image(map_df)

        # plotWidget = QWidget()
        # layout = QVBoxLayout()
        # layout.setSpacing(0)
        # plotWidget.setLayout(layout)

        title = ''

        view = parent.canvasWindow.currentIndex()
        if view == parent.canvas_tab['sv']:
            title = field
        elif view == parent.canvas_tab['mv']:
            title = sample_id + '_' + field
        else:
            view = parent.canvas_tab['sv']
            parent.canvasWindow.setCurrentIndex(view)
            title = field

        graphicWidget = GraphicsLayoutWidget(show=True)
        graphicWidget.setObjectName('LaserMap')
        graphicWidget.setBackground('w')

        # layout.addWidget(graphicWidget)

        # Create the ImageItem
        img_item = ImageItem(image=parent.array, antialias=False)

        #set aspect ratio of rectangle
        img_item.setRect(parent.data[parent.app_data.sample_id].x.min(),
                parent.data[parent.app_data.sample_id].y.min(),
                parent.data[parent.app_data.sample_id].x_range,
                parent.data[parent.app_data.sample_id].y_range)

        #--- add non-interactive image with integrated color ------------------
        plotWindow = graphicWidget.addPlot(0,0,title=title.replace('_',' '))

        plotWindow.addItem(img_item)

        # turn off axes and
        plotWindow.showAxes(False, showValues=(True,False,False,True) )
        plotWindow.invertY(True)
        plotWindow.setAspectLocked()

        # Prevent zooming/panning outside the default view
        ## These cut off parts of the map when plotting.
        #plotWindow.setRange(yRange=[parent.y.min(), parent.y.max()])
        #plotWindow.setLimits(xMin=parent.x.min(), xMax=parent.x.max(), yMin=parent.y.min(), yMax = parent.y.max())
        #plotWindow.setLimits(maxXRange=parent.data[parent.app_data.sample_id].x_range, maxYRange=parent.data[parent.app_data.sample_id].y_range)

        #supress right click menu
        plotWindow.setMenuEnabled(False)

        # colorbar
        cmap = colormap.get(parent.style_data.cmap, source = 'matplotlib')
        #clb,cub,cscale,clabel = parent.style_data.get_axis_values(field_type,field)
        # cbar = ColorBarItem(values=(clb,cub), width=25, colorMap=cmap, label=clabel, interactive=False, limits=(clb,cub), orientation=parent.style_data.cbar_dir, pen='black')
        img_item.setLookupTable(cmap.getLookupTable())
        # graphicWidget.addItem(cbar)
        pg.setConfigOption('leftButtonPan', False)

        # ... Inside your plotting function
        target = TargetItem(symbol = '+', )
        target.setZValue(1e9)
        plotWindow.addItem(target)

        # store plots in parent.lasermap to be used in profiling. parent.lasermaps is a multi index dictionary with index: (field, view)
        parent.lasermaps[field,view] = (target, plotWindow, parent.array)

        #hide pointer
        target.hide()

        plotWindow.scene().sigMouseClicked.connect(lambda event,array=parent.array, k=field, plot=plotWindow: parent.plot_clicked(event,array, k, plotWindow))

        #remove previous plot in single view
        if view == 1:
            #create label with analyte name
            #create another label for value of the corresponding plot
            labelMVInfoField = QLabel()
            # labelMVInfoValueLabel.setMaximumSize(QSize(20, 16777215))
            labelMVInfoField.setObjectName("labelMVInfoField"+field)
            labelMVInfoField.setText(field)
            font = QFont()
            font.setPointSize(9)
            labelMVInfoField.setFont(font)
            verticalLayout = QVBoxLayout()
            # Naming the verticalLayout
            verticalLayout.setObjectName(field + str(view))
            verticalLayout.addWidget(labelMVInfoField)

            labelMVInfoValue = QLabel()
            labelMVInfoValue.setObjectName("labelMVInfoValue"+field)
            labelMVInfoValue.setFont(font)
            verticalLayout.addWidget(labelMVInfoValue)
            parent.gridLayoutMVInfo.addLayout(verticalLayout, 0, parent.gridLayoutMVInfo.count()+1, 1, 1)
            # Store the reference to verticalLayout in a dictionary
            parent.multiview_info_label[field] = (labelMVInfoField, labelMVInfoValue)
        else:
            #print(parent.lasermaps)
            #print(parent.prev_plot)
            if parent.prev_plot and (parent.prev_plot,0) in parent.lasermaps:
                parent.plot_info['view'][0] = False
                del parent.lasermaps[(parent.prev_plot,0)]
            # update variables which stores current plot in SV
            parent.plot = plotWindow
            parent.prev_plot = field
            parent.init_zoom_view()
            # uncheck edge detection
            parent.mask_dock.polygon_tab.action_edge_detect.setChecked(False)


        # Create a SignalProxy to handle mouse movement events
        # Create a SignalProxy for this plot and connect it to mouseMoved

        plotWindow.scene().sigMouseMoved.connect(lambda event,plot=plotWindow: parent.mouse_moved_pg(event,plot))

        #add zoom window
        plotWindow.getViewBox().autoRange()

        # add edge detection
        if parent.mask_dock.polygon_tab.action_edge_detect.isChecked():
            parent.noise_reduction.add_edge_detection()

        if view == 0 and parent.plot_info:
            parent.plot_info['view'][0] = False
            tmp = [True,False]
        else:
            tmp = [False,True]


        parent.plot_info = {
            'tree': 'Analyte',
            'sample_id': sample_id,
            'plot_name': field,
            'plot_type': 'field map',
            'field_type': field_type,
            'field': field,
            'figure': graphicWidget,
            'style': parent.style_data.style_dict[parent.style_data.plot_type],
            'cluster_groups': None,
            'view': tmp,
            'position': None
            }

        #parent.plot_widget_dict[parent.plot_info['tree']][parent.plot_info['sample_id']][parent.plot_info['plot_name']] = {'info':parent.plot_info, 'view':view, 'position':None}
        parent.parent.canvas_widget.add_plotwidget_to_canvas(parent.plot_info)

        #parent.update_tree(plot_info=parent.plot_info)
        parent.plot_tree.add_tree_item(parent.plot_info)

        # add small histogram
        if add_histogram and (parent.toolBox.currentIndex() == parent.ui.control_dock.tab_dict['sample']) and (view == parent.ui.canvas_widget.canvas_tab['sv']):
            plot_small_histogram(parent, parent.data[parent.app_data.sample_id], parent.app_data, parent.style_data, map_df)

@log_call(logger_key='Plot')
def plot_small_histogram(parent, data, app_data, style_data, current_plot_df):
    """Creates a small histogram on the Samples and Fields tab associated with the selected map

    Parameters
    ----------
    parent : QWidget
        The parent widget for the plot canvas.
    data : object
        Data object containing processed data, mask, and methods for retrieving map data.
    app_data : object
        Application data object containing settings such as color scale equalization and sample ID.
    style_data : object
        Plot style object providing colormap, normalization, and style dictionary.
    current_plot_df : pd.DataFrame
        DataFrame containing the current plot data, typically the map data for the selected field.

    Returns
    -------
    canvas : MplCanvas
        The Matplotlib canvas containing the plotted histogram.
    """
    #print('plot_small_histogram')
    # create Mpl canvas
    canvas = mplc.SimpleMplCanvas()

    # Histogram
    #remove by mask and drop rows with na
    mask = data.mask
    if style_data.cscale in ['log', 'logit', 'symlog']:
        mask = mask & current_plot_df['array'].notna() & (current_plot_df['array'] > 0)
    else:
        mask = mask & current_plot_df['array'].notna()

    array = current_plot_df['array'][mask].values

    logflag = False
    # check the analyte map cscale, the histogram needs to be the same
    if style_data.cscale == 'log':
        print('log scale')
        logflag = True
        if any(array <= 0):
            print(f"Warning issues with values <= 0, (-): {sum(array < 0)}, (0): {sum(array == 0)}")
            return

    bin_width = (np.nanmax(array) - np.nanmin(array)) / app_data.default_hist_num_bins
    edges = np.arange(np.nanmin(array), np.nanmax(array) + bin_width, bin_width)

    if sum(mask) != len(mask):
        canvas.axes.hist( 
            current_plot_df['array'], 
            bins=edges, 
            density=True, 
            color='#b3b3b3', 
            edgecolor=None, 
            linewidth=style_data.line_width, 
            log=logflag, 
            alpha=0.6, 
            label='unmasked' )

    _, _, patches = canvas.axes.hist(array,
            bins=edges,
            density=True,
            color=style_data.marker_color,
            edgecolor=None,
            linewidth=style_data.line_width,
            log=logflag,
            alpha=0.6 )

    # color histogram bins by analyte colormap?
    if parent.control_dock.preprocess.checkBoxShowHistCmap.isChecked():
        cmap = style_data.get_colormap()
        for j, p in enumerate(patches):
            p.set_facecolor(cmap(j / len(patches)))

    # Turn off axis box
    canvas.axes.spines['top'].set_visible(False)
    canvas.axes.spines['bottom'].set_visible(True)
    canvas.axes.spines['left'].set_visible(False)
    canvas.axes.spines['right'].set_visible(False)

    # Set ticks and labels labels
    canvas.axes.tick_params(axis='y', which='both', left=False, right=False, labelleft=False)
    canvas.axes.tick_params(axis='x', which='both', bottom=True, top=False, labelbottom=True, labelsize=8)
    canvas.axes.set_xlabel(style_data.clabel, fontdict={'size':8})

    # Size the histogram in the widget
    canvas.axes.margins(x=0)
    pos = canvas.axes.get_position()
    canvas.axes.set_position((pos.x0/2, 3*pos.y0, pos.width+pos.x0, pos.height-1.5*pos.y0))

    return canvas

@log_call(logger_key='Plot')
def plot_histogram(parent, data, app_data, style_data):
    """Plots a histogramn in the canvas window.

    Parameters
    ----------
    parent : QWidget
        The parent widget for the plot canvas.
    data : object
        Data object containing processed data, mask, and methods for retrieving map data.
    app_data : object
        Application data object containing settings such as color scale equalization and sample ID.
    style_data : object
        Plot style object providing colormap, normalization, and style dictionary.

    Returns
    -------
    canvas : MplCanvas
        The Matplotlib canvas containing the plotted histogram.
    """

    plot_data = None
    #print('plot histogram')
    # create Mpl canvas
    canvas = mplc.MplCanvas(parent=parent)

    nbins = int(app_data.hist_num_bins)

    #if analysis == 'Ratio':
    #    analyte_1 = field.split(' / ')[0]
    #    analyte_2 = field.split(' / ')[1]

    x = dict()
    if app_data.hist_plot_style == 'log-scaling' and app_data.c_field_type == 'Analyte':
        print('raw_data for log-scaling')
        x = get_scatter_data(data, app_data, style_data, processed=False)['x']
    else:
        print('processed_data for histogram')
        x = get_scatter_data(data, app_data, style_data, processed=True)['x']

    # determine edges
    xmin,xmax,xscale,xlbl = style_data.get_axis_values(data, x['type'],x['field'])
    style_data.xlim = [xmin, xmax]
    style_data.xscale = xscale
    #if xscale == 'log':
    #    x['array'] = np.log10(x['array'])
    #    xmin = np.log10(xmin)
    #    xmax = np.log10(xmax)

    #bin_width = (xmax - xmin) / nbins
    #print(nbins)
    #print(bin_width)
    
    if (xscale == 'linear') or (xscale == 'scientific'):
        edges = np.linspace(xmin, xmax, nbins)
    else:
        edges = np.linspace(10**xmin, 10**xmax, nbins)

    #print(edges)

    # histogram style
    lw = style_data.line_width
    if lw > 0:
        htype = 'step'
    else:
        htype = 'bar'

    # CDF or PDF
    match app_data.hist_plot_style:
        case 'CDF':
            cumflag = True
        case _:
            cumflag = False

    # Check if the algorithm is in the current group and if results are available
    if app_data.c_field_type == 'cluster' and app_data.c_field != '':
        method = app_data.c_field

        # Get the cluster labels for the data
        cluster_color, cluster_label, _ = style_data.get_cluster_colormap(app_data.cluster_dict[method],alpha=style_data.marker_alpha)
        cluster_group = data.processed_data.loc[:,method]
        clusters = app_data.cluster_dict[method]['selected_clusters']

        hist_dfs = []
        # Plot histogram for all clusters
        for i in clusters:
            cluster_data = x['array'][cluster_group == i]

            bar_color = cluster_color[int(i)]
            if htype == 'step':
                ecolor = bar_color
            else:
                ecolor = None

            if app_data.hist_plot_style != 'log-scaling' :
                plot_data = canvas.axes.hist( cluster_data,
                        cumulative=cumflag,
                        histtype=htype,
                        bins=edges,
                        color=bar_color, edgecolor=ecolor,
                        linewidth=lw,
                        label=cluster_label[int(i)],
                        alpha=style_data.marker_alpha/100,
                        density=True
                    )
                # plot_data: (n, bins, patches)
                counts, bin_edges, _ = plot_data
                # Store histogram data for each cluster
                df = pd.DataFrame({
                    'bin_left': bin_edges[:-1],
                    'bin_right': bin_edges[1:],
                    'bin_center': 0.5 * (bin_edges[:-1] + bin_edges[1:]),
                    f'prob_{cluster_label[int(i)]}': counts
                })
                df['cluster'] = cluster_label[int(i)]
                hist_dfs.append(df)
            else:
                # Filter out NaN and zero values
                filtered_data = cluster_data[~np.isnan(cluster_data) & (cluster_data > 0)]

                # Sort the data in ascending order
                sorted_data = np.sort(filtered_data)

                # Calculate log(number of values > x)
                log_values = np.log10(sorted_data)
                log_counts = np.log10(len(sorted_data) - np.arange(len(sorted_data)))

                # Plot the data
                canvas.axes.plot(log_values, log_counts, label=cluster_label[int(i)], color=bar_color, lw=lw)
                
                # Store data
                df = pd.DataFrame({
                    'log_value': log_values,
                    'log_count': log_counts,
                    'cluster': cluster_label[int(i)]
                })
                hist_dfs.append(df)

        # Combine all clusters to one DataFrame
        if hist_dfs:
            canvas.data = pd.concat(hist_dfs, ignore_index=True)
        else:
            canvas.data = None
        # Add a legend
        add_colorbar(style_data, canvas, None, cbartype='discrete', grouplabels=cluster_label, groupcolors=cluster_color, alpha=style_data.marker_alpha/100)
        #canvas.axes.legend()
    else:
        clusters = None
        # Regular histogram
        bar_color = style_data.marker_color
        if htype == 'step':
            ecolor = style_data.line_color
        else:
            ecolor = None

        if app_data.hist_plot_style != 'log-scaling' :
            plot_data = canvas.axes.hist( x['array'],
                    cumulative=cumflag,
                    histtype=htype,
                    bins=edges,
                    color=bar_color, edgecolor=ecolor,
                    linewidth=lw,
                    alpha=style_data.marker_alpha/100,
                    density=True
                )
            counts, bin_edges, _ = plot_data
            canvas.data = pd.DataFrame({
                'bin_left': bin_edges[:-1],
                'bin_right': bin_edges[1:],
                'bin_center': 0.5 * (bin_edges[:-1] + bin_edges[1:]),
                'probability': counts
            })
        else:
            # Filter out NaN and zero values
            filtered_data = x['array'][~np.isnan(x['array']) & (x['array'] > 0)]

            # Sort the data in ascending order
            sorted_data = np.sort(filtered_data)

            # Calculate log(number of values > x)
            #log_values = np.log10(sorted_data)
            counts = len(sorted_data) - np.arange(len(sorted_data))

            # Plot the data
            #canvas.axes.plot(log_values, log_counts, label=cluster_label[int(i)], color=bar_color, lw=lw)
<<<<<<< HEAD
            canvas.axes.plot(sorted_data, counts, color=bar_color, lw=lw, alpha=style_data.marker_alpha/100)

=======
            canvas.axes.plot(sorted_data, counts, color=bar_color, lw=lw, alpha=plot_style.marker_alpha/100)
            canvas.data = pd.DataFrame({
            'value': sorted_data,
            'count': counts
            })
>>>>>>> 987cf073
    # axes
    # label font
    if 'font' == '':
        font = {'size':style_data.font}
    else:
        font = {'font':style_data.font, 'size':style_data.font_size}

    # set y-limits as p-axis min and max in data.processed_data.column_attributes
    if app_data.hist_plot_style != 'log-scaling' :
        pmin = data.processed_data.get_attribute(x['field'], 'p_min')
        pmax = data.processed_data.get_attribute(x['field'], 'p_max')
        if pmin is None or pmax is None:
            ymin, ymax = canvas.axes.get_ylim()
            data.processed_data.set_attribute(x['field'], 'p_min', fmt.oround(ymin,order=2,toward=0))
            data.processed_data.set_attribute(x['field'], 'p_max', fmt.oround(ymax,order=2,toward=1))
            style_data.set_axis_attributes('y', x['field'])

        # grab probablility axes limits
        _, _, _, _, ymin, ymax = style_data.get_axis_values(data, x['type'],x['field'],ax='p')

        # x-axis
        canvas.axes.set_xlabel(xlbl, fontdict=font)
        if xscale == 'log':
        #    parent.logax(canvas.axes, [xmin,xmax], axis='x', label=xlbl)
            canvas.axes.set_xscale(xscale,base=10)
        # if style_data.xscale == 'linear':
        # else:
        #     canvas.axes.set_xlim(xmin,xmax)
        canvas.axes.set_xlim(xmin,xmax)

        if xscale == 'scientific':
            canvas.axes.ticklabel_format(axis='x', style='sci', scilimits=(0,0))

        # y-axis
        canvas.axes.set_ylabel(app_data.hist_plot_style, fontdict=font)
        canvas.axes.set_ylim(ymin,ymax)
    else:
        canvas.axes.set_xscale('log',base=10)
        canvas.axes.set_yscale('log',base=10)

        canvas.axes.set_xlabel(r"$\log_{10}($" + f"{app_data.c_field}" + r"$)$", fontdict=font)
        canvas.axes.set_ylabel(r"$\log_{10}(N > \log_{10}$" + f"{app_data.c_field}" + r"$)$", fontdict=font)

    canvas.axes.tick_params(labelsize=style_data.font_size,direction=style_data.tick_dir)
    canvas.axes.set_box_aspect(style_data.aspect_ratio)

    update_figure_font(canvas, style_data.font)

    canvas.fig.tight_layout()
    plot_name = app_data.c_field_type+'_'+app_data.c_field
    canvas.plot_name = plot_name
    
    plot_info = {
        'tree': 'Histogram',
        'sample_id': app_data.sample_id,
        'plot_name': plot_name,
        'field_type': app_data.c_field_type,
        'field': app_data.c_field,
        'plot_type': style_data.plot_type,
        'type': app_data.hist_plot_style,
        'nbins': nbins,
        'figure': canvas,
        'style': style_data.style_dict[style_data.plot_type],
        'cluster_groups': clusters,
        'view': [True,False],
        'position': [],
        'data': canvas.data
    }

    return canvas, plot_info

@log_call(logger_key='Plot')
def logax(ax, lim, axis='y', label='', tick_label_rotation=0):
    """
    Creates a logarithmic axis with tick marks and labels for a given axis.

    Parameters
    ----------
    ax : matplotlib.axes.Axes
        The axes object to modify.
    lim : list or tuple
        The limits for the logarithmic axis, e.g., [1, 3] for 10^1 to 10^3.
    axis : str, optional
        The axis to apply the logarithmic scale to, either 'x' or 'y'.
        Defaults to 'y'.
    label : str, optional
        The label for the axis. If provided, it will be set as the axis label.
        Defaults to an empty string.
    tick_label_rotation : int, optional
        The rotation angle for the tick labels. Defaults to 0 (no rotation).
    """
    # Create tick marks and labels
    mt = np.log10(np.arange(1, 10))
    ticks = []
    tick_labels = []
    for i in range(int(lim[0]), int(lim[1]) + 1):
        ticks.extend([i + m for m in mt])
        tick_labels.extend([f'$10^{{{i}}}$'] + [''] * (len(mt) - 1))

    # Apply settings based on the axis
    if axis.lower() == 'x':
        ax.set_xticks(ticks)
        ax.set_xticklabels(tick_labels, rotation=tick_label_rotation)
        ax.set_xlim([10**lim[0], 10**lim[1]])
        if label:
            ax.set_xlabel(label)
    elif axis.lower() == 'y':
        ax.set_yticks(ticks)
        ax.set_yticklabels(tick_labels, rotation=tick_label_rotation)
        ax.set_ylim([10**lim[0], 10**lim[1]])
        if label:
            ax.set_ylabel(label)
    else:
        print('Incorrect axis argument. Please use "x" or "y".')

def add_colorbar(style_data, canvas, cax, cbartype='continuous', grouplabels=None, groupcolors=None, alpha=1):
    """Adds a colorbar to a MPL figure

    Parameters
    ----------
    style_data : StyleData
        StyleData object containing style settings for the plot.
    canvas : mplc.MplCanvas
        canvas object
    cax : axes
        color axes object
    cbartype : str
        Type of colorbar, ``dicrete`` or ``continuous``, Defaults to continuous
    grouplabels : list of str, optional
        category/group labels for tick marks
    groupcolors : list of str, optional
        List of colors for each group/category, used for discrete colorbars.
    alpha : float, optional
        Transparency of the colorbar, defaults to 1 (opaque).
    """
    #print("add_colorbar")
    # Add a colorbar
    cbar = None
    if style_data.cbar_dir == 'none':
        return

    # discrete colormap - plot as a legend
    if cbartype == 'discrete':

        if grouplabels is None or groupcolors is None:
            return

        # create patches for legend items
        p = [None]*len(grouplabels)
        for i, label in enumerate(grouplabels):
            p[i] = Patch(facecolor=groupcolors[i], edgecolor='#111111', linewidth=0.5, label=label)

        if style_data.cbar_dir == 'vertical':
            canvas.axes.legend(
                    handles=p,
                    handlelength=1,
                    loc='upper left',
                    bbox_to_anchor=(1.025,1),
                    fontsize=style_data.font_size,
                    frameon=False,
                    ncol=1
                )
        elif style_data.cbar_dir == 'horizontal':
            canvas.axes.legend(
                    handles=p,
                    handlelength=1,
                    loc='upper center',
                    bbox_to_anchor=(0.5,-0.1),
                    fontsize=style_data.font_size,
                    frameon=False,
                    ncol=3
                )
    # continuous colormap - plot with colorbar
    else:
        if style_data.cbar_dir == 'vertical':
            if style_data.plot_type == 'correlation':
                loc = 'left'
            else:
                loc = 'right'
            cbar = canvas.fig.colorbar( cax,
                    ax=canvas.axes,
                    orientation=style_data.cbar_dir,
                    location=loc,
                    shrink=0.62,
                    fraction=0.1,
                    alpha=alpha
                )
        elif style_data.cbar_dir == 'horizontal':
            cbar = canvas.fig.colorbar( cax,
                    ax=canvas.axes,
                    orientation=style_data.cbar_dir,
                    location='bottom',
                    shrink=0.62,
                    fraction=0.1,
                    alpha=alpha
                )
        else:
            # should never reach this point
            assert style_data.cbar_dir == 'none', "Colorbar direction is set to none, but is trying to generate anyway."
            return

        cbar.set_label(style_data.clabel, size=style_data.font_size)
        cbar.ax.tick_params(labelsize=style_data.font_size)
        cbar.set_alpha(alpha)

    # adjust tick marks if labels are given
    if cbartype == 'continuous' or grouplabels is None:
        ticks = None
    # elif cbartype == 'discrete':
    #     ticks = np.arange(0, len(grouplabels))
    #     cbar.set_ticks(ticks=ticks, labels=grouplabels, minor=False)
    #else:
    #    print('(add_colorbar) Unknown type: '+cbartype)

@log_call(logger_key='Plot')
def add_scalebar(data, app_data, style_data, ax):
    """Add a scalebar to a map

    Parameters
    ----------
    data : DataHandler
        DataHandler object containing the processed data.
    app_data : AppData
        AppData object containing application settings and user preferences.
    style_data : StyleData
        StyleData object containing style settings for the plot.
    ax : 
        Axes to place scalebar on.
    """        
    # add scalebar
    direction = style_data.scale_dir
    length = style_data.scale_length
    if (length is not None) and (direction != 'none'):
        if direction == 'horizontal':
            dd = data.dx
        else:
            dd = data.dy
        sb = scalebar( width=length,
                pixel_width=dd,
                units=app_data.preferences['Units']['Distance'],
                location=style_data.scale_location,
                orientation=direction,
                color=style_data.overlay_color,
                ax=ax )

        sb.create()
    else:
        return

@log_call(logger_key='Plot')
def plot_correlation(parent, data, app_data, style_data):
    """
    Creates an image of the correlation matrix.

    Parameters
    ----------
    parent : QWidget
        Parent widget for the plot.
    data : DataHandler
        DataHandler object containing the processed data.
    app_data : AppData
        AppData object containing application settings and user preferences.
    style_data : StyleData
        StyleData object containing style settings for the plot.

    Returns
    -------
    canvas : mplc.MplCanvas
        The canvas containing the correlation plot.
    plot_info : dict
        Dictionary containing information about the plot, including the correlation matrix.
    """
    #print('plot_correlation')

    canvas = mplc.MplCanvas(parent=parent)
    canvas.axes.clear()

    # get the data for computing correlations
    df_filtered, analytes = data.get_processed_data()

    # Calculate the correlation matrix
    method = app_data.corr_method.lower()
    if app_data.cluster_method not in data.processed_data.columns:
        correlation_matrix = df_filtered.corr(method=method)
    else:
        algorithm = app_data.cluster_method
        cluster_group = data.processed_data.loc[:,algorithm]
        selected_clusters = app_data.cluster_dict[algorithm]['selected_clusters']

        ind = np.isin(cluster_group, selected_clusters)

        correlation_matrix = df_filtered[ind].corr(method=method)
    
    columns = correlation_matrix.columns

    font = {'size':style_data.font_size}

    # mask lower triangular matrix to show only upper triangle
    mask = np.zeros_like(correlation_matrix, dtype=bool)
    mask[np.tril_indices_from(mask)] = True
    correlation_matrix = np.ma.masked_where(mask, correlation_matrix)

    norm = style_data.color_norm()

    # plot correlation or correlation^2
    square_flag = app_data.corr_squared
    if square_flag:
<<<<<<< HEAD
        cax = canvas.axes.imshow(correlation_matrix**2, cmap=style_data.get_colormap(), norm=norm)
        canvas.array = correlation_matrix**2
    else:
        cax = canvas.axes.imshow(correlation_matrix, cmap=style_data.get_colormap(), norm=norm)
        canvas.array = correlation_matrix
=======
        cax = canvas.axes.imshow(correlation_matrix**2, cmap=plot_style.get_colormap(), norm=norm)
        canvas_array = correlation_matrix**2
    else:
        cax = canvas.axes.imshow(correlation_matrix, cmap=plot_style.get_colormap(), norm=norm)
        canvas_array = correlation_matrix
>>>>>>> 987cf073
        
    # store correlation_matrix to save_data if data needs to be exported
    canvas.data = pd.DataFrame(canvas_array, columns = columns, index = columns)

    canvas.axes.spines['top'].set_visible(False)
    canvas.axes.spines['bottom'].set_visible(False)
    canvas.axes.spines['left'].set_visible(False)
    canvas.axes.spines['right'].set_visible(False)

    # Add colorbar to the plot
    add_colorbar(style_data, canvas, cax)

    # set color limits
    cax.set_clim(style_data.clim[0], style_data.clim[1])

    # Set tick labels
    ticks = np.arange(len(columns))
    canvas.axes.tick_params(length=0, labelsize=8,
                    labelbottom=False, labeltop=True, labelleft=False, labelright=True,
                    bottom=False, top=True, left=False, right=True)

    canvas.axes.set_yticks(ticks, minor=False)
    canvas.axes.set_xticks(ticks, minor=False)

    labels = style_data.toggle_mass(columns)

    canvas.axes.set_xticklabels(labels, rotation=90, ha='center', va='bottom', fontproperties=font)
    canvas.axes.set_yticklabels(labels, ha='left', va='center', fontproperties=font)

    canvas.axes.set_title('')

    update_figure_font(canvas, style_data.font)

    if square_flag:
        plot_name = method+'_squared'
    else:
        plot_name = method

    canvas.plot_name = plot_name
    
    plot_info = {
        'tree': 'Correlation',
        'sample_id': app_data.sample_id,
        'plot_name': plot_name,
        'plot_type': 'correlation',
        'method': method,
        'square_flag': square_flag,
        'field_type': None,
        'field': None,
        'figure': canvas,
        'style': style_data.style_dict[style_data.plot_type],
        'cluster_groups': [],
        'view': [True,False],
        'position': [],
        'data': canvas.data
    }

    return canvas, plot_info

 
@log_call(logger_key='Plot')
def get_scatter_data(data, app_data, style_data, processed=True):
    """
    Get data for scatter plots.

    This function retrieves the necessary data vectors for scatter plots based on the
    specified plot style and application settings. It constructs a dictionary containing
    vectors for the x, y, z, and c axes, which can be used for plotting scatter or heatmap
    visualizations.

    Parameters
    ----------
    data : DataHandler
        DataHandler object containing the processed data.
    app_data : AppData
        AppData object containing application settings and user preferences.
    style_data : StyleData
        StyleData object containing style settings for the plot.
    processed : bool, optional
        If True, use processed data; if False, use raw data. Defaults to True.

    Returns
    -------
    scatter_dict : dict
        Dictionary containing vectors for x, y, z, and c axes.
    """

    scatter_dict = {'x': {'type': None, 'field': None, 'label': None, 'array': None},
            'y': {'type': None, 'field': None, 'label': None, 'array': None},
            'z': {'type': None, 'field': None, 'label': None, 'array': None},
            'c': {'type': None, 'field': None, 'label': None, 'array': None}}

    match style_data.plot_type:
        case 'histogram':
            if processed or app_data.x_field_type != 'Analyte':
                scatter_dict['x'] = data.get_vector(app_data.x_field_type, app_data.x_field, norm=style_data.xscale)
            else:
                scatter_dict['x'] = data.get_vector(app_data.x_field_type, app_data.x_field, norm=style_data.xscale, processed=False)
        case 'pca scatter' | 'pca heatmap':
            scatter_dict['x'] = data.get_vector('pca score', f'PC{app_data.dim_red_x}', norm=style_data.xscale)
            scatter_dict['y'] = data.get_vector('pca score', f'PC{app_data.dim_red_y}', norm=style_data.yscale)
            if app_data.c_field_type and app_data.c_field and app_data.c_field.lower() not in ['', 'none']:
                scatter_dict['c'] = data.get_vector(app_data.c_field_type, app_data.c_field)
        case _:
            scatter_dict['x'] = data.get_vector(app_data.x_field_type, app_data.x_field, norm=style_data.xscale)
            scatter_dict['y'] = data.get_vector(app_data.y_field_type, app_data.y_field, norm=style_data.yscale)
            if app_data.z_field_type and app_data.z_field and app_data.z_field.lower() not in ['', 'none']:
                scatter_dict['z'] = data.get_vector(app_data.z_field_type, app_data.z_field, norm=style_data.zscale)
            if app_data.c_field_type and app_data.c_field and app_data.c_field.lower() not in ['', 'none']:
                scatter_dict['c'] = data.get_vector(app_data.c_field_type, app_data.c_field, norm=style_data.cscale)

    # set axes widgets
    if (scatter_dict['x']['field'] is not None) and (scatter_dict['y']['field'] != ''):
        if scatter_dict['x']['field'] not in data.processed_data.column_attributes:
<<<<<<< HEAD
            style_data.initialize_axis_values(data,scatter_dict['x']['type'], scatter_dict['x']['field'])
            style_data.set_axis_attributes(data,'x', scatter_dict['x']['field'])

    if (scatter_dict['y']['field'] is not None) and (scatter_dict['y']['field'] != ''):
        if scatter_dict['y']['field'] not in data.processed_data.column_attributes:
            style_data.initialize_axis_values(data,scatter_dict['y']['type'], scatter_dict['y']['field'])
            style_data.set_axis_attributes('y', scatter_dict['y']['field'])

    if (scatter_dict['z']['field'] is not None) and (scatter_dict['z']['field'] != ''):
        if scatter_dict['z']['field'] not in data.processed_data.column_attributes:
            style_data.initialize_axis_values(data,scatter_dict['z']['type'], scatter_dict['z']['field'])
            style_data.set_axis_attributes('z', scatter_dict['z']['field'])
=======
            plot_style.set_axis_attributes(data,'x', scatter_dict['x']['field'])

    if (scatter_dict['y']['field'] is not None) and (scatter_dict['y']['field'] != ''):
        if scatter_dict['y']['field'] not in data.processed_data.column_attributes:
            plot_style.set_axis_attributes('y', scatter_dict['y']['field'])

    if (scatter_dict['z']['field'] is not None) and (scatter_dict['z']['field'] != ''):
        if scatter_dict['z']['field'] not in data.processed_data.column_attributes:
            plot_style.set_axis_attributes('z', scatter_dict['z']['field'])
>>>>>>> 987cf073

    if (scatter_dict['c']['field'] is not None) and (scatter_dict['c']['field'] != ''):
        if scatter_dict['c']['field'] not in data.processed_data.column_attributes:
            style_data.set_color_axis_widgets()
            style_data.set_axis_attributes('c', scatter_dict['c']['field'])

    return scatter_dict

# -------------------------------------
# Scatter/Heatmap functions
# -------------------------------------
@log_call(logger_key='Plot')
def plot_scatter(parent, data, app_data, style_data, canvas=None):
    """Creates a plots from self.toolBox Scatter page.

    Creates both scatter and heatmaps (spatial histograms) for bi- and ternary plots.
    This function retrieves the necessary data vectors for scatter plots based on the
    specified plot style and application settings. It constructs a dictionary containing
    vectors for the x, y, z, and c axes, which can be used for plotting scatter or heatmap
    visualizations.

    Parameters
    ----------
    parent : QWidget
        The parent widget for the plot canvas.
    data : DataHandler
        DataHandler object containing the processed data.
    app_data : AppData
        AppData object containing application settings and user preferences.
    style_data : StyleData
        StyleData object containing style settings for the plot.
    canvas : MplCanvas
        canvas within gui for plotting, by default ``None``

    Returns
    -------
    canvas : MplCanvas
        The Matplotlib canvas containing the plotted scatter or heatmap.
    plot_info : dict
        Dictionary containing information about the plot, including the x, y, z, and c data
        and the plot type.
    """
    #print('plot_scatter')
    plot_type = style_data.plot_type 

    # get data for plotting
    scatter_dict = get_scatter_data(data, app_data, style_data)
    if (scatter_dict['x']['field'] == '') or (scatter_dict['y']['field'] == '') \
        or scatter_dict['x']['field'] == scatter_dict['y']['field']:
        return

    plot_flag = False
    if canvas is None:
        plot_flag = True
        canvas = mplc.MplCanvas(parent=parent)

    match plot_type.split()[-1]:
        # scatter
        case 'scatter':
            if (scatter_dict['z']['field'] is None) or (scatter_dict['z']['field'] == '') \
                or scatter_dict['z']['field'] == scatter_dict['x']['field'] \
                or scatter_dict['z']['field'] == scatter_dict['y']['field']:
                # biplot
                plot_info = biplot(
                    canvas, data, app_data, style_data,
                    scatter_dict['x'],
                    scatter_dict['y'],
                    scatter_dict['c']
                )
            else:
                # ternary
                plot_info = ternary_scatter(
                    canvas, data, app_data, style_data,
                    scatter_dict['x'],
                    scatter_dict['y'],
                    scatter_dict['z'],
                    scatter_dict['c']
                )

        # heatmap
        case 'heatmap':
            # biplot
            if (scatter_dict['z']['field'] is None) or (scatter_dict['z']['field'] == ''):
                plot_info = hist2dbiplot(
                    canvas, data, app_data, style_data,
                    scatter_dict['x'],
                    scatter_dict['y']
                )
            # ternary
            else:
                plot_info = hist2dternplot(
                    canvas, data, app_data, style_data,
                    scatter_dict['x'],
                    scatter_dict['y'],
                    scatter_dict['z'],
                    scatter_dict['c']
                )

    canvas.axes.margins(x=0)

    if plot_flag:
        update_figure_font(canvas, style_data.font)

        return canvas, plot_info

@log_call(logger_key='Plot')
def biplot(canvas, data, app_data, style_data, x, y, c):
    """Creates scatter bi-plots

    A general function for creating scatter plots of 2-dimensions.

    Parameters
    ----------
    canvas : MplCanvas
        Canvas to be added to main window
    data : DataHandler
        DataHandler object containing the processed data.
    app_data : AppData
        AppData object containing application settings and user preferences.
    style_data : StyleData
        StyleData object containing style settings for the plot.
    x : dict
        Data associated with field ``MainWindow.comboBoxFieldX.currentText()`` as x coordinate
    y : dict
        Data associated with field ``MainWindow.comboBoxFieldX.currentText()`` as y coordinate
    c : dict
        Data associated with field ``MainWindow.comboBoxColorField.currentText()`` as marker colors

    Returns
    -------
    plot_info : dict
        Dictionary containing information about the plot, including the x, y, and c data
        and the plot type.
    """
    if (c['field'] is None) or (c['field'] == ''):
        # single color
        canvas.axes.scatter(x['array'], y['array'], c=style_data.marker_color,
            s=style_data.marker_size,
            marker=style_data.marker_dict[style_data.marker],
            edgecolors='none',
            alpha=style_data.marker_alpha/100)
        cb = None
        
        plot_data = pd.DataFrame(np.vstack((x['array'], y['array'])).T, columns = ['x','y'])
        
    elif app_data.c_field_type == 'cluster':
        # color by cluster
        method = app_data.c_field
        if method not in app_data.cluster_dict:
            return
        else:
            if 0 not in app_data.cluster_dict[method]:
                return

        cluster_color, cluster_label, cmap = style_data.get_cluster_colormap(app_data.cluster_dict[method],alpha=style_data.marker_alpha)
        cluster_group = data.processed_data.loc[:,method]
        selected_clusters = app_data.cluster_dict[method]['selected_clusters']

        ind = np.isin(cluster_group, selected_clusters)

        norm = style_data.color_norm(app_data.cluster_dict[method]['n_clusters'])

        cb = canvas.axes.scatter(x['array'][ind], y['array'][ind], c=c['array'][ind],
            s=style_data.marker_size,
            marker=style_data.marker_dict[style_data.marker],
            edgecolors='none',
            cmap=cmap,
            alpha=style_data.marker_alpha/100,
            norm=norm)

        add_colorbar(style_data, canvas, cb, cbartype='discrete', grouplabels=cluster_label, groupcolors=cluster_color)
        plot_data = pd.DataFrame(np.vstack((x['array'][ind],y['array'][ind], c['array'][ind], cluster_group[ind])).T, columns = ['x','y','c','cluster_group'])
    else:
        # color by field
        norm = style_data.color_norm()
        cb = canvas.axes.scatter(x['array'], y['array'], c=c['array'],
            s=style_data.marker_size,
            marker=style_data.marker_dict[style_data.marker],
            edgecolors='none',
            cmap=style_data.get_colormap(),
            alpha=style_data.marker_alpha/100,
            norm=norm)

        add_colorbar(style_data,canvas, cb)
        plot_data = pd.DataFrame(np.vstack((x['array'], y['array'], c['array'])).T, columns = ['x','y','c'])
        

    # axes
    xmin, xmax, xscale, xlbl = style_data.get_axis_values(data, x['type'],x['field'])
    ymin, ymax, yscale, ylbl = style_data.get_axis_values(data, y['type'],y['field'])

    # labels
    font = {'size':style_data.font_size}
    canvas.axes.set_xlabel(xlbl, fontdict=font)
    canvas.axes.set_ylabel(ylbl, fontdict=font)

    # axes limits
    canvas.axes.set_xlim(xmin,xmax)
    canvas.axes.set_ylim(ymin,ymax)

    # tick marks
    canvas.axes.tick_params(direction=style_data.tick_dir,
        labelsize=style_data.font_size,
        labelbottom=True, labeltop=False, labelleft=True, labelright=False,
        bottom=True, top=True, left=True, right=True)

    # aspect ratio
    canvas.axes.set_box_aspect(style_data.aspect_ratio)
    canvas.fig.tight_layout()

    if xscale == 'log':
        canvas.axes.set_xscale(xscale,base=10)
    if yscale == 'log':
        canvas.axes.set_yscale(yscale,base=10)

    if xscale == 'scientific':
        canvas.axes.ticklabel_format(axis='x', style='sci', scilimits=(0,0))
    if yscale == 'scientific':
        canvas.axes.ticklabel_format(axis='y', style='sci', scilimits=(0,0))

    plot_name = f"{x['field']}_{y['field']}_{'scatter'}"
    canvas.data = plot_data
    canvas.plot_name = plot_name
    
    plot_info = {
        'tree': 'Geochemistry',
        'sample_id': app_data.sample_id,
        'plot_name': plot_name,
        'plot_type': 'scatter',
        'field_type': [x['type'], y['type'], '', c['type']],
        'field': [x['field'], y['field'], '', c['field']],
        'figure': canvas,
        'style': style_data.style_dict[style_data.plot_type],
        'cluster_groups': [],
        'view': [True,False],
        'position': [],
        'data':  plot_data
    }

    return plot_info

@log_call(logger_key='Plot')
def ternary_scatter(canvas, data, app_data, style_data, x, y, z, c):
    """Creates ternary scatter plots

    A general function for creating ternary scatter plots.

    Parameters
    ----------
    canvas : MplCanvas
        Canvas that contains axes and figure
    data : DataHandler
        DataHandler object containing the processed data.
    app_data : AppData
        AppData object containing application settings and user preferences.
    style_data : StyleData
        StyleData object containing style settings for the plot.
    x : dict
        coordinate associated with top vertex
    y : dict
        coordinate associated with left vertex
    z : dict
        coordinate associated with right vertex
    c : dict
        color dimension

    Returns
    -------
    plot_info : dict
        Dictionary containing information about the plot, including the x, y, z, and c data
        and the plot type.
    """
    labels = [x['field'], y['field'], z['field']]
    tp = ternary(canvas.axes, labels, 'scatter')

    plot_data = pd.DataFrame()
    if (c['field'] is None) or (c['field'] == ''):
        tp.ternscatter( x['array'], y['array'], z['array'],
                marker=style_data.marker_dict[style_data.marker],
                size=style_data.marker_size,
                color=style_data.marker_color,
                alpha=style_data.marker_alpha/100,
            )
        cb = None
        plot_data = pd.DataFrame(np.vstack((x['array'],y['array'], z['array'])).T, columns = ['x','y','z'])
        
    elif app_data.c_field_type == 'cluster':
        # color by cluster
        method = app_data.c_field
        if method not in app_data.cluster_dict:
            return
        else:
            if 0 not in app_data.cluster_dict[method]:
                return

        cluster_color, cluster_label, cmap = style_data.get_cluster_colormap(app_data.cluster_dict[method],alpha=style_data.marker_alpha)
        cluster_group = data.processed_data.loc[:,method]
        selected_clusters = app_data.cluster_dict[method]['selected_clusters']

        ind = np.isin(cluster_group, selected_clusters)

        norm = style_data.color_norm(app_data.cluster_dict[method]['n_clusters'])

        _, cb = tp.ternscatter(
            x['array'][ind], y['array'][ind], z['array'][ind],
            categories=c['array'][ind],
            marker=style_data.marker_dict[style_data.marker],
            size=style_data.marker_size,
            cmap=cmap,
            norm=norm,
            labels=True,
            alpha=style_data.marker_alpha/100,
            orientation='None'
        )

        add_colorbar(style_data, canvas, cb, cbartype='discrete', grouplabels=cluster_label, groupcolors=cluster_color)
        plot_data = pd.DataFrame(np.vstack((x['array'][ind],y['array'][ind], z['array'][ind], cluster_group[ind])).T, columns = ['x','y','z','cluster_group'])
    else:
        # color field
        norm = style_data.color_norm()
        _, cb = tp.ternscatter(x['array'], y['array'], z['array'],
                categories=c['array'],
                marker=style_data.marker_dict[style_data.marker],
                size=style_data.marker_size,
                cmap=style_data.cmap,
                norm=norm,
                alpha=style_data.marker_alpha/100,
                orientation=style_data.cbar_dir )
        
        if cb:
            cb.set_label(c['label'])
            plot_data = pd.DataFrame(np.vstack((x['array'], y['array'], c['array'])).T, columns = ['x','y','c'])

    # axes limits
    canvas.axes.set_xlim(-1.01,1.01)
    canvas.axes.set_ylim(-0.01,1)
    canvas.data = plot_data
    plot_name = f"{x['field']}_{y['field']}_{z['field']}_{'ternscatter'}"
    canvas.plot_name = plot_name
    
    plot_info = {
        'tree': 'Geochemistry',
        'sample_id': app_data.sample_id,
        'plot_name': plot_name,
        'plot_type': 'scatter',
        'field_type': [x['type'], y['type'], z['type'], c['type']],
        'field': [x['field'], y['field'], z['field'], c['field']],
        'figure': canvas,
        'style': style_data.style_dict[style_data.plot_type],
        'cluster_groups': [],
        'view': [True,False],
        'position': [],
        'data': plot_data
    }

    return plot_info

@log_call(logger_key='Plot')
def hist2dbiplot(canvas, data, app_data, style_data, x, y):
    """Creates 2D histogram figure

    A general function for creating 2D histograms (heatmaps).

    Parameters
    ----------
    canvas : MplCanvas
        plotting canvas
    data : DataHandler
        DataHandler object containing the processed data.
    app_data : AppData
        AppData object containing application settings and user preferences.
    style_data : StyleData
        StyleData object containing style settings for the plot.
    x : dict
        X-axis dictionary
    y : dict
        Y-axis dictionary

    Returns
    -------
    plot_info : dict
        Dictionary containing information about the plot, including the x and y data
        and the plot type.
    """
    # color by field
    norm = style_data.color_norm()
    h = canvas.axes.hist2d(x['array'], y['array'], bins=style_data.resolution, norm=norm, cmap=style_data.get_colormap())
    add_colorbar(style_data, canvas, h[3])

    # axes
    xmin, xmax, xscale, xlbl = style_data.get_axis_values(data, x['type'],x['field'])
    ymin, ymax, yscale, ylbl = style_data.get_axis_values(data, y['type'],y['field'])

    # labels
    font = {'size':style_data.font_size}
    canvas.axes.set_xlabel(xlbl, fontdict=font)
    canvas.axes.set_ylabel(ylbl, fontdict=font)

    # axes limits
    canvas.axes.set_xlim(xmin,xmax)
    canvas.axes.set_ylim(ymin,ymax)

    if yscale == 'scientific':
        canvas.axes.ticklabel_format(axis='y', style=yscale)
    if yscale == 'scientific':
        canvas.axes.ticklabel_format(axis='y', style=yscale)

    # tick marks
    canvas.axes.tick_params(direction=style_data.tick_dir,
                    labelsize=style_data.font_size,
                    labelbottom=True, labeltop=False, labelleft=True, labelright=False,
                    bottom=True, top=True, left=True, right=True)

    # aspect ratio
    canvas.axes.set_box_aspect(style_data.aspect_ratio)

    if xscale == 'log':
        canvas.axes.set_xscale(xscale,base=10)
    if yscale == 'log':
        canvas.axes.set_yscale(yscale,base=10)

    if xscale == 'scientific':
        canvas.axes.ticklabel_format(axis='x', style='sci', scilimits=(0,0))
    if yscale == 'scientific':
        canvas.axes.ticklabel_format(axis='y', style='sci', scilimits=(0,0))

    plot_name = f"{x['field']}_{y['field']}_{'heatmap'}"
    canvas.data = pd.DataFrame(np.vstack((x['array'],y['array'])).T, columns = ['x','y'])
    canvas.plot_name = plot_name
    
    plot_info = {
        'tree': 'Geochemistry',
        'sample_id': app_data.sample_id,
        'plot_name': plot_name,
        'plot_type': 'heatmap',
        'field_type': [x['type'], y['type'], '', ''],
        'field': [x['field'], y['field'], '', ''],
        'figure': canvas,
        'style': style_data.style_dict[style_data.plot_type],
        'cluster_groups': [],
        'view': [True,False],
        'position': [],
        'data': canvas.data
    }

    return plot_info

@log_call(logger_key='Plot')
def hist2dternplot(canvas, data, app_data, style_data, x, y, z, c):
    """Creates a ternary histogram figure

    A general function for creating scatter plots of 2-dimensions.

    Parameters
    ----------
    canvas : MplCanvas
        Canvas that contains axes and figure
    data : DataHandler
        DataHandler object containing the processed data.
    app_data : AppData
        AppData object containing application settings and user preferences.
    style_data : StyleData
        StyleData object containing style settings for the plot.
    x, y, z : dict
        Coordinates associated with top, left and right vertices, respectively
    c : str
        Display, mean, median, standard deviation plots for a fourth dimension in
        addition to histogram map. Default is None, which produces a histogram.
    """
    labels = [x['field'], y['field'], z['field']]

    if (c['field'] is None) or (c['field'] == ''):
        tp = ternary(canvas.axes, labels, 'heatmap')

        norm = style_data.color_norm()
        hexbin_df, cb = tp.ternhex(a=x['array'], b=y['array'], c=z['array'],
            bins=style_data.resolution,
            plotfield='n',
            cmap=style_data.cmap,
            orientation=style_data.cbar_dir,
            norm=norm)

        if cb is not None:
            cb.set_label('log(N)')
    else:
        pass
        # axs = fig.subplot_mosaic([['left','upper right'],['left','lower right']], layout='constrained', width_ratios=[1.5, 1])

        # for idx, ax in enumerate(axs):
        #     tps[idx] = ternary(ax, labels, 'heatmap')

        # hexbin_df = ternary.ternhex(a=x['array'], b=y['array'], c=z['array'], val=c['array'], bins=style_data.resolution)

        # cb.set_label(c['label'])

<<<<<<< HEAD
        # #tp.ternhex(hexbin_df=hexbin_df, plotfield='n', cmap=style_data.cmap, orientation='vertical')

=======
        # #tp.ternhex(hexbin_df=hexbin_df, plotfield='n', cmap=plot_style.cmap, orientation='vertical')
    canvas.data = pd.DataFrame(np.vstack((x['array'],y['array'], z['array'])).T, columns = ['x','y','z'])
>>>>>>> 987cf073
    plot_name = f"{x['field']}_{y['field']}_{z['field']}_{'heatmap'}"
    canvas.plot_name = plot_name
    
    plot_info = {
        'tree': 'Geochemistry',
        'sample_id': app_data.sample_id,
        'plot_name': plot_name,
        'plot_type': 'heatmap',
        'field_type': [x['type'], y['type'], z['type'], ''],
        'field': [x['field'], y['field'], z['field'], ''],
        'figure': canvas,
        'style': style_data.style_dict[style_data.plot_type],
        'cluster_groups': [],
        'view': [True,False],
        'position': [],
        'data' : canvas.data
    }

    return plot_info

@log_call(logger_key='Plot')
def plot_ternary_map(parent, data, app_data, style_data):
    """
    Creates map colored by ternary coordinate positions.

    This function generates a ternary map plot using the specified x, y, and z fields from the
    processed data. It uses the ternary library to create a ternary plot and displays it
    on a Matplotlib canvas. The plot is styled according to the provided StyleData object.
    
    Parameters
    ----------
    parent : QWidget
        Parent widget for the plot.
    data : DataHandler
        DataHandler object containing the processed data.
    app_data : AppData
        AppData object containing application settings and user preferences.
    style_data : StyleData
        StyleData object containing style settings for the plot.

    Returns
    -------
    canvas : MplCanvas
        The canvas containing the ternary map plot.
    plot_info : dict
        Dictionary containing information about the plot, including the x, y, z fields and the plot type.
    """
    if style_data.plot_type != 'ternary map':
        app_data.plot_type = 'ternary map'
        style_data.set_style_widgets('ternary map')

    canvas = mplc.MplCanvas(sub=121, parent=parent)

    afield = app_data.x_field
    bfield = app_data.y_field
    cfield = app_data.z_field

    a = data.processed_data.loc[:,afield].values
    b = data.processed_data.loc[:,bfield].values
    c = data.processed_data.loc[:,cfield].values

    ca = get_rgb_color(get_hex_color(app_data.ternary_color_x))
    cb = get_rgb_color(get_hex_color(app_data.ternary_color_y))
    cc = get_rgb_color(get_hex_color(app_data.ternary_color_z))
    cm = get_rgb_color(get_hex_color(app_data.ternary_color_m))

    t = ternary(canvas.axes)

    cval = t.terncolor(a, b, c, ca, cb, cc, cp=cm)

    M, N = data.array_size

    # Reshape the array into MxNx3
    map_data = np.zeros((M, N, 3), dtype=np.uint8)
    map_data[:len(cval), :, :] = cval.reshape(M, N, 3, order=data.order)

    canvas.axes.imshow(map_data, aspect=data.aspect_ratio)
    canvas.data = pd.DataFrame(map_data.reshape(M*N,3), columns = ['x','y','z'])

    # add scalebar
    add_scalebar(data, app_data, style_data, canvas.axes)

    grid = None
    if style_data.cbar_dir == 'vertical':
        grid = gs.GridSpec(5,1)
    elif style_data.cbar_dir == 'horizontal':
        grid = gs.GridSpec(1,5)
    else:
        return canvas, None

    canvas.axes.set_position(grid[0:4].get_position(canvas.fig))
    canvas.axes.set_subplotspec(grid[0:4])              # only necessary if using tight_layout()

    canvas.axes2 = canvas.fig.add_subplot(grid[4])

    canvas.fig.tight_layout()

    t2 = ternary(canvas.axes2, labels=[afield,bfield,cfield])

    hbin = t2.hexagon(10)
    xc = np.array([v['xc'] for v in hbin])
    yc = np.array([v['yc'] for v in hbin])
    at,bt,ct = t2.xy2tern(xc,yc)
    cv = t2.terncolor(at,bt,ct, ca=ca, cb=cb, cc=cc, cp=cm)
    for i, hb in enumerate(hbin):
        t2.ax.fill(hb['xv'], hb['yv'], color=cv[i]/255, edgecolor='none')

    plot_name = f'{afield}_{bfield}_{cfield}_ternarymap'
    canvas.plot_name = plot_name
    
    plot_info = {
        'tree': 'Geochemistry',
        'sample_id': app_data.sample_id,
        'plot_name': plot_name,
        'plot_type': 'ternary map',
        'field_type': [app_data.x_field, app_data.y_field, app_data.z_field, ''],
        'field': [afield, bfield, cfield, ''],
        'figure': canvas,
        'style': style_data.style_dict[style_data.plot_type],
        'cluster_groups': [],
        'view': [True,False],
        'position': [],
        'data': canvas.data
    }

    return canvas, plot_info

# -------------------------------------
# TEC and Radar plots
# -------------------------------------
@log_call(logger_key='Plot')
def plot_ndim(parent, data, app_data, style_data):
    """Produces trace element compatibility (TEC) and Radar plots
    
    Geochemical TEC diagrams are a staple of geochemical analysis, often referred to as spider
    diagrams, which display a set of elements arranged by compatibility.  Radar plots show
    data displayed on a set of radial spokes (axes), giving the appearance of a radar screen
    or spider web.
    
    The function updates ``MainWindow.plot_info`` with the displayed plot metadata and figure
    ``mplc.MplCanvas`` for display in the centralWidget views.

    Parameters
    ----------
    parent : QWidget
        Parent widget for the plot.
    data : DataHandler
        DataHandler object containing the processed data.
    app_data : AppData
        AppData object containing application settings and user preferences.
    style_data : StyleData
        StyleData object containing style settings for the plot.

    Returns
    -------
    canvas : MplCanvas
        The canvas containing the TEC or Radar plot.
    plot_info : dict
        Dictionary containing information about the plot, including the fields and plot type.
    """
    if not app_data.ndim_list:
        return None, None

    df_filtered, _  = data.get_processed_data()

    # match self.comboBoxNorm.currentText():
    #     case 'log':
    #         df_filtered.loc[:,:] = 10**df_filtered.values
    #     case 'mixed':
    #         pass
    #     case 'linear':
    #         # do nothing
    #         pass
    df_filtered = df_filtered[data.mask]

    ref_i = app_data.ref_index

    plot_type = style_data.plot_type
    plot_data = None

    # Get quantile for plotting TEC & radar plots
    quantiles = app_data.ndim_quantiles[app_data.ndim_quantile_index]
    # match app_data.ndim_quantile_index:
    #     case 0:
    #         quantiles = [0.5]
    #     case 1:
    #         quantiles = [0.25, 0.75]
    #     case 2:
    #         quantiles = [0.25, 0.5, 0.75]
    #     case 3:
    #         quantiles = [0.05, 0.25, 0.5, 0.75, 0.95]

    # remove mass from labels
    if style_data.show_mass:
        angle = 45
    else:
        angle = 0
    labels = style_data.toggle_mass(app_data.ndim_list)
        
    clusters = []
    cluster_color = []
    cluster_label = []
    if app_data.c_field_type == 'cluster' and app_data.c_field != '':
        method = app_data.c_field
        cluster_dict = app_data.cluster_dict[method]
        cluster_color, cluster_label, cmap = style_data.get_cluster_colormap(cluster_dict, alpha=style_data.marker_alpha)

        clusters = cluster_dict['selected_clusters']
        if 0 in cluster_dict:
            cluster_flag = True
        else:
            cluster_dict = None
            cluster_flag = False
            print(f'No cluster data found for {method}, recompute?')
    else:
        cluster_dict = None
        cluster_flag = False

    
    canvas = mplc.MplCanvas(parent=parent)

    match plot_type:
        case 'Radar':
            axes_interval = 5
            if cluster_flag and method in data.processed_data.columns:
                # Get the cluster labels for the data
                cluster_group = data.processed_data[method][data.mask]

                df_filtered['clusters'] = cluster_group
                df_filtered = df_filtered[df_filtered['clusters'].isin(clusters)]
                radar = Radar( 
                    canvas.axes,
                    df_filtered,
                    fields=app_data.ndim_list,
                    fieldlabels=labels,
                    quantiles=quantiles,
                    axes_interval=axes_interval,
                    group_field='clusters',
                    groups=clusters)

                canvas.fig, canvas.axes = radar.plot(cmap = cmap)
                canvas.axes.legend(loc='upper right', frameon='False')
            else:
                radar = Radar(canvas.axes, df_filtered, fields=app_data.ndim_list, fieldlabels=labels, quantiles=quantiles, axes_interval=axes_interval, group_field='', groups=None)
                    
                radar.plot()
                
                plot_data = radar.vals
                
        case 'TEC':
            yl = [np.inf, -np.inf]
            if cluster_flag and method in data.processed_data.columns:
                # Get the cluster labels for the data
                cluster_group = data.processed_data[method][data.mask]

                df_filtered['clusters'] = cluster_group

                # Plot tec for all clusters
                for i in clusters:
                    # Create RGBA color
                    #print(f'Cluster {i}')
                    canvas.axes, yl_tmp, _ = plot_spider_norm(
                            data=df_filtered.loc[df_filtered['clusters']==i,:],
                            ref_data=app_data.ref_data, norm_ref_data=app_data.ref_data['model'][ref_i],
                            layer=app_data.ref_data['layer'][ref_i], el_list=app_data.ndim_list ,
                            style='Quanta', quantiles=quantiles, ax=canvas.axes, c=cluster_color[i], label=cluster_label[i]
                        )
                    #store max y limit to convert the set y limit of axis
                    yl = [np.floor(np.nanmin([yl[0] , yl_tmp[0]])), np.ceil(np.nanmax([yl[1] , yl_tmp[1]]))]

                # Put a legend below current axis
                box = canvas.axes.get_position()
                canvas.axes.set_position((box.x0, box.y0 - box.height * 0.1, box.width, box.height * 0.9))

                add_colorbar(style_data, canvas, None, cbartype='discrete', grouplabels=cluster_label, groupcolors=cluster_color)
                #canvas.axes.legend(loc='upper center', bbox_to_anchor=(0.5, -0.1), ncol=3, handlelength=1)

                logax(canvas.axes, yl, 'y')
                canvas.axes.set_ylim(yl)

                canvas.axes.set_xticklabels(labels, rotation=angle)
            else:
                canvas.axes, yl, plot_data = plot_spider_norm(data=df_filtered, ref_data=app_data.ref_data, norm_ref_data=app_data.ref_data['model'][ref_i], layer=app_data.ref_data['layer'][ref_i], el_list=app_data.ndim_list, style='Quanta', quantiles=quantiles, ax=canvas.axes)

                canvas.axes.set_xticklabels(labels, rotation=angle)
            canvas.axes.set_ylabel(f"Abundance / [{app_data.ref_data['model'][ref_i]}, {app_data.ref_data['layer'][ref_i]}]")
            canvas.fig.tight_layout()

    if cluster_flag:
        plot_name = f"{plot_type}_"
    else:
        plot_name = f"{plot_type}_all"

<<<<<<< HEAD
    update_figure_font(canvas, style_data.font)

=======
    plot_style.update_figure_font(canvas, plot_style.font)
    canvas.data = pd.DataFrame(plot_data)
    canvas.plot_name = plot_name
    
>>>>>>> 987cf073
    plot_info = {
        'tree': 'Geochemistry',
        'sample_id': app_data.sample_id,
        'plot_name': plot_name,
        'plot_type': plot_type,
        'field_type': 'Analyte',
        'field': app_data.ndim_list,
        'figure': canvas,
        'style': style_data.style_dict[style_data.plot_type],
        'cluster_groups': cluster_dict,
        'view': [True,False],
        'position': [],
        'data': canvas.data
    }

    return canvas, plot_info

# -------------------------------------
# PCA functions and plotting
# -------------------------------------
@log_call(logger_key='Plot')
def plot_score_map(parent,data, app_data, style_data):
    """Plots score maps for dimensionality reduction methods such as PCA or clustering.

    Creates a score map for PCA and clusters.  Maps are displayed on an ``mplc.MplCanvas``.
    The function uses the processed data from the DataHandler and the selected field from AppData
    to generate the score map. The plot is styled according to the provided StyleData object.

    Parameters
    ----------
    parent : QWidget
        Parent widget for the plot.
    data : DataHandler
        DataHandler object containing the processed data.
    app_data : AppData
        AppData object containing application settings and user preferences.
    style_data : StyleData
        StyleData object containing style settings for the plot.

    Returns
    -------
    canvas : MplCanvas
        The canvas containing the score map plot.
    field_data : pd.Series
        The data series corresponding to the selected field for the score map.
    """
    canvas = mplc.MplCanvas(parent=parent)

    plot_type = style_data.plot_type

    # data frame for plotting
    match plot_type:
        case 'PCA score':
            #idx = int(self.comboBoxColorField.currentIndex()) + 1
            #field = f'PC{idx}'
            field = app_data.c_field
        case 'cluster score':
            #idx = int(self.comboBoxColorField.currentIndex())
            #field = f'{idx}'
            field = app_data.field
        case _:
            print('(MainWindow.plot_score_map) Unknown score type'+plot_type)
            return canvas

    reshaped_array = np.reshape(data.processed_data[field].values, data.array_size, order=data.order)

<<<<<<< HEAD
    cax = canvas.axes.imshow(reshaped_array, cmap=style_data.cmap, aspect=data.aspect_ratio, interpolation='none')
    canvas.array = reshaped_array
=======
    cax = canvas.axes.imshow(reshaped_array, cmap=plot_style.cmap, aspect=data.aspect_ratio, interpolation='none')
>>>>>>> 987cf073

        # Add a colorbar
    add_colorbar(style_data, canvas, cax, field)

    canvas.axes.set_title(f'{plot_type}')
    canvas.axes.tick_params(direction=None,
        labelbottom=False, labeltop=False, labelright=False, labelleft=False,
        bottom=False, top=False, left=False, right=False)
    #canvas.axes.set_axis_off()

    # add scalebar
    add_scalebar(data, app_data, style_data, canvas.axes)

    return canvas, data.processed_data[field]

@log_call(logger_key='Plot')
def plot_pca(parent, data, app_data, style_data):
    """Plot principal component analysis (PCA)
    
    Wrapper for one of four types of PCA plots:
    * ``plot_pca_variance()`` a plot of explained variances
    * ``plot_pca_vectors()`` a plot of PCA vector components as a heatmap
    * uses ``plot_scatter()`` and ``plot_pca_components`` to produce both scatter and heatmaps of PCA scores with vector components.
    * ``plot_score_map()`` produces a plot of PCA scores for a single component as a map

    Parameters
    ----------
    parent : QWidget
        Parent widget for the plot.
    data : DataHandler
        DataHandler object containing the processed data.
    app_data : AppData
        AppData object containing application settings and user preferences.
    style_data : StyleData
        StyleData object containing style settings for the plot.

    Returns
    -------
    canvas : MplCanvas
        The canvas containing the PCA plot.
    plot_info : dict
        Dictionary containing information about the plot, including the fields and plot type.

    .. seealso::
        ``MainWindow.plot_scatter``
    """
    #'plot_pca')
    if app_data == '':
        return
    canvas = mplc.MplCanvas(parent=parent)
    pca_results = data.dim_red_results[app_data.dim_red_method]
    # Determine which PCA plot to create based on the combobox selection
    plot_type = style_data.plot_type
    #set clims 
    # style_data.clim = [np.amin(pca_results.components_), np.amax(pca_results.components_)]
    match plot_type.lower():
        # make a plot of explained variance
        case 'variance':
            canvas, plot_data = plot_pca_variance(parent,pca_results, style_data)
            plot_name = plot_type

        # make an image of the PC vectors and their components
        case 'basis vectors':
            canvas, plot_data = plot_pca_vectors(parent,pca_results, data, app_data, style_data)
            plot_name = plot_type

        # make a scatter plot or heatmap of the data... add PC component vectors
        case 'dimension scatter'| 'dimension heatmap':
            pc_x = int(app_data.dim_red_x)
            pc_y = int(app_data.dim_red_y)

            if pc_x == pc_y:
                return

            plot_name = plot_type+f'_PC{pc_x}_PC{pc_y}'
            # Assuming pca_df contains scores for the principal components
            # uncomment to use plot scatter instead of ax.scatter
            
            plot_scatter(parent, data, app_data, style_data, canvas=canvas)

            plot_data = plot_pca_components(pca_results, data, app_data, style_data, canvas)

        # make a map of a principal component score
        case 'dimension score map':
            if app_data.c_field_type.lower() == 'none' or app_data.c_field == '':
                return

            # Assuming pca_df contains scores for the principal components
            canvas, plot_data = plot_score_map(parent, data, app_data, style_data)
            plot_name = plot_type+f'_{app_data.c_field}'
        case _:
            print(f'Unknown PCA plot type: {plot_type}')
            return

<<<<<<< HEAD
    update_figure_font(canvas, style_data.font)

=======
    plot_style.update_figure_font(canvas, plot_style.font)
    canvas.data = plot_data
    canvas.plot_name = plot_name
    
>>>>>>> 987cf073
    plot_info = {
        'tree': 'Multidimensional Analysis',
        'sample_id': app_data.sample_id,
        'plot_name': plot_name,
        'plot_type': style_data.plot_type,
        'field_type':app_data.c_field_type,
        'field':  app_data.c_field,
        'figure': canvas,
        'style': style_data.style_dict[style_data.plot_type],
        'cluster_groups': [],
        'view': [True,False],
        'position': [],
        'data': plot_data
    }
    return canvas, plot_info
    #update_canvas(canvas)
    #self.update_field_combobox(self.comboBoxHistFieldType, self.comboBoxHistField)

@log_call(logger_key='Plot')
def plot_pca_variance(parent,pca_results, style_data):
    """Creates a plot of explained variance, individual and cumulative, for PCA

    Parameters
    ----------
    parent : QWidget
        Parent widget for the plot.
    pca_results : PCA
        PCA results object containing explained variance ratios.
    style_data : StyleData
        StyleData object containing style settings for the plot.

    Returns
    -------
    canvas : MplCanvas
        The canvas containing the PCA variance plot.
    plot_data : pd.DataFrame
        DataFrame containing the principal components, variance ratios, and cumulative variance ratios.
    """        
    canvas = mplc.MplCanvas(parent=parent)

    # pca_dict contains variance ratios for the principal components
    variances = pca_results.explained_variance_ratio_
    n_components = range(1, len(variances)+1)
    cumulative_variances = variances.cumsum()  # Calculate cumulative explained variance

    # Plotting the explained variance
    canvas.axes.plot(n_components, variances, linestyle='-', linewidth=style_data.line_width,
        marker=style_data.marker_dict[style_data.marker], markeredgecolor=style_data.marker_color, markerfacecolor='none', markersize=style_data.marker_size,
        color=style_data.marker_color, label='Explained Variance')

    # Plotting the cumulative explained variance
    canvas.axes.plot(n_components, cumulative_variances, linestyle='-', linewidth=style_data.line_width,
        marker=style_data.marker_dict[style_data.marker], markersize=style_data.marker_size,
        color=style_data.marker_color, label='Cumulative Variance')

    # Adding labels, title, and legend
    xlbl = 'Principal Component'
    ylbl = 'Variance Ratio'

    canvas.axes.legend(fontsize=style_data.font_size)

    # Adjust the y-axis limit to make sure the plot includes all markers and lines
    canvas.axes.set_ylim([0, 1.0])  # Assuming variance ratios are between 0 and 1

    # labels
    font = {'size':style_data.font_size}
    canvas.axes.set_xlabel(xlbl, fontdict=font)
    canvas.axes.set_ylabel(ylbl, fontdict=font)

    # tick marks
    canvas.axes.tick_params(direction=style_data.tick_dir,
        labelsize=style_data.font_size,
        labelbottom=True, labeltop=False, labelleft=True, labelright=False,
        bottom=True, top=True, left=True, right=True)

    canvas.axes.set_xticks(range(1, len(n_components) + 1, 5))
    canvas.axes.set_xticks(n_components, minor=True)

    # aspect ratio
    canvas.axes.set_box_aspect(style_data.aspect_ratio)
    
    plot_data = pd.DataFrame(np.vstack((n_components, variances, cumulative_variances)).T, columns = ['Components','Variance','Cumulative Variance'])
    return canvas, plot_data

@log_call(logger_key='Plot')
def plot_pca_vectors(parent,pca_results, data, app_data, style_data):
    """Displays a heat map of PCA vector components

    Parameters
    ----------
    parent : QWidget
        Parent widget for the plot.
    pca_results : PCA
        PCA results object containing the components.
    data : DataHandler
        DataHandler object containing the processed data.
    app_data : AppData
        AppData object containing application settings and user preferences.
    style_data : StyleData
        StyleData object containing style settings for the plot.

    Returns
    -------
    canvas : MplCanvas
        The canvas containing the PCA vector components heatmap.
    plot_data : pd.DataFrame
        DataFrame containing the PCA components, with columns for each variable.
    """        
    canvas = mplc.MplCanvas(parent=parent)

    # pca_dict contains 'components_' from PCA analysis with columns for each variable
    # No need to transpose for heatmap representation
    analytes = data.processed_data.match_attribute('data_type','analyte')

    components = pca_results.components_
    # Number of components and variables
    n_components = components.shape[0]
    n_variables = components.shape[1]

    norm = style_data.color_norm()
    cax = canvas.axes.imshow(components, cmap=style_data.get_colormap(), aspect=1.0, norm=norm)
    canvas.array = components

    # Add a colorbar
    add_colorbar(style_data,canvas, cax)
        # if style_data.cbar_dir == 'vertical':
    #     cbar = canvas.fig.colorbar(cax, ax=canvas.axes, orientation=style_data.cbar_dir, location='right', shrink=0.62, fraction=0.1)
    #     cbar.set_label('PCA score', size=style_data.font_size)
    #     cbar.ax.tick_params(labelsize=style_data.font_size)
    # elif style_data.cbar_dir == 'horizontal':
    #     cbar = canvas.fig.colorbar(cax, ax=canvas.axes, orientation=style_data.cbar_dir, location='bottom', shrink=0.62, fraction=0.1)
    #     cbar.set_label('PCA score', size=style_data.font_size)
    #     cbar.ax.tick_params(labelsize=style_data.font_size)
    # else:
    #     cbar = canvas.fig.colorbar(cax, ax=canvas.axes, orientation=style_data.cbar_dir, location='bottom', shrink=0.62, fraction=0.1)


    xlbl = 'Principal Components'

    # Optional: Rotate x-axis labels for better readability
    # plt.xticks(rotation=45)

    # labels
    font = {'size':style_data.font_size}
    canvas.axes.set_xlabel(xlbl, fontdict=font)

    # tickmarks and labels
    canvas.axes.tick_params(labelsize=style_data.font_size)
    canvas.axes.tick_params(axis='x', direction=style_data.tick_dir,
                    labelsize=style_data.font_size,
                    labelbottom=False, labeltop=True,
                    bottom=True, top=True)

    canvas.axes.tick_params(axis='y', length=0, direction=style_data.tick_dir,
                    labelsize=style_data.font_size,
                    labelleft=True, labelright=False,
                    left=True, right=True)

    canvas.axes.set_xticks(range(0, n_components, 5))
    canvas.axes.set_xticks(range(0, n_components, 1), minor=True)
    canvas.axes.set_xticklabels(np.arange(1, n_components+1, 5))

    #ax.set_yticks(n_components, labels=[f'Var{i+1}' for i in range(len(n_components))])
    canvas.axes.set_yticks(range(0, n_variables,1), minor=False)
    canvas.axes.set_yticklabels(style_data.toggle_mass(analytes), ha='right', va='center')

    canvas.fig.tight_layout()
    plot_data = pd.DataFrame(components, columns = list(map(str, range(n_variables))))
    return canvas, plot_data

@log_call(logger_key='Plot')
def plot_pca_components(pca_results,data, app_data, style_data,canvas):
    """Adds vector components to PCA scatter and heatmaps

    Parameters
    ----------
    pca_results : PCA
        PCA results object containing the components.
    data : DataHandler
        DataHandler object containing the processed data.
    app_data : AppData
        AppData object containing application settings and user preferences.
    style_data : StyleData
        StyleData object containing style settings for the plot.
    canvas : MplCanvas
        The canvas containing the PCA scatter or heatmap plot.

    Returns
    -------
    plot_data : pd.DataFrame
        DataFrame containing the PCA components, with columns for each variable.

    .. seealso::
        plot_pca_vectors
    """
    #print('plot_pca_components')
    if style_data.line_width == 0:
        return

    # field labels
    analytes = data.processed_data.match_attribute('data_type','analyte')
    nfields = len(analytes)

    # components
    pc_x = int(app_data.dim_red_x)-1
    pc_y = int(app_data.dim_red_y)-1

    x = pca_results.components_[:,pc_x]
    y = pca_results.components_[:,pc_y]

    # mulitiplier for scale
    m = style_data.line_multiplier #np.min(np.abs(np.sqrt(x**2 + y**2)))

    # arrows
    canvas.axes.quiver(np.zeros(nfields), np.zeros(nfields), m*x, m*y, color=style_data.line_color,
        angles='xy', scale_units='xy', scale=1, # arrow angle and scale set relative to the data
        linewidth=style_data.line_width, headlength=2, headaxislength=2) # arrow properties

    # labels
    for i, analyte in enumerate(analytes):
        if x[i] > 0 and y[i] > 0:
            canvas.axes.text(m*x[i], m*y[i], analyte, fontsize=8, ha='left', va='bottom', color=style_data.line_color)
        elif x[i] < 0 and y[i] > 0:
            canvas.axes.text(m*x[i], m*y[i], analyte, fontsize=8, ha='left', va='top', color=style_data.line_color)
        elif x[i] > 0 and y[i] < 0:
            canvas.axes.text(m*x[i], m*y[i], analyte, fontsize=8, ha='right', va='bottom', color=style_data.line_color)
        elif x[i] < 0 and y[i] < 0:
            canvas.axes.text(m*x[i], m*y[i], analyte, fontsize=8, ha='right', va='top', color=style_data.line_color)

    plot_data = pd.DataFrame(np.vstack((x,y)).T, columns = ['PC x', 'PC Y'])
    return plot_data

@log_call(logger_key='Plot')
def plot_clusters(parent, data, app_data, style_data):
    """Plot maps associated with clustering

    Will produce plots of Clusters or Cluster Scores and computes clusters if necesseary.
    The function updates ``MainWindow.plot_info`` with the displayed plot metadata and figure
    ``mplc.MplCanvas`` for display in the centralWidget views.

    Parameters
    ----------
    parent : QWidget
        Parent widget for the plot.
    data : DataHandler
        DataHandler object containing the processed data.
    app_data : AppData
        AppData object containing application settings and user preferences.
    style_data : StyleData
        StyleData object containing style settings for the plot.

    Returns
    -------
    canvas : MplCanvas
        The canvas containing the clustering plot.
    plot_info : dict
        Dictionary containing information about the plot, including the fields and plot type.
    """        
    if app_data.sample_id == '':
        return

    plot_type = style_data.plot_type
    method = app_data.cluster_method
    match plot_type:
        case 'cluster map':
            plot_name = f"{plot_type}_{method}_map"
            canvas, plot_data = plot_cluster_map(parent, data, app_data, style_data)
        case 'cluster score':
            plot_name = f"{plot_type}_{method}_{app_data.c_field}_score_map"
            canvas, plot_data = plot_score_map(parent, data, app_data, style_data)
        case _:
            print(f'Unknown clustering plot type: {plot_type}')
            return

<<<<<<< HEAD
    update_figure_font(canvas, style_data.font)

=======
    plot_style.update_figure_font(canvas, plot_style.font)
    canvas.data = canvas.data = pd.DataFrame(plot_data)
    canvas.plot_name = plot_name
    
>>>>>>> 987cf073
    plot_info = {
        'tree': 'Multidimensional Analysis',
        'sample_id': app_data.sample_id,
        'plot_name': plot_name,
        'plot_type': style_data.plot_type,
        'field_type':app_data.c_field_type,
        'field':  app_data.c_field,
        'figure': canvas,
        'style': style_data.style_dict[style_data.plot_type],
        'cluster_groups': app_data.cluster_dict[method]['selected_clusters'],
        'view': [True,False],
        'position': [],
        'data': plot_data
        }

    return canvas, plot_info
    # self.clear_layout(self.widgetSingleView.layout())
    # self.widgetSingleView.layout().addWidget(canvas)

@log_call(logger_key='Plot')
def cluster_performance_plot(parent, data, app_data, style_data):
    """Plots used to estimate the optimal number of clusters

    1. Elbow Method
    The elbow method looks at the variance (or inertia) within clusters as the number
    of clusters increases. The idea is to plot the sum of squared distances between
    each point and its assigned cluster's centroid, known as the within-cluster sum
    of squares (WCSS) or inertia, for different values of k (number of clusters).

    Process:
    * Run KMeans for a range of cluster numbers (k).
    * Plot the inertia (WCSS) vs. the number of clusters.
    * Look for the "elbow" point, where the rate of decrease sharply slows down,
    indicating that adding more clusters does not significantly reduce the inertia.


    2. Silhouette Score
    The silhouette score measures how similar an object is to its own cluster compared
    to other clusters. The score ranges from -1 to 1, where:

    * A score close to 1 means the sample is well clustered.
    * A score close to 0 means the sample lies on the boundary between clusters.
    * A score close to -1 means the sample is assigned to the wrong cluster.

    In cases where clusters have widely varying sizes or densities, Silhouette Score may provide the best result.

    Process:
    * Run KMeans for a range of cluster numbers (k).
    * Calculate the silhouette score for each k.
    * Choose the k with the highest silhouette score.

    Parameters
    ----------
    parent : QWidget
        Parent widget for the plot.
    data : DataHandler
        DataHandler object containing the processed data.
    app_data : AppData
        AppData object containing application settings and user preferences.
    style_data : StyleData
        StyleData object containing style settings for the plot.
    
    Returns
    -------
    canvas : MplCanvas
        The canvas containing the cluster performance plot.
    plot_info : dict
        Dictionary containing information about the plot, including the fields and plot type.
    """        
    if app_data.sample_id == '':
        return

    method = app_data.cluster_method
    # maximum clusters for producing an cluster performance
    max_clusters =app_data.max_clusters

    # compute cluster results
    inertia = data.cluster_results[method]
    silhouette_scores =  data.silhouette_scores[method]

    second_derivative = np.diff(np.diff(inertia))

    #optimal_k = np.argmax(second_derivative) + 2  # Example heuristic

    # Plot inertia
    canvas = mplc.MplCanvas(parent=parent)

    canvas.axes.plot(range(1, max_clusters+1), inertia, linestyle='-', linewidth=style_data.line_width,
        marker=style_data.marker_dict[style_data.marker], markeredgecolor=style_data.marker_color, markerfacecolor='none', markersize=style_data.marker_size,
        color=style_data.marker_color, label='Inertia')

    # Plotting the cumulative explained variance

    canvas.axes.set_xlabel('Number of clusters')
    canvas.axes.set_ylabel('Inertia', color=style_data.marker_color)
    canvas.axes.tick_params(axis='y', labelcolor=style_data.marker_color)
    canvas.axes.set_title(f'Cluster performance: {method}')
    #canvas.axes.axvline(x=optimal_k, linestyle='--', color='m', label=f'Elbow at k={optimal_k}')

    # aspect ratio
    canvas.axes.set_box_aspect(style_data.aspect_ratio)

    # Create a secondary y-axis to plot the second derivative
    canvas.axes2 = canvas.axes.twinx()
    canvas.axes2.plot(range(2, max_clusters), second_derivative, linestyle='-', linewidth=style_data.line_width,
        marker=style_data.marker_dict[style_data.marker], markersize=style_data.marker_size,
        color='r', label='3nd Derivative')

    canvas.axes2.set_ylabel('2nd Derivative', color='r')
    canvas.axes2.tick_params(axis='y', labelcolor='r')

    # aspect ratio
    canvas.axes2.set_box_aspect(style_data.aspect_ratio)

    canvas.axes3 = canvas.axes.twinx()
    canvas.axes3.plot(range(1, max_clusters+1), silhouette_scores, linestyle='-', linewidth=style_data.line_width,
        marker=style_data.marker_dict[style_data.marker], markeredgecolor='orange', markerfacecolor='none', markersize=style_data.marker_size,
        color='orange', label='Silhouette Scores')

    canvas.axes3.spines['right'].set_position(('outward', 60))  # Move it outward by 60 points
    canvas.axes3.set_ylabel('Silhouette score', color='orange')
    canvas.axes3.tick_params(axis='y', labelcolor='orange')

    canvas.axes3.set_box_aspect(style_data.aspect_ratio)


    #print(f"Second derivative of inertia: {second_derivative}")
    #print(f"Optimal number of clusters: {optimal_k}")

    plot_type = style_data.plot_type
    plot_name = f"{plot_type}_{method}"
    plot_data = {'inertia': inertia, '2nd derivative': second_derivative}
    canvas.data = pd.DataFrame(plot_data)
    canvas.plot_name = plot_name
    
    plot_info = {
        'tree': 'Multidimensional Analysis',
        'sample_id': app_data.sample_id,
        'plot_name': plot_name,
        'plot_type': style_data.plot_type,
        'field_type':app_data.c_field_type,
        'field':  app_data.c_field,
        'figure': canvas,
        'style': style_data.style_dict[style_data.plot_type],
        'cluster_groups': app_data.cluster_dict[method],
        'view': [True,False],
        'position': [],
        'data': plot_data
        }

    return canvas, plot_info


# -------------------------------------
# Cluster functions
# -------------------------------------
@log_call(logger_key='Plot')
def plot_cluster_map(parent, data, app_data, style_data):
    """Produces a map of cluster categories
    
    Creates the map on an ``mplc.MplCanvas``.  Each cluster category is assigned a unique color.
    The function updates ``MainWindow.plot_info`` with the displayed plot metadata and figure
    ``mplc.MplCanvas`` for display in the centralWidget views.

    Parameters
    ----------
    parent : QWidget
        Parent widget for the plot.
    data : DataHandler
        DataHandler object containing the processed data.
    app_data : AppData
        AppData object containing application settings and user preferences.
    style_data : StyleData
        StyleData object containing style settings for the plot.

    Returns
    -------
    canvas : MplCanvas
        The canvas containing the cluster map plot.
    plot_data : pd.Series
        Series containing the cluster labels for each data point.
    """
    canvas = mplc.MplCanvas(parent=parent)

    plot_type = style_data.plot_type
    method = app_data.cluster_method

    # data frame for plotting
    #groups = data[plot_type][method].values
    groups = data.processed_data[method].values

    reshaped_array = np.reshape(groups, data.array_size, order=data.order)

    n_clusters = len(np.unique(groups))

    cluster_color, cluster_label, cmap = style_data.get_cluster_colormap(app_data.cluster_dict[method], alpha=style_data.marker_alpha)

    #boundaries = np.arange(-0.5, n_clusters, 1)
    #norm = colors.BoundaryNorm(boundaries, cmap.N, clip=True)
    norm = style_data.color_norm(n_clusters)

    #cax = canvas.axes.imshow(self.array.astype('float'), cmap=style_data.cmap, norm=norm, aspect = data.aspect_ratio)
    cax = canvas.axes.imshow(reshaped_array.astype('float'), cmap=cmap, norm=norm, aspect=data.aspect_ratio)
    #cax.cmap.set_under(style['Scale']['OverlayColor'])

    add_colorbar(style_data, canvas, cax, cbartype='discrete', grouplabels=cluster_label, groupcolors=cluster_color)

    canvas.fig.subplots_adjust(left=0.05, right=1)  # Adjust these values as needed
    canvas.fig.tight_layout()

    canvas.axes.set_title(f'Clustering ({method})')
    canvas.axes.tick_params(direction=None,
        labelbottom=False, labeltop=False, labelright=False, labelleft=False,
        bottom=False, top=False, left=False, right=False)
    #canvas.axes.set_axis_off()

    # add scalebar
    add_scalebar(data, app_data, style_data, canvas.axes)

    return canvas, data.processed_data[method]

def update_figure_font(canvas, font_name):
    """updates figure fonts without the need to recreate the figure.

    Parameters
    ----------
    canvas : MplCanvas
        Canvas object displayed in UI.
    font_name : str
        Font used on plot.
    """        
    if font_name == '':
        return

    # Update font of all text elements in the figure
    try:
        for text_obj in canvas.fig.findobj(match=plt.Text):
            text_obj.set_fontname(font_name)
    except:
        print('Unable to update figure font.')<|MERGE_RESOLUTION|>--- conflicted
+++ resolved
@@ -140,16 +140,11 @@
 
     # add small histogram
     if add_histogram:
-<<<<<<< HEAD
         hist_canvas = plot_small_histogram(parent, data, app_data, style_data, map_df)
-
-=======
-        hist_canvas = plot_small_histogram(parent, data, app_data, plot_style, map_df)
     plot_name = field
     canvas.plot_name = plot_name
     # set title to set default name when saving figure
     
->>>>>>> 987cf073
     plot_info = {
         'tree': field_type,
         'sample_id': app_data.sample_id,
@@ -629,16 +624,11 @@
 
             # Plot the data
             #canvas.axes.plot(log_values, log_counts, label=cluster_label[int(i)], color=bar_color, lw=lw)
-<<<<<<< HEAD
             canvas.axes.plot(sorted_data, counts, color=bar_color, lw=lw, alpha=style_data.marker_alpha/100)
-
-=======
-            canvas.axes.plot(sorted_data, counts, color=bar_color, lw=lw, alpha=plot_style.marker_alpha/100)
             canvas.data = pd.DataFrame({
             'value': sorted_data,
             'count': counts
             })
->>>>>>> 987cf073
     # axes
     # label font
     if 'font' == '':
@@ -946,19 +936,11 @@
     # plot correlation or correlation^2
     square_flag = app_data.corr_squared
     if square_flag:
-<<<<<<< HEAD
         cax = canvas.axes.imshow(correlation_matrix**2, cmap=style_data.get_colormap(), norm=norm)
-        canvas.array = correlation_matrix**2
+        canvas_array = correlation_matrix**2
     else:
         cax = canvas.axes.imshow(correlation_matrix, cmap=style_data.get_colormap(), norm=norm)
-        canvas.array = correlation_matrix
-=======
-        cax = canvas.axes.imshow(correlation_matrix**2, cmap=plot_style.get_colormap(), norm=norm)
-        canvas_array = correlation_matrix**2
-    else:
-        cax = canvas.axes.imshow(correlation_matrix, cmap=plot_style.get_colormap(), norm=norm)
         canvas_array = correlation_matrix
->>>>>>> 987cf073
         
     # store correlation_matrix to save_data if data needs to be exported
     canvas.data = pd.DataFrame(canvas_array, columns = columns, index = columns)
@@ -1073,7 +1055,6 @@
     # set axes widgets
     if (scatter_dict['x']['field'] is not None) and (scatter_dict['y']['field'] != ''):
         if scatter_dict['x']['field'] not in data.processed_data.column_attributes:
-<<<<<<< HEAD
             style_data.initialize_axis_values(data,scatter_dict['x']['type'], scatter_dict['x']['field'])
             style_data.set_axis_attributes(data,'x', scatter_dict['x']['field'])
 
@@ -1086,17 +1067,6 @@
         if scatter_dict['z']['field'] not in data.processed_data.column_attributes:
             style_data.initialize_axis_values(data,scatter_dict['z']['type'], scatter_dict['z']['field'])
             style_data.set_axis_attributes('z', scatter_dict['z']['field'])
-=======
-            plot_style.set_axis_attributes(data,'x', scatter_dict['x']['field'])
-
-    if (scatter_dict['y']['field'] is not None) and (scatter_dict['y']['field'] != ''):
-        if scatter_dict['y']['field'] not in data.processed_data.column_attributes:
-            plot_style.set_axis_attributes('y', scatter_dict['y']['field'])
-
-    if (scatter_dict['z']['field'] is not None) and (scatter_dict['z']['field'] != ''):
-        if scatter_dict['z']['field'] not in data.processed_data.column_attributes:
-            plot_style.set_axis_attributes('z', scatter_dict['z']['field'])
->>>>>>> 987cf073
 
     if (scatter_dict['c']['field'] is not None) and (scatter_dict['c']['field'] != ''):
         if scatter_dict['c']['field'] not in data.processed_data.column_attributes:
@@ -1592,13 +1562,8 @@
 
         # cb.set_label(c['label'])
 
-<<<<<<< HEAD
-        # #tp.ternhex(hexbin_df=hexbin_df, plotfield='n', cmap=style_data.cmap, orientation='vertical')
-
-=======
         # #tp.ternhex(hexbin_df=hexbin_df, plotfield='n', cmap=plot_style.cmap, orientation='vertical')
     canvas.data = pd.DataFrame(np.vstack((x['array'],y['array'], z['array'])).T, columns = ['x','y','z'])
->>>>>>> 987cf073
     plot_name = f"{x['field']}_{y['field']}_{z['field']}_{'heatmap'}"
     canvas.plot_name = plot_name
     
@@ -1892,15 +1857,10 @@
     else:
         plot_name = f"{plot_type}_all"
 
-<<<<<<< HEAD
     update_figure_font(canvas, style_data.font)
-
-=======
-    plot_style.update_figure_font(canvas, plot_style.font)
     canvas.data = pd.DataFrame(plot_data)
     canvas.plot_name = plot_name
     
->>>>>>> 987cf073
     plot_info = {
         'tree': 'Geochemistry',
         'sample_id': app_data.sample_id,
@@ -1967,12 +1927,8 @@
 
     reshaped_array = np.reshape(data.processed_data[field].values, data.array_size, order=data.order)
 
-<<<<<<< HEAD
     cax = canvas.axes.imshow(reshaped_array, cmap=style_data.cmap, aspect=data.aspect_ratio, interpolation='none')
     canvas.array = reshaped_array
-=======
-    cax = canvas.axes.imshow(reshaped_array, cmap=plot_style.cmap, aspect=data.aspect_ratio, interpolation='none')
->>>>>>> 987cf073
 
         # Add a colorbar
     add_colorbar(style_data, canvas, cax, field)
@@ -2067,15 +2023,10 @@
             print(f'Unknown PCA plot type: {plot_type}')
             return
 
-<<<<<<< HEAD
     update_figure_font(canvas, style_data.font)
-
-=======
-    plot_style.update_figure_font(canvas, plot_style.font)
     canvas.data = plot_data
     canvas.plot_name = plot_name
     
->>>>>>> 987cf073
     plot_info = {
         'tree': 'Multidimensional Analysis',
         'sample_id': app_data.sample_id,
@@ -2350,15 +2301,10 @@
             print(f'Unknown clustering plot type: {plot_type}')
             return
 
-<<<<<<< HEAD
     update_figure_font(canvas, style_data.font)
-
-=======
-    plot_style.update_figure_font(canvas, plot_style.font)
     canvas.data = canvas.data = pd.DataFrame(plot_data)
     canvas.plot_name = plot_name
     
->>>>>>> 987cf073
     plot_info = {
         'tree': 'Multidimensional Analysis',
         'sample_id': app_data.sample_id,
