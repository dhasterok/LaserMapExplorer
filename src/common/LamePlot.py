--- conflicted
+++ resolved
@@ -1399,16 +1399,10 @@
 
     # data frame for plotting
     match plot_type:
-<<<<<<< HEAD
-        case 'pca score':
-            idx = int(self.comboBoxColorField.currentIndex()) + 1
-            field = f'PC{idx}'
-=======
         case 'PCA score':
             #idx = int(self.comboBoxColorField.currentIndex()) + 1
             #field = f'PC{idx}'
             field = app_data.c_field
->>>>>>> dbacb401
         case 'cluster score':
             #idx = int(self.comboBoxColorField.currentIndex())
             #field = f'{idx}'
@@ -1586,11 +1580,7 @@
 
     # pca_dict contains 'components_' from PCA analysis with columns for each variable
     # No need to transpose for heatmap representation
-<<<<<<< HEAD
-    analytes = data[app_data.sample_id].processed_data.match_attribute('data_type','Analyte')
-=======
     analytes = data.processed_data.match_attribute('data_type','analyte')
->>>>>>> dbacb401
 
     components = pca_results.components_
     # Number of components and variables
@@ -1602,17 +1592,6 @@
     canvas.array = components
 
     # Add a colorbar
-<<<<<<< HEAD
-    self.add_colorbar(canvas, cax)
-    # if self.plot_style.cbar_dir == 'vertical':
-    #     cbar = canvas.fig.colorbar(cax, ax=canvas.axes, orientation=self.plot_style.cbar_dir, location='right', shrink=0.62, fraction=0.1)
-    #     cbar.set_label('pca score', size=self.plot_style.font_size)
-    #     cbar.ax.tick_params(labelsize=self.plot_style.font_size)
-    # elif self.plot_style.cbar_dir == 'horizontal':
-    #     cbar = canvas.fig.colorbar(cax, ax=canvas.axes, orientation=self.plot_style.cbar_dir, location='bottom', shrink=0.62, fraction=0.1)
-    #     cbar.set_label('pca score', size=self.plot_style.font_size)
-    #     cbar.ax.tick_params(labelsize=self.plot_style.font_size)
-=======
     add_colorbar(plot_style,canvas, cax)
         # if plot_style.cbar_dir == 'vertical':
     #     cbar = canvas.fig.colorbar(cax, ax=canvas.axes, orientation=plot_style.cbar_dir, location='right', shrink=0.62, fraction=0.1)
@@ -1622,7 +1601,6 @@
     #     cbar = canvas.fig.colorbar(cax, ax=canvas.axes, orientation=plot_style.cbar_dir, location='bottom', shrink=0.62, fraction=0.1)
     #     cbar.set_label('PCA score', size=plot_style.font_size)
     #     cbar.ax.tick_params(labelsize=plot_style.font_size)
->>>>>>> dbacb401
     # else:
     #     cbar = canvas.fig.colorbar(cax, ax=canvas.axes, orientation=plot_style.cbar_dir, location='bottom', shrink=0.62, fraction=0.1)
 
@@ -1676,11 +1654,7 @@
         return
 
     # field labels
-<<<<<<< HEAD
-    analytes = self.data[self.app_data.sample_id].processed_data.match_attribute('data_type','Analyte')
-=======
     analytes = data.processed_data.match_attribute('data_type','analyte')
->>>>>>> dbacb401
     nfields = len(analytes)
 
     # components
