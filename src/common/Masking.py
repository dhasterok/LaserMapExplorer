--- conflicted
+++ resolved
@@ -697,16 +697,10 @@
         self.parent.tabWidgetMask.addTab(self.polygon_tab, polygon_icon, "Polygons")
         
         # initialise polygon dictionary for a given sample id in self.parent.data
-<<<<<<< HEAD
         self.polygon_manager = PolygonManager(parent = self, main_window = self.parent.main_window, debug=self.parent.main_window.logger_options['Polygon'])
         #self.parent.main_window.data.polygon = self.polygon_manger.polygons
         self.actionPolyCreate.triggered.connect(self.polygon_manager.increment_pid)
         self.actionPolyCreate.triggered.connect(lambda: self.polygon_manager.start_polygon(self.parent.main_window.mpl_canvas))
-=======
-        self.parent.data.polygon = PolygonManager(self, debug=self.parent.main_window.logger_options['Polygon'])
-
-        self.actionPolyCreate.triggered.connect(self.parent.data.polygon.create_new_polygon)
->>>>>>> f0f374a8
         self.actionPolyDelete.triggered.connect(lambda: self.table_fcn.delete_row(self.tableWidgetPolyPoints))
         self.tableWidgetPolyPoints.selectionModel().selectionChanged.connect(lambda: self.view_selected_polygon)
 
@@ -738,11 +732,7 @@
             self.actionEdgeDetect.setEnabled(True)
             self.comboBoxEdgeDetectMethod.setEnabled(True)
             self.actionPolyCreate.setEnabled(True)
-<<<<<<< HEAD
             self.actionPolyMovePoint.setEnabled(False)
-=======
-            self.actionPolyMovePoint.setEnabled(True)
->>>>>>> f0f374a8
             self.actionPolyMovePoint.setChecked(False)
             self.actionPolyAddPoint.setEnabled(True)
             self.actionPolyAddPoint.setChecked(False)
